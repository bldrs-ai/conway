{
  "name": "@bldrs-ai/conway",
  "description": "bldrs.ai datamodel",
  "author": "bldrs.ai",
  "license": "AGPL-3.0",
<<<<<<< HEAD
  "version": "0.1.695",
=======
  "version": "0.2.695",
>>>>>>> e94c2572
  "repository": "https://github.com/bldrs-ai/conway",
  "publishConfig": {
    "registry": "https://npm.pkg.github.com"
  },
  "files": [
    "./compiled/**/*"
  ],
  "main": "./compiled/src/index.js",
  "browser": "./compiled/src/index.js",
  "types": "./compiled/src/index.d.ts",
  "exports": {
    ".": {
      "types": "./compiled/src/index.d.ts",
      "require": "./compiled/src/index.js",
      "import": "./compiled/src/index.js"
    },
    "./src/*": "./compiled/src/*.js",
    "./dependencies/conway-geom": "./dependencies/conway-geom/index.js",
    "./package.json": "./package.json"
  },
  "scripts": {
    "clean": "rm -rf compiled && rm -rf dependencies/conway-geom/bin/release && rm -rf dependencies/conway-geom/Dist/*.{map,js} && yarn clean-conway_geom",
    "build": "yarn clean && yarn update-version && yarn build-all-release-node && yarn build-all-release-web",
    "build-web": "yarn clean && yarn update-version && yarn build-all-release-web",
    "build-node": "yarn clean && yarn update-version && yarn build-all-release-node",
    "test": "node --experimental-vm-modules node_modules/jest/bin/jest.js",
    "create-release-candidate": "./scripts/create-release-candidate.sh",
    "build-all-profile-node": "yarn build-profile-conway_geom-node && tsc --build",
    "build-all-profile-web": "yarn build-profile-conway_geom-web && tsc --build",
    "build-all-release-node": "yarn build-conway_geom-node && tsc --build",
    "build-all-release-web": "yarn build-conway_geom-web && tsc --build",
    "build-conway_geom-node": "run-script-os",
    "build-conway_geom-node:darwin": "cd ./dependencies/conway-geom/ && ./build_osx.sh release wasmNode && mkdir -p Dist && cp ./bin/release/* Dist/ && cp ConwayGeomWasm.d.ts Dist/ && mkdir -p ../../compiled/dependencies/conway-geom/Dist && cp ./bin/release/* ../../compiled/dependencies/conway-geom/Dist",
    "build-conway_geom-node:win32": "cd .\\dependencies\\conway-geom\\ && call .\\build_win.bat release wasmNode && (if not exist Dist (mkdir Dist)) && xcopy .\\bin\\release\\* Dist\\ /Y/r && copy /Y ConwayGeomWasm.d.ts Dist\\ && (if not exist ..\\..\\compiled\\dependencies\\conway-geom\\Dist (mkdir ..\\..\\compiled\\dependencies\\conway-geom\\Dist)) && xcopy .\\bin\\release\\* ..\\..\\compiled\\dependencies\\conway-geom\\Dist\\ /Y/r",
    "build-conway_geom-web": "run-script-os",
    "build-conway_geom-web:darwin": "cd ./dependencies/conway-geom/ && ./build_osx.sh release wasmWeb && mkdir -p Dist && cp ./bin/release/* Dist/ && cp ConwayGeomWasm.d.ts Dist/ && mkdir -p ../../compiled/dependencies/conway-geom/Dist && cp ./bin/release/* ../../compiled/dependencies/conway-geom/Dist",
    "build-conway_geom-web:win32": "cd .\\dependencies\\conway-geom\\ && call .\\build_win.bat release wasmWeb && (if not exist Dist (mkdir Dist)) && xcopy .\\bin\\release\\* Dist\\ /Y/r && copy /Y ConwayGeomWasm.d.ts Dist\\ && (if not exist ..\\..\\compiled\\dependencies\\conway-geom\\Dist (mkdir ..\\..\\compiled\\dependencies\\conway-geom\\Dist)) && xcopy .\\bin\\release\\* ..\\..\\compiled\\dependencies\\conway-geom\\Dist\\ /Y/r",
    "build-incremental": "tsc --build",
    "build-profile-conway_geom-node": "run-script-os",
    "build-profile-conway_geom-node:darwin": "cd ./dependencies/conway-geom/ && ./build_osx.sh release wasmNode profile && mkdir -p Dist && cp ./bin/release/* Dist/ && cp ConwayGeomWasm.d.ts Dist/ && mkdir -p ../../compiled/dependencies/conway-geom/Dist && cp ./bin/release/* ../../compiled/dependencies/conway-geom/Dist",
    "build-profile-conway_geom-node:win32": "cd .\\dependencies\\conway-geom\\ && call .\\build_win.bat release wasmNode profile && (if not exist Dist (mkdir Dist)) && xcopy .\\bin\\release\\* Dist\\ /Y/r && copy /Y ConwayGeomWasm.d.ts Dist\\ && (if not exist ..\\..\\compiled\\dependencies\\conway-geom\\Dist (mkdir ..\\..\\compiled\\dependencies\\conway-geom\\Dist)) && xcopy .\\bin\\release\\* ..\\..\\compiled\\dependencies\\conway-geom\\Dist\\ /Y/r",
    "build-profile-conway_geom-web": "run-script-os",
    "build-profile-conway_geom-web:darwin": "cd ./dependencies/conway-geom/ && ./build_osx.sh release wasmWeb profile && mkdir -p Dist && cp ./bin/release/* Dist/ && cp ConwayGeomWasm.d.ts Dist/ && mkdir -p ../../compiled/dependencies/conway-geom/Dist && cp ./bin/release/* ../../compiled/dependencies/conway-geom/Dist",
    "build-profile-conway_geom-web:win32": "cd .\\dependencies\\conway-geom\\ && call .\\build_win.bat release wasmWeb profile && (if not exist Dist (mkdir Dist)) && xcopy .\\bin\\release\\* Dist\\ /Y/r && copy /Y ConwayGeomWasm.d.ts Dist\\ && (if not exist ..\\..\\compiled\\dependencies\\conway-geom\\Dist (mkdir ..\\..\\compiled\\dependencies\\conway-geom\\Dist)) && xcopy .\\bin\\release\\* ..\\..\\compiled\\dependencies\\conway-geom\\Dist\\ /Y/r",
    "build-rebuild": "yarn clean-tsc && yarn code-gen && yarn build-incremental",
    "build-test-conway_geom": "run-script-os",
    "build-test-conway_geom:darwin": "cd ./dependencies/conway-geom/ && ./build_osx.sh test",
    "build-test-conway_geom:win32": "cd ./dependencies/conway-geom/ && .\\build_win.bat test",
    "build-test-watch": "yarn build-incremental && concurrently \"yarn build-watch\" \"yarn test-watch\"",
    "build-watch": "yarn prebuild:node && tsc --build --watch",
    "clean-conway_geom": "run-script-os",
    "clean-conway_geom:darwin": "cd ./dependencies/conway-geom/ && ./build_osx.sh clean",
    "clean-conway_geom:win32": "cd ./dependencies/conway-geom/ && call .\\build_win.bat clean",
    "clean-tsc": "tsc --build --clean",
    "code-gen": "yarn code-gen-ifc && yarn code-gen-ap214",
    "dist": "tsc --project tsconfig.dist.json",
    "lint": "yarn eslint src",
    "precommit": "yarn lint && yarn test",
    "prepare": "husky install",
    "submodule-update": "git submodule update --init --recursive",
    "test-watch": "jest --watchAll  --notify",
    "update-version": "./scripts/updateVersion.mjs",
    "code-gen-ifc": "node scripts/code-gen.cjs \"make 'OUTDIR=../../src/ifc/ifc4_gen' 'SCHEMA_INPUT=IFC' 'SHORTNAME=Ifc'\"",
    "code-gen-ap214": "node scripts/code-gen.cjs \"make 'OUTDIR=../../src/AP214E3_2010/AP214E3_2010_gen' 'SCHEMA_INPUT=AP214E3_2010' 'SHORTNAME=AP214'\""
  },
  "engines": {
    "node": ">=16.0.0 <19.0.0"
  },
  "dependencies": {
    "buffer": "^6.0.3",
    "gl-matrix": "^3.4.3",
    "seedrandom": "^3.0.5",
    "smart-buffer": "^4.2.0",
    "yargs": "^17.7.1"
  },
  "devDependencies": {
    "@babel/core": "^7.18.10",
    "@types/node": "^18.11.9",
    "@types/seedrandom": "^3.0.5",
    "@typescript-eslint/eslint-plugin": "^5.43.0",
    "@typescript-eslint/parser": "^5.43.0",
    "babel-jest": "^28.1.3",
    "concurrently": "^7.5.0",
    "eslint": "^8.27.0",
    "eslint-config-google": "^0.14.0",
    "eslint-plugin-cypress": "^2.12.1",
    "eslint-plugin-import": "^2.26.0",
    "eslint-plugin-jest-dom": "^4.0.3",
    "eslint-plugin-jsdoc": "^39.3.6",
    "eslint-plugin-jsx-a11y": "^6.6.1",
    "eslint-plugin-node": "^11.1.0",
    "eslint-plugin-react": "^7.30.1",
    "eslint-plugin-react-hooks": "^4.6.0",
    "eslint-plugin-testing-library": "^5.9.1",
    "husky": "^8.0.3",
    "install": "^0.13.0",
    "jest": "^29.6.2",
    "node-notifier": "^10.0.1",
    "nodemon": "^2.0.20",
    "rimraf": "^3.0.2",
    "run-script-os": "^1.1.6",
    "ts-jest": "^29.0.3",
    "ts-node": "^10.9.1",
    "typescript": "^4.8.4"
  },
  "type": "module"
}<|MERGE_RESOLUTION|>--- conflicted
+++ resolved
@@ -3,11 +3,7 @@
   "description": "bldrs.ai datamodel",
   "author": "bldrs.ai",
   "license": "AGPL-3.0",
-<<<<<<< HEAD
-  "version": "0.1.695",
-=======
-  "version": "0.2.695",
->>>>>>> e94c2572
+  "version": "0.3.695",
   "repository": "https://github.com/bldrs-ai/conway",
   "publishConfig": {
     "registry": "https://npm.pkg.github.com"
