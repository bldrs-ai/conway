--- conflicted
+++ resolved
@@ -17,10 +17,7 @@
    
   /**
    * Construct this with a matching elements table.
-<<<<<<< HEAD
-=======
    *
->>>>>>> 7459f496
    * @param start_
    * @param end_
    * @param elements_ The elements in the index, matching the start->end indices * 2,
@@ -37,7 +34,8 @@
 
   /**
    * Get the buffer elements from this (treat as immutable)
-   * @returns The buffer elements.
+   *
+   * @return {ReadonlyUint32Array} The buffer elements.
    */
   public get buffer(): ReadonlyUint32Array {
     return this.elements_
@@ -45,18 +43,18 @@
 
   /**
    * Does the set have a particular index for a particular type.
-   * @param indexType The index type to check for.
+   *
    * @param denseIndex The dense index in the set to check.
-   * @returns True if it has the type.
+   * @return {boolean} True if it has the type.
    */
   public has( denseIndex: number ): boolean {
     return indexSetPointQuery32( denseIndex, this.elements_, this.start_, this.end_ << 1 )
   }
 
   /**
-   * Get a cursor that lets you iterate over the union of the sets of multiple indices.
-   * @param indexTypes The list of types to build a cursor out of.
-   * @returns The cursor for the list of types.
+   * Get a cursor that lets you iterate over the items in this set.
+   *
+   * @return {IIndexSetCursor} The returned cursor.
    */
   public cursor(): IIndexSetCursor {
 
@@ -66,8 +64,9 @@
 
   /**
    * Create an index from a single local id.
+   *
    * @param localId The local id.
-   * @returns The created multi-set index.
+   * @return {SingleIndexSet} The created multi-set index.
    */
   public static createFromSingleLocalId( localId: number ): SingleIndexSet {
 
@@ -87,8 +86,9 @@
 
   /**
    * Create an index from an ascended sorting set of local IDs.
+   *
    * @param localIds The local ids to create this
-   * @returns The created index sex.
+   * @return {SingleIndexSet} The created index sex.
    */
   public static createFromLocalIds( localIds: number[] | ReadonlyUint32Array ): SingleIndexSet {
 
