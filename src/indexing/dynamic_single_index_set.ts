import { IIndexSetCursor } from '../core/i_index_set_cursor'
import IndexSetConstants from './index_set_constants'
import { DynamicSingleIndexSetCursor } from './dynamic_single_index_set_cursor'
import { indexSetSearch32 } from './search_operations'
import { extractOneHotLow } from './bit_operations'
import { SingleIndexSet } from './single_index_set'


const MASK_BOTTOMBITS = IndexSetConstants.MASK_BOTTOMBITS
const MASK_TOPBITS    = IndexSetConstants.MASK_TOPBITS

/**
 * As deep as the stack of nodes for this can ever be.
 */
export const MAX_NODE_STACK      = 27
export const ELEMENT_SIZE        = 2

const mergeCursor = new Uint32Array( MAX_NODE_STACK )

/**
 * A single set of indices
 */
export default class DynamicSingleIndexSet {

  private stack_: Uint32Array[] = []
  private populated_: number = 0
  private size_: number = 0

  /**
   * Construct this empty or with a predefined index set or cursor.
   * @param from The index set or cursor to create this from if
   * this is defined.
   * @returns An instance of DynamicSingleIndexSet
   */
  constructor( from?: SingleIndexSet | IIndexSetCursor ) {

    if ( from === void 0 ) {
      return
    }

    if ( from instanceof SingleIndexSet ) {

      this.stack_.push( from.buffer.slice() )
      return
    }

    let outputCursor = 0
    let currentOutput = new Uint32Array( ELEMENT_SIZE )

    while ( from.step() ) {

      if ( outputCursor === currentOutput.length ) {

        this.stack_.splice(0, 0, currentOutput)
        currentOutput = new Uint32Array( currentOutput.length << 1 )
        outputCursor = 0
        this.populated_ <<= 1
        this.populated_ |= 1
      }

      currentOutput[ outputCursor++ ] = from.high
      currentOutput[ outputCursor++ ] = from.low
    }

    if ( outputCursor > 0 ) {

      this.stack_.splice(0, 0, currentOutput.subarray( 0, outputCursor ))
    }
  }

  /**
   * Insert a local ID in the set.
   * @param localID The id to insert.
   * @returns True if the value was inserted, not a duplicate
   */
  public insert( localID: number ): boolean {

    const topBits      = ( localID & MASK_TOPBITS ) >>> 0
    const bottomOneHot = ( 1 << ( localID & MASK_BOTTOMBITS ) ) >>> 0

    const localStack = this.stack_

    for ( const row of localStack ) {

      const foundResult = indexSetSearch32( topBits, row )

      if ( foundResult < row.length && row[ foundResult ] === topBits ) {

        const currentValue = row[ foundResult + 1 ]
        const newValue     = ( currentValue | bottomOneHot ) >>> 0

        if ( newValue === currentValue ) {
          return false
        }

        row[ foundResult + 1 ] = newValue
        ++this.size_

        return true
      }
    }

    const firstUnpopulated = extractOneHotLow( ~this.populated_ )
    let   totalToMerge = 0

    const newFront = new Uint32Array( ELEMENT_SIZE )

    newFront[ 0 ] = topBits
    newFront[ 1 ] = bottomOneHot

    this.stack_.push( newFront )

    if ( firstUnpopulated > 0 ) {

      const fromBack = localStack.length - 1
      const stackDepth = firstUnpopulated + 1

      for ( let where = 0; where < stackDepth; ++where ) {

        const rowIndex    = fromBack - where

        totalToMerge           += localStack[ rowIndex ].length
        mergeCursor[ rowIndex ] = 0
      }

      let mergeBuffer = new Uint32Array( totalToMerge )

      let mergeCount = 0
      let outputCursor = 0

      while ( mergeCount < totalToMerge ) {

         
        let currentMinimum  = ( 0xFFFFFFFF ) >>> 0 // maximum uint32
        let currentRowIndex = 0

        for ( let where = 0; where < stackDepth; ++where ) {

          const rowIndex    = fromBack - where

          const cursorIndex = mergeCursor[ rowIndex ]
          const row         = localStack[ rowIndex ]

          if ( cursorIndex >= row.length ) {

            continue
          }

          const rowTopBits = row[ cursorIndex ]

          if ( rowTopBits <= currentMinimum ) {

            currentRowIndex = rowIndex
            currentMinimum = rowTopBits
          }
        }

        const currentRow    = localStack[ currentRowIndex ]
        const currentCursor = mergeCursor[ currentRowIndex ]
        const bottomBits    = currentRow[ currentCursor + 1 ]

        mergeCount += ELEMENT_SIZE

        mergeCursor[ currentRowIndex ] += ELEMENT_SIZE

        if ( bottomBits === 0 ) {

          continue
        }

        mergeBuffer[ outputCursor++ ] = currentMinimum
        mergeBuffer[ outputCursor++ ] = bottomBits
      }

      if ( outputCursor !== ELEMENT_SIZE ) {

        mergeBuffer = mergeBuffer.subarray( 0, outputCursor )
      }

      for ( let where = 0; where < stackDepth; ++where ) {

        localStack.pop()
      }

      localStack.push( mergeBuffer )

      const newPopulated = ( 1 << firstUnpopulated ) >>> 0

      this.populated_ &= ( ~( newPopulated - 1 ) ) >>> 0
      this.populated_ |= newPopulated

    }  else {

      this.populated_ |= 1
    }

    ++this.size_

    return true
  }

  /**
   * Get the number of elements in this set
   * @returns The size of this.
   */
  public get size(): number {
    return this.size_
  }

  /**
   * Delete a local ID from this.
   * @param key the key to delete.
   * @param localID
<<<<<<< HEAD
   * @returns True if the item existed to be deleted.
=======
   * @return {boolean} True if the item existed to be deleted.
>>>>>>> 7459f496
   */
  public delete( localID: number ): boolean {

    const topBits      = ( localID & MASK_TOPBITS ) >>> 0
    const bottomOneHot = ( 1 << ( localID & MASK_BOTTOMBITS ) ) >>> 0

    const localStack = this.stack_

    for ( const row of localStack ) {

      const foundResult = indexSetSearch32( topBits, row )

      if ( foundResult < row.length && row[ foundResult ] === topBits ) {

        const currentValue = row[ foundResult + 1 ]

        if ( ( ( currentValue & bottomOneHot ) >>> 0 ) === 0 ) {

          return false
        }

        row[ foundResult + 1 ] = ( currentValue ^ bottomOneHot ) >>> 0
        --this.size_

        return true
      }
    }

    return false
  }

  /**
   * Does the set have a particular index for a particular type.
   * @param localID The dense index in the set to check.
   * @returns True if it has the type.
   */
  public has( localID: number ): boolean {

    const topBits      = ( localID & MASK_TOPBITS ) >>> 0
    const bottomOneHot = ( 1 << ( localID & MASK_BOTTOMBITS ) ) >>> 0

    const localStack = this.stack_

    for ( const row of localStack ) {

      const foundResult = indexSetSearch32( topBits, row )

      if ( foundResult < row.length && row[ foundResult ] === topBits ) {

        const currentValue = row[ foundResult + 1 ]

        if ( ( ( currentValue & bottomOneHot ) >>> 0 ) === 0 ) {

          return false
        }

        return true
      }
    }

    return false
  }

  /**
   * Get a cursor that lets you iterate over the union of the sets of multiple indices.
   * @param indexTypes The list of types to build a cursor out of.
   * @returns The cursor for the list of types.
   */
  public cursor(): DynamicSingleIndexSetCursor {

    return DynamicSingleIndexSetCursor.allocate( [...this.stack_] )

  }

  /* TODO - Add bulk inserter static creators to slurp up an array or cursor into  */
}<|MERGE_RESOLUTION|>--- conflicted
+++ resolved
@@ -28,9 +28,10 @@
 
   /**
    * Construct this empty or with a predefined index set or cursor.
+   *
    * @param from The index set or cursor to create this from if
    * this is defined.
-   * @returns An instance of DynamicSingleIndexSet
+   * @return {DynamicSingleIndexSet} An instance of DynamicSingleIndexSet
    */
   constructor( from?: SingleIndexSet | IIndexSetCursor ) {
 
@@ -70,8 +71,9 @@
 
   /**
    * Insert a local ID in the set.
+   *
    * @param localID The id to insert.
-   * @returns True if the value was inserted, not a duplicate
+   * @return {boolean} True if the value was inserted, not a duplicate
    */
   public insert( localID: number ): boolean {
 
@@ -130,7 +132,7 @@
 
       while ( mergeCount < totalToMerge ) {
 
-         
+        // eslint-disable-next-line no-magic-numbers
         let currentMinimum  = ( 0xFFFFFFFF ) >>> 0 // maximum uint32
         let currentRowIndex = 0
 
@@ -201,7 +203,8 @@
 
   /**
    * Get the number of elements in this set
-   * @returns The size of this.
+   *
+   * @return {number} The size of this.
    */
   public get size(): number {
     return this.size_
@@ -209,13 +212,9 @@
 
   /**
    * Delete a local ID from this.
-   * @param key the key to delete.
-   * @param localID
-<<<<<<< HEAD
-   * @returns True if the item existed to be deleted.
-=======
+   *
+   * @param localID The local ID of the item to delete.
    * @return {boolean} True if the item existed to be deleted.
->>>>>>> 7459f496
    */
   public delete( localID: number ): boolean {
 
@@ -249,8 +248,9 @@
 
   /**
    * Does the set have a particular index for a particular type.
+   *
    * @param localID The dense index in the set to check.
-   * @returns True if it has the type.
+   * @return {boolean} True if it has the type.
    */
   public has( localID: number ): boolean {
 
@@ -280,9 +280,9 @@
   }
 
   /**
-   * Get a cursor that lets you iterate over the union of the sets of multiple indices.
-   * @param indexTypes The list of types to build a cursor out of.
-   * @returns The cursor for the list of types.
+   * Get a cursor that lets you iterate over the current set.
+   *
+   * @return {IIndexSetCursor} The cursor for the items currently in the set.
    */
   public cursor(): DynamicSingleIndexSetCursor {
 
