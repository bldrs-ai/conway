import { IIndexSetCursor } from '../core/i_index_set_cursor'


const pool: SingleIndexSetCursor[] = []

/**
 * Cursor to a single index set span for queries.
 */
export class SingleIndexSetCursor implements IIndexSetCursor {
  private buffer_?: Uint32Array

  private currentIndex_: number = 0
  private end_: number = 0

  private high_: number = 0
  private low_: number = 0

   
  /**
   * Construct this, not accessible.
   */
  private constructor() {}
   

  /**
   * Get the current high 27 bits, as a regular number with the lower 5 bits
   * padded to zero.
   * @returns The high bits.
   */
  public get high(): number {
    return this.high_
  }

  /**
   * Get a set of up to 32 low bits, in one-hot format or'd together,
   * so that each bit index represents a 5 bit bottom part corresponding to the top 27
   * @returns The high bits.
   */
  public get low(): number {
    return this.low_
  }

  /**
   * Step this cursor to the next high (and matching set of lows)
   * @returns True if this is not at the end of the sequence,
   * false otherwise.
   */
  public step(): boolean {
    const buffer     = this.buffer_ as Uint32Array

    const currentIndex = this.currentIndex_

    if ( currentIndex >= this.end_ ) {
      return false
    }

    this.high_ = buffer[ currentIndex ]
    this.low_  = buffer[ currentIndex + 1 ]

     
    this.currentIndex_ = currentIndex + 2

    return true
  }

  /**
   * Allocate a SingleIndexSetCursor, re-using freed ones in the pool.
<<<<<<< HEAD
   * @param buffer
   * @param currentIndex
   * @param end
   * @returns The allocated cursor.
=======
   *
   * @param buffer
   * @param currentIndex
   * @param end
   * @return {SingleIndexSetCursor} The allocated cursor.
>>>>>>> 7459f496
   */
  public static allocate(
      buffer: Uint32Array,
       
      currentIndex: number = 0, // note, ? is default undefined
      end?: number ): SingleIndexSetCursor {
    end ??= buffer.length >>> 1

    let result: SingleIndexSetCursor

    if ( pool.length > 0 ) {
      result = pool.pop() as SingleIndexSetCursor
    } else {
      result = new SingleIndexSetCursor()
    }

    result.buffer_       = buffer

     
    result.currentIndex_ = currentIndex * 2

     
    result.end_          = end * 2

    return result
  }

  /**
   * Free this cursor back to the pool.
   */
  public free(): void {
    delete this.buffer_
    pool.push( this )
  }
}<|MERGE_RESOLUTION|>--- conflicted
+++ resolved
@@ -25,7 +25,8 @@
   /**
    * Get the current high 27 bits, as a regular number with the lower 5 bits
    * padded to zero.
-   * @returns The high bits.
+   *
+   * @return {number} The high bits.
    */
   public get high(): number {
     return this.high_
@@ -34,7 +35,8 @@
   /**
    * Get a set of up to 32 low bits, in one-hot format or'd together,
    * so that each bit index represents a 5 bit bottom part corresponding to the top 27
-   * @returns The high bits.
+   *
+   * @return {number} The high bits.
    */
   public get low(): number {
     return this.low_
@@ -42,7 +44,8 @@
 
   /**
    * Step this cursor to the next high (and matching set of lows)
-   * @returns True if this is not at the end of the sequence,
+   *
+   * @return {boolean} True if this is not at the end of the sequence,
    * false otherwise.
    */
   public step(): boolean {
@@ -65,22 +68,14 @@
 
   /**
    * Allocate a SingleIndexSetCursor, re-using freed ones in the pool.
-<<<<<<< HEAD
-   * @param buffer
-   * @param currentIndex
-   * @param end
-   * @returns The allocated cursor.
-=======
    *
    * @param buffer
    * @param currentIndex
    * @param end
    * @return {SingleIndexSetCursor} The allocated cursor.
->>>>>>> 7459f496
    */
   public static allocate(
-      buffer: Uint32Array,
-       
+      buffer: Uint32Array,       
       currentIndex: number = 0, // note, ? is default undefined
       end?: number ): SingleIndexSetCursor {
     end ??= buffer.length >>> 1
