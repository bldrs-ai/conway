--- conflicted
+++ resolved
@@ -1,8 +1,4 @@
-<<<<<<< HEAD
-const versionString: string = 'Conway Web-Ifc Shim v0.17.864'
-=======
 const versionString: string = 'Conway Web-Ifc Shim v0.17.876'
->>>>>>> bc06d192
 
 
 export {versionString}