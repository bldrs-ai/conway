<<<<<<< HEAD
const versionString: string = 'Conway Web-Ifc Shim v0.7.782'
=======
const versionString: string = 'Conway Web-Ifc Shim v0.8.782'
>>>>>>> 5394a14e


export {versionString}<|MERGE_RESOLUTION|>--- conflicted
+++ resolved
@@ -1,8 +1,4 @@
-<<<<<<< HEAD
-const versionString: string = 'Conway Web-Ifc Shim v0.7.782'
-=======
 const versionString: string = 'Conway Web-Ifc Shim v0.8.782'
->>>>>>> 5394a14e
 
 
 export {versionString}