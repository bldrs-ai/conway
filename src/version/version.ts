--- conflicted
+++ resolved
@@ -1,8 +1,5 @@
-<<<<<<< HEAD
-const versionString: string = 'Conway Web-Ifc Shim v0.15.836'
-=======
-const versionString: string = 'Conway Web-Ifc Shim v0.13.838'
->>>>>>> 93d13e09
+const versionString: string = 'Conway Web-Ifc Shim v0.15.839'
+
 
 
 export {versionString}