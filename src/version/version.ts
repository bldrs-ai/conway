--- conflicted
+++ resolved
@@ -1,8 +1,4 @@
-<<<<<<< HEAD
-const versionString: string = 'Conway Web-Ifc Shim v0.8.785'
-=======
 const versionString: string = 'Conway Web-Ifc Shim v0.9.789'
->>>>>>> 05385372
 
 
 export {versionString}