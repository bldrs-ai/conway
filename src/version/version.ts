--- conflicted
+++ resolved
@@ -1,8 +1,4 @@
-<<<<<<< HEAD
-const versionString: string = 'Conway Web-Ifc Shim v0.17.878'
-=======
 const versionString: string = 'Conway Web-Ifc Shim v0.17.879'
->>>>>>> 3692811d
 
 
 export {versionString}