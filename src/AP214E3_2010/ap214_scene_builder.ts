import { ConwayGeometry, GeometryObject, NativeTransform4x4, ParamsLocalPlacement } from
  '../../dependencies/conway-geom'
import { CanonicalMaterial } from '../core/canonical_material'
import { CanonicalMesh, CanonicalMeshType } from '../core/canonical_mesh'
import { Model } from '../core/model'
import { PackedMesh } from '../core/packed_mesh'
import { WalkableScene, SceneListener, SceneListenerOptions } from '../core/scene'
import {
  SceneNodeModelType,
  SceneNodeGeometry,
  SceneNodeTransform,
}
  from '../core/scene_node'
import { TriangleElementMap } from '../core/triangle_element_map'
import StepEntityBase from '../step/step_entity_base'
import EntityTypesAP214 from './AP214E3_2010_gen/entity_types_ap214.gen'
import { AP214MaterialCache } from './ap214_material_cache'
import AP214StepModel from './ap214_step_model'


/**
 *
 */
export class AP214SceneTransform implements SceneNodeTransform {

  readonly type = SceneNodeModelType.TRANSFORM


   
  /**
   *
   * @param model
   * @param transform
   * @param absoluteTransform
   * @param localID
   * @param index
   * @param nativeTransform
   * @param absoluteNativeTransform
   * @param parentIndex
   */
  constructor(
    public readonly model: Model,
    public readonly transform: ReadonlyArray<number>,
    public readonly absoluteTransform: ReadonlyArray<number>,
    public readonly localID: number,
    public readonly index: number,
    public readonly nativeTransform: NativeTransform4x4,
    public readonly absoluteNativeTransform: NativeTransform4x4,
    public readonly parentIndex?: number) { }
   
  public children: number[] = []
}

/**
 *
 */
export class AP214SceneGeometry implements SceneNodeGeometry {

  readonly type = SceneNodeModelType.GEOMETRY

<<<<<<< HEAD
  /**
   * No Spaces for AP214
   * @returns Always false, no spaces.
   */
  public get isSpace(): boolean {

    return false
  }

=======
>>>>>>> 7459f496
   
  /**
   * Construct a scene geometry node
   * @param model
   * @param localID
   * @param index
   * @param relatedElementLocalId
   * @param parentIndex
   */
  constructor(
    public readonly model: Model,
    public readonly localID: number,
    public readonly index: number,
    public readonly relatedElementLocalId?: number,
    public readonly parentIndex?: number ) { }
   
}

export type AP214SceneNode = AP214SceneTransform | AP214SceneGeometry

/**
 *
 */
export class AP214SceneBuilder implements WalkableScene< StepEntityBase< EntityTypesAP214 > > {

  public roots: number[] = []

  private scene_: AP214SceneNode[] = []
  private sceneLocalIdMap_ = new Map<number, number>()
  private geometrySet_ = new Set< number >()

  private sceneStack_: AP214SceneTransform[] = []
  private currentParent_?: AP214SceneTransform

<<<<<<< HEAD
  private transformListeners_?: SceneListener[]
  private geometryListeners_?: SceneListener[]

=======
>>>>>>> 7459f496
   
  /**
   *
   * @param model
   * @param conwayGeometry
   * @param materials
   */
  public constructor(
    public readonly model: AP214StepModel,
    public readonly conwayGeometry: ConwayGeometry,
    public readonly materials: AP214MaterialCache) {

  }
   
<<<<<<< HEAD


  /**
   *
   * @param listener
   * @param options
   */
  addSceneListener(
      listener: SceneListener,
      options?: SceneListenerOptions ): void {

    options ??= SceneListenerOptions.defaults

    if ( !options.disableTransformEvents ) {

      this.transformListeners_ ??= []
      this.transformListeners_.push( listener )
    }

    if ( !options.disableGeometryEvents ) {

      this.geometryListeners_ ??= []
      this.geometryListeners_.push( listener )
    }

    if ( options.replayCurrentScene ) {

      const sceneStack = [...this.roots]

      const nodes = this.scene_
      const model = this.model

      while ( sceneStack.length > 0 ) {

        const nodeIndex = sceneStack.pop()!

        const node = nodes[ nodeIndex ]

        if ( node instanceof AP214SceneTransform ) {

          if ( !options.disableTransformEvents ) {

            listener.onTransformAdded( node )
          }

          sceneStack.push(...node.children)

        } else if ( node instanceof AP214SceneGeometry ) {

          if ( !options.disableGeometryEvents ) {

            const transform =
              ( node.parentIndex !== void 0 ?
                nodes[ node.parentIndex ] : void 0 ) as ( AP214SceneTransform | undefined )

            const geometry = model.geometry?.getByLocalID( node.localID )

            if ( geometry === void 0 ) {
              continue
            }

            listener.onGeometryAdded(
                node,
                transform )
          }
        }
      }
    }
  }

  /**
   *
   * @param listener
   */
  removeSceneListener( listener: SceneListener ): void {

    const geoemtryListeners = this.geometryListeners_
    const transformListeners = this.transformListeners_

    if ( geoemtryListeners !== void 0 ) {

      const indexOfListener =  geoemtryListeners.indexOf( listener )

      if ( indexOfListener >= 0 ) {

        geoemtryListeners[ indexOfListener ] = geoemtryListeners[ geoemtryListeners.length - 1 ]
        geoemtryListeners.pop()

        if ( geoemtryListeners.length === 0 ) {

          this.geometryListeners_ = void 0
        }
      }
    }

    if ( transformListeners !== void 0 ) {

      const indexOfListener =  transformListeners.indexOf( listener )

      if ( indexOfListener >= 0 ) {

        transformListeners[ indexOfListener ] = transformListeners[ transformListeners.length - 1 ]
        transformListeners.pop()

        if ( transformListeners.length === 0 ) {

          this.transformListeners_ = void 0
        }
      }
    }
  }
=======
>>>>>>> 7459f496

  /**
   *
   * @param nodeIndex
   * @returns
   */
  public getByNodeIndex(nodeIndex: number): AP214SceneNode | undefined {
    return this.scene_[nodeIndex]
  }

  /**
   *
   * @param localID
   * @returns
   */
  private get(localID: number): AP214SceneNode | undefined {

    const sceneID = this.sceneLocalIdMap_.get(localID)

    return sceneID !== void 0 ? this.scene_[sceneID] : void 0
  }

  /**
   *
   */
  public clearParentStack(): void {

    this.sceneStack_.length = 0

    delete this.currentParent_
  }

  /**
   *
   * @param localID
   * @returns
   */
  public getTransform(localID: number): AP214SceneTransform | undefined {

    const result = this.get(localID)

    if (result instanceof AP214SceneTransform) {

      return result
    }

    return void 0
  }

  /**
   * Build a packed/optimised mesh model with triangle element maps.
   * @returns Maps materials to a geometry object
   * and triangle element map.
   */
  public buildPackedMeshModel(): PackedMesh<AP214StepModel> {

    const materialMap = new Map<CanonicalMaterial | undefined, number>()
    const materials: CanonicalMaterial[] = []
    const primitives: [GeometryObject, number | undefined][] = []
    const triangleMaps: TriangleElementMap[] = []
    const elementMap = new Map<number, number[]>()

     
    for (const [_, nativeTransform, geometry, material, entity] of this.walk()) {
      if (geometry.type === CanonicalMeshType.BUFFER_GEOMETRY) {

        const clonedGeometry = geometry.geometry.clone()

        if ( nativeTransform !== void 0 ) {
          clonedGeometry.applyTransform(nativeTransform)
        }

        const primitiveIndex = materialMap.get(material)

        if (primitiveIndex === void 0) {

          const triangleMap = new TriangleElementMap()

          let materialIndex: number | undefined

          if (material !== void 0) {
            materialIndex = materials.length
            materials.push(material)
          } else {
            materialIndex = void 0
          }

          const entityLocalId = entity?.localID

          triangleMap.addMappingRange(
              0,
               
              Math.trunc(clonedGeometry.GetIndexDataSize() / 3),
              entityLocalId ?? TriangleElementMap.NO_ELEMENT)

          const newPrimitiveIndex = primitives.length

          if (entityLocalId !== void 0) {

            let currentPrimitives = elementMap.get(entityLocalId)

            if (currentPrimitives === void 0) {

              currentPrimitives = []
              elementMap.set(entityLocalId, currentPrimitives)
            }

            if (!currentPrimitives.includes(newPrimitiveIndex)) {
              currentPrimitives.push(newPrimitiveIndex)
            }
          }

          materialMap.set(material, newPrimitiveIndex)

          primitives.push([clonedGeometry, materialIndex])
          triangleMaps.push(triangleMap)

        } else {

          const fullGeometry = primitives[primitiveIndex][0]
          const triangleMap = triangleMaps[primitiveIndex]

          const entityLocalId = entity?.localID

          triangleMap.addMappingRange(
              triangleMap.size,
               
              triangleMap.size + Math.trunc(clonedGeometry.GetIndexDataSize() / 3),
              entityLocalId ?? TriangleElementMap.NO_ELEMENT)

          if (entityLocalId !== void 0) {

            let currentPrimitives = elementMap.get(entityLocalId)

            if (currentPrimitives === void 0) {

              currentPrimitives = []
              elementMap.set(entityLocalId, currentPrimitives)
            }

            if (!currentPrimitives.includes(primitiveIndex)) {
              currentPrimitives.push(primitiveIndex)
            }
          }

          fullGeometry.appendGeometry(clonedGeometry)
        }
      }
    }

    return new PackedMesh<AP214StepModel>(
        this.model,
        materials,
        primitives,
        triangleMaps,
        elementMap)
  }

  /**
   * Are all the geometry nodes in the scene spaces
   * @returns Are all the geometry nodes in the scene spaces
   */
  public isAllSpaces(): boolean {

    return false
  }

  /**
   * Walk the current scene.
   * @yields Raw absolute matrix transform, the native absolute transform, the canonical mesh,
   * @param includeSpaces
   * the canonical material and the associated step element as it walks the hierarchy.
   * @param walkTemporary Include temporary items.
   */
  public* walk(includeSpaces: boolean = false):
    IterableIterator<[readonly number[] | undefined,
      NativeTransform4x4 | undefined,
      CanonicalMesh,
      CanonicalMaterial | undefined,
      StepEntityBase<EntityTypesAP214> | undefined]> {

    for (const node of this.scene_) {

      if ( node instanceof AP214SceneGeometry ) {

        const parentIndex = node.parentIndex
        const geometry = node.model.geometry?.getByLocalID(node.localID)

        if (geometry === void 0) {
          // console.log(`skipping due to null geometry, express ID:
        //  ${  this.model.getElementByLocalID(node.localID)?.expressID}`)
          continue
        }

        let parentNode: AP214SceneTransform | undefined

        if (parentIndex !== void 0) {
          parentNode = this.scene_[parentIndex] as AP214SceneTransform
        }

        const material = this.materials.getMaterialByGeometryID(geometry.localID)

        yield [
          parentNode?.absoluteTransform,
          parentNode?.absoluteNativeTransform,
          geometry,
          material !== void 0 ? material[0] : void 0,
          node.relatedElementLocalId !== void 0 ?
            this.model.getElementByLocalID(node.relatedElementLocalId) : void 0,
        ]
      }
    }
  }

  /**
   *
   */
  public popTransform(): void {

    this.currentParent_ = this.sceneStack_.pop()
  }

  /**
   *
   * @param transform
   */
  public pushTransform(transform: AP214SceneTransform) {

    if (this.currentParent_ !== void 0) {
      this.sceneStack_.push(this.currentParent_)
    }

    this.currentParent_ = transform
  }

  /**
   * Does this scene have a particular piece of geometry?
   * @param localID The local ID of the geometry
   * @returns True if the scene has this geometry.
   */
  public hasGeometry(localID: number): boolean {

    return this.geometrySet_.has( localID )
  }

  /**
   *
   * @param localID
   * @param owningElementLocalID
<<<<<<< HEAD
   * @returns
=======
   * @return {AP214SceneGeometry}
>>>>>>> 7459f496
   */
  public addGeometry(
      localID: number,
      owningElementLocalID?: number ): AP214SceneGeometry {

    const nodeIndex = this.scene_.length

    let parentIndex: number | undefined

    this.geometrySet_.add( localID )

    if (this.currentParent_ !== void 0) {

      parentIndex = this.currentParent_.index
      this.currentParent_.children.push(nodeIndex)

    } else {

      this.roots.push(nodeIndex)
    }

    const result =
      new AP214SceneGeometry(
          this.model,
          localID,
          nodeIndex,
          owningElementLocalID,
          parentIndex )

    this.scene_.push(result)

    const geoemtryListeners = this.geometryListeners_

    if ( geoemtryListeners !== void 0 ) {

      const transform =
      ( parentIndex !== void 0 ?
        this.scene_[ parentIndex ] : void 0 ) as ( AP214SceneTransform | undefined )

      const geometry = this.model.geometry?.getByLocalID(localID)

      if ( geometry === void 0 ) {
        return result
      }

      for ( const listener of geoemtryListeners ) {

        listener.onGeometryAdded( result, transform )
      }
    }

    return result
  }

  /**
   *
   * @param localID
   * @param transform
   * @param nativeTransform
   * @returns
   */
  public addTransform(
      localID: number,
      transform: ReadonlyArray<number>,
      nativeTransform: NativeTransform4x4): AP214SceneTransform {

    if (this.sceneLocalIdMap_.has(localID)) {
      const transform_ = this.getTransform(localID)

      if (transform_ !== void 0) {
        this.pushTransform(transform_)

        return transform_
      }
    }

    const nodeIndex = this.scene_.length
    let parentIndex: number | undefined

    let absoluteNativeTransform: NativeTransform4x4

    if (this.currentParent_ !== void 0) {

      const localPlacementParameters: ParamsLocalPlacement = {
        useRelPlacement: true,
        axis2Placement: nativeTransform,
        relPlacement: this.currentParent_.absoluteNativeTransform,
      }

      absoluteNativeTransform = this.conwayGeometry
          .getLocalPlacement(localPlacementParameters)

      parentIndex = this.currentParent_.index
      this.currentParent_.children.push(nodeIndex)

    } else {

      absoluteNativeTransform = nativeTransform
      this.roots.push(nodeIndex)
    }

    const result =
      new AP214SceneTransform(
          this.model,
          transform,
          absoluteNativeTransform.getValues(),
          localID,
          nodeIndex,
          nativeTransform,
          absoluteNativeTransform,
          parentIndex)

    this.scene_.push(result)

    this.sceneLocalIdMap_.set(localID, nodeIndex)

    const transformListeners = this.transformListeners_

    if ( transformListeners !== void 0 ) {

      for ( const listener of transformListeners ) {

        listener.onTransformAdded( result )
      }
    }

    this.pushTransform(result)

    return result
  }
}<|MERGE_RESOLUTION|>--- conflicted
+++ resolved
@@ -58,21 +58,20 @@
 
   readonly type = SceneNodeModelType.GEOMETRY
 
-<<<<<<< HEAD
   /**
    * No Spaces for AP214
-   * @returns Always false, no spaces.
+   *
+   * @return {boolean} Always false, no spaces.
    */
   public get isSpace(): boolean {
 
     return false
   }
 
-=======
->>>>>>> 7459f496
    
   /**
    * Construct a scene geometry node
+   *
    * @param model
    * @param localID
    * @param index
@@ -104,12 +103,9 @@
   private sceneStack_: AP214SceneTransform[] = []
   private currentParent_?: AP214SceneTransform
 
-<<<<<<< HEAD
   private transformListeners_?: SceneListener[]
   private geometryListeners_?: SceneListener[]
 
-=======
->>>>>>> 7459f496
    
   /**
    *
@@ -124,7 +120,6 @@
 
   }
    
-<<<<<<< HEAD
 
 
   /**
@@ -236,13 +231,11 @@
       }
     }
   }
-=======
->>>>>>> 7459f496
 
   /**
    *
    * @param nodeIndex
-   * @returns
+   * @return {AP214SceneNode | undefined}
    */
   public getByNodeIndex(nodeIndex: number): AP214SceneNode | undefined {
     return this.scene_[nodeIndex]
@@ -251,7 +244,7 @@
   /**
    *
    * @param localID
-   * @returns
+   * @return {AP214SceneNode | undefined}
    */
   private get(localID: number): AP214SceneNode | undefined {
 
@@ -273,7 +266,7 @@
   /**
    *
    * @param localID
-   * @returns
+   * @return {AP214SceneTransform | undefined}
    */
   public getTransform(localID: number): AP214SceneTransform | undefined {
 
@@ -289,7 +282,8 @@
 
   /**
    * Build a packed/optimised mesh model with triangle element maps.
-   * @returns Maps materials to a geometry object
+   *
+   * @return {PackedMesh< AP214StepModel >} Maps materials to a geometry object
    * and triangle element map.
    */
   public buildPackedMeshModel(): PackedMesh<AP214StepModel> {
@@ -398,7 +392,8 @@
 
   /**
    * Are all the geometry nodes in the scene spaces
-   * @returns Are all the geometry nodes in the scene spaces
+   *
+   * @return {boolean} Are all the geometry nodes in the scene spaces
    */
   public isAllSpaces(): boolean {
 
@@ -407,10 +402,10 @@
 
   /**
    * Walk the current scene.
+   *
    * @yields Raw absolute matrix transform, the native absolute transform, the canonical mesh,
    * @param includeSpaces
    * the canonical material and the associated step element as it walks the hierarchy.
-   * @param walkTemporary Include temporary items.
    */
   public* walk(includeSpaces: boolean = false):
     IterableIterator<[readonly number[] | undefined,
@@ -475,8 +470,9 @@
 
   /**
    * Does this scene have a particular piece of geometry?
+   *
    * @param localID The local ID of the geometry
-   * @returns True if the scene has this geometry.
+   * @return {boolean} True if the scene has this geometry.
    */
   public hasGeometry(localID: number): boolean {
 
@@ -487,11 +483,7 @@
    *
    * @param localID
    * @param owningElementLocalID
-<<<<<<< HEAD
-   * @returns
-=======
    * @return {AP214SceneGeometry}
->>>>>>> 7459f496
    */
   public addGeometry(
       localID: number,
@@ -551,7 +543,7 @@
    * @param localID
    * @param transform
    * @param nativeTransform
-   * @returns
+   * @return {AP214SceneTransform}
    */
   public addTransform(
       localID: number,
