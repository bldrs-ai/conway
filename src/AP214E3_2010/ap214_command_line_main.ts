import { exit } from 'process'
import ParsingBuffer from '../parsing/parsing_buffer'
import { ParseResult } from '../step/parsing/step_parser'
import EntityTypesAP214 from './AP214E3_2010_gen/entity_types_ap214.gen'
import yargs from 'yargs/yargs'
import fs from 'fs'
import StepEntityBase from '../step/step_entity_base'
import AP214StepModel from './ap214_step_model'
import AP214StepParser from './ap214_step_parser'
import { AP214SceneBuilder } from './ap214_scene_builder'
import { ConwayGeometry } from '../../dependencies/conway-geom'
import GeometryAggregator from '../core/geometry_aggregator'
import GeometryConvertor from '../core/geometry_convertor'
import { AP214GeometryExtraction } from './ap214_geometry_extraction'
import { ExtractResult } from '../core/shared_constants'


const conwaywasm = new ConwayGeometry()

main()

/**
 * Generalised error handling wrapper
 */
async function main() {
  try {
    await conwaywasm.initialize()
    await doWork()
  } catch (error) {
    console.error('An error occurred:', error)
  }
}

/**
 * Actual execution function.
 */
async function doWork() {
  const SKIP_PARAMS = 2

  await yargs(process.argv.slice(SKIP_PARAMS))
    .command('$0 <filename>', 'Query file', (yargs2) => {
      yargs2.option('express_ids', {
        describe: 'A list of express IDs',
        type: 'number',
        array: true,
        alias: 'e',
      })
      yargs2.option('types', {
        describe: 'A list of express IDs',
        type: 'string',
        array: true, alias: 't',
      })
      yargs2.option('fields', {
        describe: 'A list of fields to extract',
        type: 'string',
        array: true,
        alias: 'f',
      })
      yargs2.option('geometry', {
        describe: 'Output Geometry in OBJ + GLTF + GLB formats',
        type: 'boolean',
        alias: 'g',
      })
      yargs2.option('properties', {
        describe: 'Output PropertySets',
        type: 'boolean',
        alias: 'p',
      })
      yargs2.option('maxchunk', {
        describe: 'Maximum chunk size in megabytes (note, this is the allocation size, not the output size)',
        type: 'number',
        alias: 'm',
        default: 128,
      })
      yargs2.option('strict', {
        describe: 'Makes parser/reference errors on nullable fields return null instead of an error',
        type: 'boolean',
        alias: 's',
        default: false,
      })
      yargs2.positional('filename', { describe: 'AP214 STEP-File Paths', type: 'string' })
    }, (argv) => {
      const ifcFile = argv['filename'] as string

      let indexAP214Buffer: Buffer | undefined

      const expressIDs = (argv['express_ids'] as number[] | undefined)
      const types = (argv['types'] as string[] | undefined)?.map((value) => {
        return EntityTypesAP214[value.toLocaleUpperCase() as keyof typeof EntityTypesAP214]
      }).filter((value) => value !== void 0)
      const fields = (argv['fields'] as string[] | undefined) ??
            ['expressID', 'type', 'localID']
      const geometry = (argv['geometry'] as boolean | undefined)
      const strict = (argv['strict'] as boolean | undefined) ?? false

      try {
        indexAP214Buffer = fs.readFileSync(ifcFile)
      } catch {
        console.log(
          'Error: couldn\'t read file, check that it is accessible at the specified path.')
        exit()
      }

      if (indexAP214Buffer === void 0) {
        console.log(
          'Error: couldn\'t read file, check that it is accessible at the specified path.')
        exit()
      }

      const parser = AP214StepParser.Instance
      const bufferInput = new ParsingBuffer(indexAP214Buffer)
      const headerDataTimeStart = Date.now()
      const result0 = parser.parseHeader(bufferInput)[1]
      const headerDataTimeEnd = Date.now()

      switch (result0) {
      case ParseResult.COMPLETE:

        break

      case ParseResult.INCOMPLETE:

        console.log('Parse incomplete but no errors')
        break

      case ParseResult.INVALID_STEP:

        console.log('Error: Invalid STEP detected in parse, but no syntax error detected')
        break

      case ParseResult.MISSING_TYPE:

        console.log('Error: missing STEP type, but no syntax error detected')
        break

      case ParseResult.SYNTAX_ERROR:

        console.log(`Error: Syntax error detected on line ${bufferInput.lineCount}`)
        break

      default:
      }

      const parseDataTimeStart = Date.now()
      const model: AP214StepModel | undefined =
            parser.parseDataToModel(bufferInput)[1]
      const parseDataTimeEnd = Date.now()

      if (model === void 0) {
        return
      }

      model.nullOnErrors = !strict

      if (geometry) {

        console.log(`Data parse time ${parseDataTimeEnd - parseDataTimeStart} ms`)
        // Get the filename with extension
        const fileNameWithExtension = ifcFile.split('/').pop()!
        // Get the filename without extension
        const fileName = fileNameWithExtension.split('.')[0]

        const result = geometryExtraction(model)

        if (result !== void 0) {
          const scene = result

          const DEFAULT_CHUNK = 128
          const MEGABYTE_SHIFT = 20
          const maxChunk = (argv['maxchunk'] as number | undefined) ?? DEFAULT_CHUNK
          const maxGeometrySize = maxChunk << MEGABYTE_SHIFT

          serializeGeometry(scene, fileName, maxGeometrySize)
        }
      } else {

        console.log('\n')

        console.log(fields.reduce((previous, current, currentIndex) => {
          return `${previous}${(currentIndex === 0) ? '|' : ''}${current}|`
        }, ''))

        console.log(fields.reduce((previous, current, currentIndex) => {
          return `${previous}${(currentIndex === 0) ? '|' : ''}---|`
        }, ''))

        let rowCount = 0

        const elements =
              (expressIDs?.map((value) => model?.getElementByExpressID(value))?.filter(
                (value) => value !== void 0 && (types === void 0 ||
                                                types.includes(value.type))) ??
               (types !== void 0 ? model.typeIDs(...types) : void 0) ??
               model) as StepEntityBase<EntityTypesAP214>[] |
              IterableIterator<StepEntityBase<EntityTypesAP214>>

              for (const element of elements) {
                const elementTypeID = EntityTypesAP214[element.type]

                console.log(
                  fields.reduce((previous, current, currentIndex) => {
                    let result

                    try {
                      if (current === 'type') {
                        result = elementTypeID
                      } else {
                        result = ((element as { [key: string]: any })[current])
                        if (result === null) {
                          result = 'null'
                        } else if (result === void 0) {
                          result = '   '
                        } else if (current === 'expressID') {
                          result = `#${result}`
                        }
                      }
                    } catch {
                      result = 'err'
                    }

                    return `${previous}${(currentIndex === 0) ? '|' : ''}${result}|`
                  }, ''))

                ++rowCount
              }

        console.log('\n')
        console.log(`Row Count: ${rowCount}`)
        console.log(`Header parse time ${headerDataTimeEnd - headerDataTimeStart} ms`)
        console.log(`Data parse time ${parseDataTimeEnd - parseDataTimeStart} ms`)
      }
    })
    .help().argv
}


/**
 * Serialize the geometry.
<<<<<<< HEAD
=======
 *
>>>>>>> 7459f496
 * @param scene
 * @param fileNameNoExtension
 * @param maxGeometrySize
 * @param includeSpaces
 */
function serializeGeometry(
    scene: AP214SceneBuilder,
    fileNameNoExtension: string,
    maxGeometrySize: number,
    includeSpaces?: boolean  ) {
  const geometryAggregator =
    new GeometryAggregator(
        conwaywasm, { maxGeometrySize: maxGeometrySize, outputSpaces: includeSpaces } )

  geometryAggregator.append( scene )

  const aggregatedGeometry = geometryAggregator.aggregateNative()

  if ( aggregatedGeometry.geometry.size() === 0) {
    console.log('No Geometry Found')
    return
  }


  const convertor = new GeometryConvertor( conwaywasm )

  const startTimeGlb = Date.now()
  const glbResults =
    convertor.toGltfs(
        aggregatedGeometry,
        true,
        false,
        `${fileNameNoExtension}_test` )

  for ( const glbResult of glbResults ) {
    if (glbResult.success) {

      if (glbResult.buffers.size() !== glbResult.bufferUris.size()) {
        console.log('Error! Buffer size != Buffer URI size!\n')
        return
      }

      for (let uriIndex = 0; uriIndex < glbResult.bufferUris.size(); uriIndex++) {
        const uri = glbResult.bufferUris.get(uriIndex)

        // Create a (zero copy!) memory view from the native vector
        const managedBuffer: Uint8Array =
          conwaywasm.wasmModule.getUint8Array(glbResult.buffers.get(uriIndex))

        try {
          fs.writeFileSync(uri, managedBuffer)
          // console.log(`Data written to file: ${uri}`)
        } catch (err) {
          console.error('Error writing to file:', err)
        }
      }
    } else {
      console.error('GLB generation unsuccessful')
    }

    glbResult.bufferUris?.delete()
    glbResult.buffers?.delete()
  }

  const endTimeGlb = Date.now()
  const executionTimeInMsGlb = endTimeGlb - startTimeGlb

  // draco test
  const startTimeGlbDraco = Date.now()
  const glbDracoResults =
    convertor.toGltfs(
        aggregatedGeometry,
        true,
        true,
        `${fileNameNoExtension}_test_draco` )

  for ( const glbDracoResult of glbDracoResults ) {

    if (glbDracoResult.success) {

      if (glbDracoResult.buffers.size() !== glbDracoResult.bufferUris.size()) {
        console.log('Error! Buffer size != Buffer URI size!\n')
        return
      }

      for (let uriIndex = 0; uriIndex < glbDracoResult.bufferUris.size(); uriIndex++) {
        const uri = glbDracoResult.bufferUris.get(uriIndex)

        // Create a (zero copy!) memory view from the native vector
        const managedBuffer: Uint8Array =
          conwaywasm.wasmModule.getUint8Array(glbDracoResult.buffers.get(uriIndex))

        try {
          fs.writeFileSync(uri, managedBuffer)
          // console.log(`Data written to file: ${uri}`)
        } catch (err) {
          console.error('Error writing to file:', err)
        }
      }
    } else {
      console.error('GLB Draco generation unsuccessful')
    }

    glbDracoResult.bufferUris?.delete()
    glbDracoResult.buffers?.delete()
  }

  const endTimeGlbDraco = Date.now()
  const executionTimeInMsGlbDraco = endTimeGlbDraco - startTimeGlbDraco

  const startTimeGltf = Date.now()
  const gltfResults =
    convertor.toGltfs(
        aggregatedGeometry,
        false,
        false,
        `${fileNameNoExtension}` )

  for ( const gltfResult of gltfResults ) {

    if (gltfResult.success) {

      if (gltfResult.buffers.size() !== gltfResult.bufferUris.size()) {
        console.log('Error! Buffer size !== Buffer URI size!\n')
        return
      }

      for (let uriIndex = 0; uriIndex < gltfResult.bufferUris.size(); uriIndex++) {
        const uri = gltfResult.bufferUris.get(uriIndex)

        // Create a memory view from the native vector
        const managedBuffer: Uint8Array =
          conwaywasm.wasmModule.
              getUint8Array(gltfResult.buffers.get(uriIndex))

        try {
          fs.writeFileSync(uri, managedBuffer)
          // console.log(`Data written to file: ${uri}`)
        } catch (err) {
          console.error('Error writing to file:', err)
        }
      }
    } else {
      console.error('GLTF generation unsuccessful')
    }

    gltfResult.bufferUris?.delete()
    gltfResult.buffers?.delete()
  }

  const endTimeGltf = Date.now()
  const executionTimeInMsGltf = endTimeGltf - startTimeGltf

  const startTimeGltfDraco = Date.now()
  const gltfResultsDraco =
    convertor.toGltfs(
        aggregatedGeometry,
        false,
        true,
        `${fileNameNoExtension}_draco` )

  for ( const gltfResultDraco of gltfResultsDraco ) {

    if (gltfResultDraco.success) {

      if (gltfResultDraco.buffers.size() !== gltfResultDraco.bufferUris.size()) {
        console.log('Error! Buffer size !== Buffer URI size!\n')
        return
      }

      for (let uriIndex = 0; uriIndex < gltfResultDraco.bufferUris.size(); uriIndex++) {
        const uri = gltfResultDraco.bufferUris.get(uriIndex)

        // Create a memory view from the native vector
        const managedBuffer: Uint8Array =
          conwaywasm.wasmModule.
              getUint8Array(gltfResultDraco.buffers.get(uriIndex))

        try {
          fs.writeFileSync(uri, managedBuffer)
          // console.log(`Data written to file: ${uri}`)
        } catch (err) {
          console.error('Error writing to file:', err)
        }
      }
    } else {
      console.error('Draco GLTF generation unsuccessful')
    }

    gltfResultDraco.bufferUris?.delete()
    gltfResultDraco.buffers?.delete()
  }

  const endTimeGltfDraco = Date.now()
  const executionTimeInMsGltfDraco = endTimeGltfDraco - startTimeGltfDraco

  // clean up
  aggregatedGeometry.geometry.delete()
  aggregatedGeometry.materials.delete()

  console.log( `There were ${aggregatedGeometry.chunks.length} geometry chunks`)
  // console.log(`OBJ Generation took ${executionTimeInMsObj} milliseconds to execute.`)
  console.log(`GLB Generation took ${executionTimeInMsGlb} milliseconds to execute.`)
  console.log(`GLTF Generation took ${executionTimeInMsGltf} milliseconds to execute.`)
  console.log(`GLB Draco Generation took ${executionTimeInMsGlbDraco} milliseconds to execute.`)
  console.log(`GLTF Draco Generation took ${executionTimeInMsGltfDraco} milliseconds to execute.`)
}


/**
 * Function to extract Geometry from an IfcStepModel
<<<<<<< HEAD
 * @param model
 * @returns The scene or undefined on error.
=======
 *
 * @param model
 * @return {AP214SceneBuilder | undefined} The scene or undefined on error.
>>>>>>> 7459f496
 */
function geometryExtraction(model: AP214StepModel):
  AP214SceneBuilder | undefined {

  const conwayModel = new AP214GeometryExtraction(conwaywasm, model)

  try {
    // parse + extract data model + geometry data
    const [extractionResult, scene] =
      conwayModel.extractAP214GeometryData(true)

    model.invalidate( true )

    if (extractionResult !== ExtractResult.COMPLETE) {
      console.error('Could not extract geometry, exiting...')
      return void 0
    }

    return scene
  } catch ( ex ) {

    console.log( ex )

    if ( ex instanceof Error ) {
      console.log( ex.stack )
    }
    throw ex
  }
}
<|MERGE_RESOLUTION|>--- conflicted
+++ resolved
@@ -205,6 +205,7 @@
                       if (current === 'type') {
                         result = elementTypeID
                       } else {
+                        // eslint-disable-next-line @typescript-eslint/no-explicit-any
                         result = ((element as { [key: string]: any })[current])
                         if (result === null) {
                           result = 'null'
@@ -236,14 +237,11 @@
 
 /**
  * Serialize the geometry.
-<<<<<<< HEAD
-=======
  *
->>>>>>> 7459f496
- * @param scene
- * @param fileNameNoExtension
- * @param maxGeometrySize
- * @param includeSpaces
+ * @param scene The scene to serialize
+ * @param fileNameNoExtension The file name of the AP214 file sans extension.
+ * @param maxGeometrySize The max geometry size per segment.
+ * @param includeSpaces Should spaces be included when walking this.
  */
 function serializeGeometry(
     scene: AP214SceneBuilder,
@@ -263,7 +261,6 @@
     return
   }
 
-
   const convertor = new GeometryConvertor( conwaywasm )
 
   const startTimeGlb = Date.now()
@@ -451,14 +448,9 @@
 
 /**
  * Function to extract Geometry from an IfcStepModel
-<<<<<<< HEAD
- * @param model
- * @returns The scene or undefined on error.
-=======
  *
- * @param model
+ * @param model The model to extract from.
  * @return {AP214SceneBuilder | undefined} The scene or undefined on error.
->>>>>>> 7459f496
  */
 function geometryExtraction(model: AP214StepModel):
   AP214SceneBuilder | undefined {
