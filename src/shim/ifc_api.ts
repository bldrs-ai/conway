--- conflicted
+++ resolved
@@ -13,15 +13,11 @@
 import * as glmatrix from 'gl-matrix'
 import { Properties } from './properties'
 import { FromRawLineData } from './ifc2x4_helper'
-<<<<<<< HEAD
-import { versionString } from './version'
 import { ExtractResult } from '../core/shared_constants'
-=======
 import { versionString } from '../version/version'
 import Logger from '../logging/logger'
 import Environment from '../utilities/environment'
 import Memory from '../memory/memory'
->>>>>>> f940dbb6
 
 
 export * from './ifc2x4'
