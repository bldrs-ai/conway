import fs from 'fs'
import { describe, expect, test, beforeAll } from '@jest/globals'
import { IfcGeometryExtraction } from './ifc_geometry_extraction'
import { ParseResult } from '../step/parsing/step_parser'
import IfcStepParser from './ifc_step_parser'
import ParsingBuffer from '../parsing/parsing_buffer'
import { ConwayGeometry } from '../../dependencies/conway-geom'
import { ColorRGBA } from '../core/canonical_material'
import { ExtractResult } from '../core/shared_constants'


let conwayModel:IfcGeometryExtraction

/**
 *
 */
async function initializeGeometryExtractor() {
  const parser = IfcStepParser.Instance
  const indexIfcBuffer: Buffer = fs.readFileSync('data/index.ifc')
  const bufferInput = new ParsingBuffer(indexIfcBuffer)
  const result0 = parser.parseHeader(bufferInput)[1]

  if (result0 !== ParseResult.COMPLETE) {
    return ExtractResult.INCOMPLETE
  }

  const conwayGeometry: ConwayGeometry = new ConwayGeometry()
  const initializationStatus = await conwayGeometry.initialize()

  if (!initializationStatus) {
    return
  }

  const [, model] = parser.parseDataToModel( bufferInput)

  if (model === void 0) {
    return ExtractResult.INCOMPLETE
  }

  conwayModel = new IfcGeometryExtraction(conwayGeometry, model)

  return conwayModel.isInitialized()
}

/**
 *  @returns indicating whether the wasm module is initialized.
 */
function isInitialized(): boolean {
  return conwayModel.isInitialized()
}

/**
 * @returns indicating whether the geometry extraction was successful.
 */
function extractGeometry(): ExtractResult {
  return conwayModel.extractIFCGeometryData()[0]
}

/**
 * @returns indicating number of meshes
 */
function getMeshSize(): number {
  return Array.from( conwayModel.scene.walk() ).length
}

/**
 * Get the materials from the model.
 * @returns The number of materials in this.
 */
function getMaterialCount(): number {
  return conwayModel.materials.size
}

/**
 * Test if a material colour at a particular index matches a value.
<<<<<<< HEAD
 * @param materialIndex
 * @param equal
 * @returns True if a match, false otherwise.
=======
 *
 * @param materialIndex
 * @param equal
 * @return {boolean} True if a match, false otherwise.
>>>>>>> 7459f496
 */
function materialColorMatches(materialIndex: number, equal: ColorRGBA): boolean {
  return Array.from(
      conwayModel.materials.materials() )[ materialIndex ].
      baseColor.
      every((value, index) => equal[index] === value )
}

/**
 * @returns indicating if the geometry extraction module is still initialized or not
 */
function destroy(): boolean {
  conwayModel.destroy()
  return conwayModel.isInitialized()
}

beforeAll(async () => {

  await initializeGeometryExtractor()

})

describe('Ifc Geometry Extraction', () => {

  test('initialize()', () => {

    expect(isInitialized()).toBe(true)

  })

  test('extract()', () => {

    expect(extractGeometry()).toBe(ExtractResult.COMPLETE)

  })

  test('materialExtractionLength()', () => {
    const testParameter:number = 1
    expect(getMaterialCount()).toBe(testParameter)

  })

  test('materialColorMatches(0)', () => {
     
    expect(materialColorMatches(0, [0.4, 0.8, 0, 1])).toBe(true)
  })

  test('geometryArrayLength()', () => {
    const testParameter:number = 7
    expect(getMeshSize()).toBe(testParameter)

  })

  test('destroy()', () => {
    expect(destroy()).toBe(false)
  })

})<|MERGE_RESOLUTION|>--- conflicted
+++ resolved
@@ -13,8 +13,11 @@
 
 /**
  *
+ *
+ * @return {Promise< boolean | ExtractResult | void >}
  */
-async function initializeGeometryExtractor() {
+async function initializeGeometryExtractor():
+  Promise< boolean | ExtractResult | void > {
   const parser = IfcStepParser.Instance
   const indexIfcBuffer: Buffer = fs.readFileSync('data/index.ifc')
   const bufferInput = new ParsingBuffer(indexIfcBuffer)
@@ -43,21 +46,21 @@
 }
 
 /**
- *  @returns indicating whether the wasm module is initialized.
+ *  @return {boolean} indicating whether the wasm module is initialized.
  */
 function isInitialized(): boolean {
   return conwayModel.isInitialized()
 }
 
 /**
- * @returns indicating whether the geometry extraction was successful.
+ * @return {ExtractResult} indicating whether the geometry extraction was successful.
  */
 function extractGeometry(): ExtractResult {
   return conwayModel.extractIFCGeometryData()[0]
 }
 
 /**
- * @returns indicating number of meshes
+ * @return {number} indicating number of meshes
  */
 function getMeshSize(): number {
   return Array.from( conwayModel.scene.walk() ).length
@@ -65,7 +68,8 @@
 
 /**
  * Get the materials from the model.
- * @returns The number of materials in this.
+ *
+ * @return {number} The number of materials in this.
  */
 function getMaterialCount(): number {
   return conwayModel.materials.size
@@ -73,16 +77,10 @@
 
 /**
  * Test if a material colour at a particular index matches a value.
-<<<<<<< HEAD
- * @param materialIndex
- * @param equal
- * @returns True if a match, false otherwise.
-=======
  *
  * @param materialIndex
  * @param equal
  * @return {boolean} True if a match, false otherwise.
->>>>>>> 7459f496
  */
 function materialColorMatches(materialIndex: number, equal: ColorRGBA): boolean {
   return Array.from(
@@ -92,7 +90,7 @@
 }
 
 /**
- * @returns indicating if the geometry extraction module is still initialized or not
+ * @return {boolean} indicating if the geometry extraction module is still initialized or not
  */
 function destroy(): boolean {
   conwayModel.destroy()
@@ -126,7 +124,7 @@
   })
 
   test('materialColorMatches(0)', () => {
-     
+    // eslint-disable-next-line no-magic-numbers
     expect(materialColorMatches(0, [0.4, 0.8, 0, 1])).toBe(true)
   })
 
