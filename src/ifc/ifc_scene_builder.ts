--- conflicted
+++ resolved
@@ -62,6 +62,7 @@
    
   /**
    * Construct a scene geometry node
+   *
    * @param model
    * @param localID
    * @param index
@@ -102,7 +103,8 @@
 
   /**
    * Get the current transform for this.
-   * @returns
+   *
+   * @return {IfcSceneTransform|undefined}
    */
   public get currentTransform(): IfcSceneTransform | undefined {
     return this.currentParent_
@@ -121,7 +123,6 @@
     public readonly materials: IfcMaterialCache) {
 
   }
-<<<<<<< HEAD
 
   /**
    *
@@ -232,14 +233,12 @@
       }
     }
   }
-=======
->>>>>>> 7459f496
    
 
   /**
    *
    * @param nodeIndex
-   * @returns
+   * @return {IfcSceneNode | undefined}
    */
   public getByNodeIndex(nodeIndex: number): IfcSceneNode | undefined {
     return this.scene_[nodeIndex]
@@ -248,7 +247,7 @@
   /**
    *
    * @param localID
-   * @returns
+   * @return {IfcSceneNode | undefined}
    */
   private get(localID: number): IfcSceneNode | undefined {
 
@@ -270,7 +269,7 @@
   /**
    *
    * @param localID
-   * @returns
+   * @return {IfcSceneTransform | undefined}
    */
   public getTransform(localID: number): IfcSceneTransform | undefined {
 
@@ -287,7 +286,7 @@
   /**
    *
    * @param localID
-   * @returns
+   * @return {IfcSceneGeometry | undefined}
    */
   public getGeometry(localID: number): IfcSceneGeometry | undefined {
 
@@ -303,7 +302,8 @@
 
   /**
    * Build a packed/optimised mesh model with triangle element maps.
-   * @returns Maps materials to a geometry object
+   *
+   * @return {PackedMesh< IfcStepModel >} Maps materials to a geometry object
    * and triangle element map.
    */
   public buildPackedMeshModel(): PackedMesh<IfcStepModel> {
@@ -412,7 +412,8 @@
 
   /**
    * Are all the geometry nodes in the scene spaces
-   * @returns Are all the geometry nodes in the scene spaces
+   *
+   * @return {boolean} Are all the geometry nodes in the scene spaces
    */
   public isAllSpaces(): boolean {
 
@@ -423,6 +424,7 @@
 
   /**
    * Walk the current scene.
+   *
    * @yields Raw absolute matrix transform, the native absolute transform, the canonical mesh,
    * @param includeSpaces
    * the canonical material and the associated step element as it walks the hierarchy.
@@ -492,8 +494,9 @@
 
   /**
    * Does this scene have a particular piece of geometry?
+   *
    * @param localID The local ID of the geometry
-   * @returns True if the scene has this geometry.
+   * @return {boolean} True if the scene has this geometry.
    */
   public hasGeometry(localID: number): boolean {
 
@@ -506,11 +509,7 @@
    * @param owningElementLocalID
    * @param isSpace
    * @param materialOverrideLocalID
-<<<<<<< HEAD
-   * @returns
-=======
    * @return {IfcSceneGeometry}
->>>>>>> 7459f496
    */
   public addGeometry(
       localID: number,
@@ -575,15 +574,12 @@
    * Items added will be made the top of the transform stack.
    *
    * To prevent a node being used as a parent, pop it subsequently.
+   *
    * @param localID
    * @param transform
    * @param nativeTransform
    * @param isMappedItem
-<<<<<<< HEAD
-   * @returns
-=======
    * @return {IfcSceneTransform}
->>>>>>> 7459f496
    */
   public addTransform(
       localID: number,
