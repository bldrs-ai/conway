--- conflicted
+++ resolved
@@ -197,13 +197,8 @@
           triangleMap.addMappingRange(
               0,
               // eslint-disable-next-line no-magic-numbers
-<<<<<<< HEAD
               Math.trunc( clonedGeometry.GetIndexDataSize() / 3 ),
               entityLocalId ?? TriangleElementMap.NO_ELEMENT )
-=======
-              Math.trunc(clonedGeometry.getIndexDataSize() / 3),
-              entityLocalId ?? TriangleElementMap.NO_ELEMENT)
->>>>>>> f8bde628
 
           const newPrimitiveIndex = primitives.length
 
@@ -226,13 +221,8 @@
           triangleMap.addMappingRange(
               triangleMap.size,
               // eslint-disable-next-line no-magic-numbers
-<<<<<<< HEAD
               triangleMap.size + Math.trunc( clonedGeometry.GetIndexDataSize() / 3 ),
               entityLocalId ?? TriangleElementMap.NO_ELEMENT )
-=======
-              triangleMap.size + Math.trunc(clonedGeometry.getIndexDataSize() / 3),
-              entityLocalId ?? TriangleElementMap.NO_ELEMENT)
->>>>>>> f8bde628
 
           if (entityLocalId !== void 0) {
             elementMap.set(entityLocalId, primitiveIndex)
