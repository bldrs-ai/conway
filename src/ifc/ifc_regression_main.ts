import { exit } from 'process'
import IfcStepParser from './ifc_step_parser'
import ParsingBuffer from '../parsing/parsing_buffer'
import { ParseResult } from '../step/parsing/step_parser'
import yargs from 'yargs/yargs'
import fs from 'fs'
import IfcStepModel from './ifc_step_model'
import { IfcGeometryExtraction } from './ifc_geometry_extraction'
import { ConwayGeometry }
  from '../../dependencies/conway-geom'
import { IfcSceneBuilder } from './ifc_scene_builder'
import Logger from '../logging/logger'
import Environment from '../utilities/environment'
import { ExtractResult } from '../core/shared_constants'
import path from 'path'
import fsPromises from 'fs/promises'
import EntityTypesIfc from './ifc4_gen/entity_types_ifc.gen'
import { IfcBooleanResult } from './ifc4_gen'
import { MemoizationCapture, RegressionCaptureState } from '../core/regression_capture_state'
import { materialHashes } from './ifc_material_cache_node'
import { dumpGeometryOBJs, geometryHashes } from './ifc_model_geometry_node'
import { curveHashes, dumpCurveOBJs } from './ifc_model_curves_node'
import { dumpProfileOBJs, profileHashes } from './ifc_model_profile_node'
import { Console } from 'console'


const conwayGeom = new ConwayGeometry()

main()

/**
 * Encapsultes a string in a CSV safe way.
 * @param from
 * @returns
 */
function csvSafeString( from: string ): string {

  if ( from.includes( '\n' ) ||
    from.includes( '\r') ||
    from.includes( '"') ||
    from.includes( ',' ) ) {

    return `"${from.replaceAll( '"', '""' )}"`
  }

  return from
}

/**
 * Display errors and dump errors errors to stderr
<<<<<<< HEAD
=======
 *
>>>>>>> 7459f496
 * @param filePath
 */
function displayErrors( filePath: string ) {

  const fileName = csvSafeString( path.basename( filePath ) )

  if ( Logger.getLogs().length > 0 ) {
    Logger.displayLogs()

    const errors = Logger.getErrors()

    if ( errors.length > 0 ) {
      const errConsole = new Console( process.stderr )

      errConsole.log( 'message,count,expressids,file' )

      for ( const error of errors ) {

         
        errConsole.log( `${csvSafeString(error.message)},${error.count},${csvSafeString( Array.from(error.expressIDs.keys()).join(' ') ) },${fileName}`)
      }
    }
  }
}

/**
 * Generalised error handling wrapper
 */
async function main() {

  try {

    await conwayGeom.initialize()

    Environment.checkEnvironment()
    Logger.initializeWasmCallbacks()

    doWork()
  } catch (error) {
    console.error('An error occurred:', error)
  }
}

/**
 * Actual execution function.
 */
function doWork() {
  const SKIP_PARAMS = 2

  const args =  
    yargs(process.argv.slice(SKIP_PARAMS))
        .command('$0 <filename> [output]', 'Query file', (yargs2) => {
          yargs2.option('strict', {
           
            describe: 'Makes parser/reference errors on nullable fields return null instead of an error',
            type: 'boolean',
            alias: 's',
            default: false,
          })
          yargs2.option('digest', {

            describe: 'Output a digest ',
            type: 'boolean',
            alias: 'd',
            default: false,
          })
          yargs2.option('verbose', {

            describe: 'Output the verbose full folder structure',
            type: 'boolean',
            alias: 'v',
            default: false,
          })

          yargs2.positional('filename', { describe: 'IFC File Paths', type: 'string' })
          yargs2.positional('output', { describe: 'Output path', type: 'string' })

        }, async (argv) => {
          const ifcFile = argv['filename'] as string
          const outputPath =
              argv['output'] as string ??
              path.join( path.dirname( ifcFile ), path.parse( ifcFile ).name )

          let indexIfcBuffer: Buffer | undefined

          const strict = (argv['strict'] as boolean | undefined) ?? false
          const digest = (argv['digest'] as boolean | undefined) ?? false
          const verbose = (argv['verbose'] as boolean | undefined) ?? false

          try {
            indexIfcBuffer = fs.readFileSync(ifcFile)
          } catch (ex) {
            Logger.error(
                'Couldn\'t read file, check that it is accessible at the specified path.')
            displayErrors(ifcFile)
            exit()
          }

          if (indexIfcBuffer === void 0) {
            Logger.error(
                'Couldn\'t read file, check that it is accessible at the specified path.')
            displayErrors(ifcFile)
            exit()
          }

          const parser = IfcStepParser.Instance
          const bufferInput = new ParsingBuffer(indexIfcBuffer)

          const result0 = parser.parseHeader(bufferInput)[ 1 ]

          switch (result0) {
            case ParseResult.COMPLETE:

              break

            case ParseResult.INCOMPLETE:

              Logger.warning('Parse incomplete but no errors')
              break

            case ParseResult.INVALID_STEP:

              Logger.error('Invalid STEP detected in parse, but no syntax error detected')
              break

            case ParseResult.MISSING_TYPE:

              Logger.error('Missing STEP type, but no syntax error detected')
              break

            case ParseResult.SYNTAX_ERROR:

              Logger.error(`Syntax error detected on line ${bufferInput.lineCount}`)
              break

            default:
          }

          const [result1, model] = parser.parseDataToModel( bufferInput)

          switch (result1) {
            case ParseResult.COMPLETE:

              break

            case ParseResult.INCOMPLETE:

              Logger.warning('Parse incomplete but no errors')
              break

            case ParseResult.INVALID_STEP:

              Logger.error('Invalid STEP detected in parse, but no syntax error detected')
              break

            case ParseResult.MISSING_TYPE:

              Logger.error('Missing STEP type, but no syntax error detected')
              break

            case ParseResult.SYNTAX_ERROR:

              Logger.error(`Syntax error detected on line ${bufferInput.lineCount}`)
              break

            default:
          }

          if (model === void 0) {
            return
          }

          model.nullOnErrors = !strict

          const result = await geometryExtraction(model)

          if ( result === void 0 ) {
            Logger.error( 'Couldn\'t extract geometry')
          } else {

            if ( digest ) {

              const csvLines: [number | string, string][] = []

              const csvPath       = `${outputPath}.csv`
              const csvFileHandle = await fsPromises.open( csvPath, 'w' )

              await csvFileHandle.write( `ID,Hash,Type,Operand 1,Operand2,Void\n` )

              for ( const [item, hash] of geometryHashes( model.geometry ) ) {

                let operand1 = ''
                let operand2 = ''

                if ( item instanceof IfcBooleanResult ) {

                  operand1 = item.FirstOperand.toString()
                  operand2 = item.SecondOperand.toString()

                }

                csvLines.push([item.expressID ?? item.toString(),
                   
                  `${item.toString()},${Buffer.from(hash).toString( 'hex' )},${EntityTypesIfc[item.type]},${operand1},${operand2},FALSE\n`])
              }

              for ( const [item, hash] of geometryHashes( model.voidGeometry ) ) {

                let operand1 = ''
                let operand2 = ''

                if ( item instanceof IfcBooleanResult ) {

                  operand1 = item.FirstOperand.toString()
                  operand2 = item.SecondOperand.toString()

                }

                csvLines.push([item.expressID ?? item.toString(),
                   
                  `${item.toString()},${Buffer.from(hash).toString( 'hex' )},${EntityTypesIfc[item.type]},${operand1},${operand2},TRUE\n`])
              }

              for ( const [item, hash] of curveHashes( model.curves ) ) {

                csvLines.push([item.expressID ?? item.toString(),
                   
                  `${item.toString()},${Buffer.from(hash).toString( 'hex' )},${EntityTypesIfc[item.type]},,,\n`])
              }

              for ( const [item, hash] of profileHashes( model.profiles ) ) {

                csvLines.push([item.expressID ?? item.toString(),
                   
                  `${item.toString()},${Buffer.from(hash).toString( 'hex' )},${EntityTypesIfc[item.type]},,,\n`])
              }

              for ( const [item, hash] of materialHashes( model.materials ) ) {

                csvLines.push([item.expressID ?? item.toString(),
                   
                  `${item.toString()},${Buffer.from(hash).toString( 'hex' )},${EntityTypesIfc[item.type]},,,\n`])
              }

              for ( const [item, hash] of materialHashes( model.voidMaterials ) ) {

                csvLines.push([item.expressID ?? item.toString(),
                   
                  `${item.toString()},${Buffer.from(hash).toString( 'hex' )},${EntityTypesIfc[item.type]},,,\n`])
              }

              csvLines.sort( ( a, b ) => {

                const a0 = a[0]
                const b0 = b[0]

                if ( typeof a0 === 'number' ) {

                  if ( typeof b0 === 'number' ) {
                    return a0 - b0
                  }

                  return -1
                }

                if ( typeof b0 === 'number' ) {

                  return 1
                }

                return a0.localeCompare( b0 )
              } )

              // Note, we cast to any here because the writeFile supports an iterable
              // but the typescript bindings don't have the option
              await csvFileHandle.writeFile( csvLines.map( ( line ) => line[ 1 ]) as any )

              await csvFileHandle.close()
            }

            if ( verbose ) {

              const objFolder = `${outputPath}_obj`

              dumpGeometryOBJs( model.geometry, objFolder )
              dumpGeometryOBJs( model.voidGeometry, objFolder )
              dumpCurveOBJs( model.curves, objFolder )
              dumpProfileOBJs( model.profiles, objFolder )
            }
          }

          displayErrors(ifcFile)
        })
        .help().argv
}

/**
 * Function to extract Geometry from an IfcStepModel
<<<<<<< HEAD
=======
 *
>>>>>>> 7459f496
 * @param model
 */
async function geometryExtraction(model: IfcStepModel):
  Promise<[IfcSceneBuilder, ConwayGeometry] | undefined> {

  const conwaywasm = new ConwayGeometry()
  const initializationStatus = await conwaywasm.initialize()

  if (!initializationStatus) {
    return
  }

  const conwayModel = new IfcGeometryExtraction(conwaywasm, model)

  RegressionCaptureState.memoization = MemoizationCapture.FULL

  // parse + extract data model + geometry data
  const [extractionResult, scene] =
    conwayModel.extractIFCGeometryData()

  if (extractionResult !== ExtractResult.COMPLETE) {
    console.error('Could not extract geometry, exiting...')
    return void 0
  }

  return [scene, conwaywasm]
}<|MERGE_RESOLUTION|>--- conflicted
+++ resolved
@@ -30,8 +30,9 @@
 
 /**
  * Encapsultes a string in a CSV safe way.
+ *
  * @param from
- * @returns
+ * @return {string}
  */
 function csvSafeString( from: string ): string {
 
@@ -48,10 +49,7 @@
 
 /**
  * Display errors and dump errors errors to stderr
-<<<<<<< HEAD
-=======
  *
->>>>>>> 7459f496
  * @param filePath
  */
 function displayErrors( filePath: string ) {
@@ -350,10 +348,7 @@
 
 /**
  * Function to extract Geometry from an IfcStepModel
-<<<<<<< HEAD
-=======
  *
->>>>>>> 7459f496
  * @param model
  */
 async function geometryExtraction(model: IfcStepModel):
