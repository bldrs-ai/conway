import { exit } from 'process'
import IfcStepParser from './ifc_step_parser'
import ParsingBuffer from '../parsing/parsing_buffer'
import { ParseResult } from '../step/parsing/step_parser'
import EntityTypesIfc from '../ifc/ifc4_gen/entity_types_ifc.gen'
import yargs from 'yargs/yargs'

import fs from 'fs'
import StepEntityBase from '../step/step_entity_base'
import IfcStepModel from './ifc_step_model'
import { ExtractResult, IfcGeometryExtraction } from './ifc_geometry_extraction'
import { IfcPropertyExtraction } from './ifc_property_extraction'
import {
  ConwayGeometry,
  GeometryObject,
} from '../../dependencies/conway-geom/conway_geometry'
import { CanonicalMeshType } from '../core/canonical_mesh'
import { CanonicalMaterial } from '../core/canonical_material'


const SKIP_PARAMS = 2

const args = // eslint-disable-line no-unused-vars
  yargs(process.argv.slice(SKIP_PARAMS))
      .command('$0 <filename>', 'Query file', (yargs2) => {
        yargs2.option('express_ids', {
          describe: 'A list of express IDs',
          type: 'number',
          array: true,
          alias: 'e',
        })
        yargs2.option('types', {
          describe: 'A list of express IDs',
          type: 'string',
          array: true, alias: 't',
        })
        yargs2.option('fields', {
          describe: 'A list of fields to extract',
          type: 'string',
          array: true,
          alias: 'f',
        })
        yargs2.option('geometry', {
          describe: 'Output Geometry in OBJ + GLTF + GLB formats',
          type: 'boolean',
          alias: 'g',
        })
        yargs2.option('properties', {
          describe: 'Output PropertySets',
          type: 'boolean',
          alias: 'p',
        })

        yargs2.positional('filename', { describe: 'IFC File Paths', type: 'string' })
      }, (argv) => {
        const ifcFile = argv['filename'] as string

        let indexIfcBuffer: Buffer | undefined

        const expressIDs = (argv['express_ids'] as number[] | undefined)
        const types = (argv['types'] as string[] | undefined)?.map((value) => {
          return EntityTypesIfc[value.toLocaleUpperCase() as keyof typeof EntityTypesIfc]
        }).filter((value) => value !== void 0)
        const fields = (argv['fields'] as string[] | undefined) ??
        ['expressID', 'type', 'localID']
        const geometry = (argv['geometry'] as boolean | undefined)

        const outputProperties = (argv['properties'] as boolean | undefined)

        try {
          indexIfcBuffer = fs.readFileSync(ifcFile)
        } catch (ex) {
          console.log(
              'Error: couldn\'t read file, check that it is accessible at the specified path.')
          exit()
        }

        if (indexIfcBuffer === void 0) {
          console.log(
              'Error: couldn\'t read file, check that it is accessible at the specified path.')
          exit()
        }

        const parser = IfcStepParser.Instance
        const bufferInput = new ParsingBuffer(indexIfcBuffer)

        const headerDataTimeStart = Date.now()

        const result0 = parser.parseHeader(bufferInput)[1]

        const headerDataTimeEnd = Date.now()

        switch (result0) {
          case ParseResult.COMPLETE:

            break

          case ParseResult.INCOMPLETE:

            console.log('Parse incomplete but no errors')
            break

          case ParseResult.INVALID_STEP:

            console.log('Error: Invalid STEP detected in parse, but no syntax error detected')
            break

          case ParseResult.MISSING_TYPE:

            console.log('Error: missing STEP type, but no syntax error detected')
            break

          case ParseResult.SYNTAX_ERROR:

            console.log(`Error: Syntax error detected on line ${bufferInput.lineCount}`)
            break

          default:
        }

        const parseDataTimeStart = Date.now()
        const model = parser.parseDataToModel(bufferInput)[1]
        const parseDataTimeEnd = Date.now()

        if (model === void 0) {
          return
        }

        if (geometry) {
        // Get the filename with extension
          const fileNameWithExtension = ifcFile.split('/').pop()!
          // Get the filename without extension
          const fileName = fileNameWithExtension.split('.')[0]
          geometryExtraction(model, fileName)
        } else {

          console.log('\n')

          console.log(fields.reduce((previous, current, currentIndex) => {
            return `${previous}${(currentIndex === 0) ? '|' : ''}${current}|`
          }, ''))

          console.log(fields.reduce((previous, current, currentIndex) => {
            return `${previous}${(currentIndex === 0) ? '|' : ''}---|`
          }, ''))

          let rowCount = 0

          const elements =
          (expressIDs?.map((value) => model?.getElementByExpressID(value))?.filter(
              (value) => value !== void 0 && (types === void 0 ||
              types.includes(value.type))) ??
            (types !== void 0 ? model.typeIDs(...types) : void 0) ??
            model) as StepEntityBase<EntityTypesIfc>[] |
          IterableIterator<StepEntityBase<EntityTypesIfc>>

          for (const element of elements) {
            const elementTypeID = EntityTypesIfc[element.type]

            console.log(
                fields.reduce((previous, current, currentIndex) => {
                  let result

                  try {
                    if (current === 'type') {
                      result = elementTypeID
                    } else {
                      result = ((element as { [key: string]: any })[current])

                      if (result === null) {
                        result = 'null'
                      } else if (result === void 0) {
                        result = '   '
                      } else if (current === 'expressID') {
                        result = `#${result}`
                      }
                    }
                  } catch (ex) {
                    result = 'err'
                  }

                  return `${previous}${(currentIndex === 0) ? '|' : ''}${result}|`
                }, ''))

            ++rowCount
          }

          console.log('\n')
          console.log(`Row Count: ${rowCount}`)
          console.log(`Header parse time ${headerDataTimeEnd - headerDataTimeStart} ms`)
          console.log(`Data parse time ${parseDataTimeEnd - parseDataTimeStart} ms`)
        }

        if (outputProperties) {
          propertyExtraction(model)
        }
      })
      .help().argv

/**
 * Function to extract PropertySets from an IfcStepModel
 */
function propertyExtraction(model: IfcStepModel) {

  IfcPropertyExtraction.extractIFCProperties(model, true)
}

/**
 * Function to extract Geometry from an IfcStepModel
 */
async function geometryExtraction(model: IfcStepModel, fileNameNoExtension: string) {

  const conwaywasm = new ConwayGeometry()
  const initializationStatus = await conwaywasm.initialize()

  if (!initializationStatus) {
    return
  }

  const conwayModel = new IfcGeometryExtraction(conwaywasm, model)

  // parse + extract data model + geometry data
  const [extractionResult, scene] =
    conwayModel.extractIFCGeometryData(true)

  if (extractionResult !== ExtractResult.COMPLETE) {
    console.error('Could not extract geometry, exiting...')
    return
  }

  // we can assign the first GeometryObject to another variable here to combine them all.
  // TODO(nickcastel50): rework this

  const materialGeometry = new Map< CanonicalMaterial | undefined, GeometryObject >()


  // eslint-disable-next-line no-unused-vars
<<<<<<< HEAD
  for (const [_, nativeTransform, geometry, material] of scene.walk()) {
    if (geometry.type === CanonicalMeshType.BUFFER_GEOMETRY) {
=======
  for (const [_, nativeTransform, geometry] of scene.walk()) {
    if (geometry.type === CanonicalMeshType.BUFFER_GEOMETRY && !geometry.temporary) {
>>>>>>> 2f50c82a

      const clonedGeometry = geometry.geometry.clone()

      clonedGeometry.applyTransform(nativeTransform)

      const fullGeometry = materialGeometry.get( material )

      if (fullGeometry === void 0) {

        materialGeometry.set( material, clonedGeometry )
      } else {
        fullGeometry.appendGeometry(clonedGeometry)
      }
    }
  }

  if (materialGeometry.size === 0) {
    console.log('No Geometry Found')
    return
  }

  // returns a string containing a full obj
  const startTimeObj = Date.now()
  // const objResult = conwayModel.toObj(fullGeometry)
  const endTimeObj = Date.now()
  const executionTimeInMsObj = endTimeObj - startTimeObj

  // write to FS
<<<<<<< HEAD
  // const filename = `${fileNameNoExtension}_test.obj`

  // fs.writeFile(filename, objResult, function(err) {
  //   if (err) {
  //     console.error('Error writing to file: ', err)
  //   } else {
  //     console.log('Data written to file: ', filename)
  //   }
  // })

  const geometryVector = conwayModel.nativeVectorGeometry()
  const materialVector = conwayModel.nativeVectorMaterial()

  for ( const [material, geometry] of materialGeometry) {

    if ( material !== void 0 ) {
      geometry.materialIndex = materialVector.size()
      geometry.hasDefaultMaterial = false

      const nativeMaterial = conwayModel.nativeMaterial(material)

      materialVector.push_back( nativeMaterial )
    }

    geometryVector.push_back( geometry )
=======
  const filename = `${fileNameNoExtension}.obj`
  try {
    fs.writeFileSync(filename, objResult)
    // console.log(`Data written to file: ${uri}`)
  } catch (err) {
    console.error('Error writing to file:', err)
>>>>>>> 2f50c82a
  }

  const startTimeGlb = Date.now()
  const glbResult =
<<<<<<< HEAD
    conwayModel.toGltf(geometryVector, materialVector, true, false, `${fileNameNoExtension}_test`)
=======
    conwayModel.toGltf(fullGeometry, true, false, `${fileNameNoExtension}`)
>>>>>>> 2f50c82a
  const endTimeGlb = Date.now()
  const executionTimeInMsGlb = endTimeGlb - startTimeGlb

  if (glbResult.success) {

    if (glbResult.buffers.size() !== glbResult.bufferUris.size()) {
      console.log('Error! Buffer size != Buffer URI size!\n')
      return
    }

    for (let uriIndex = 0; uriIndex < glbResult.bufferUris.size(); uriIndex++) {
      const uri = glbResult.bufferUris.get(uriIndex)

      // Create a (zero copy!) memory view from the native vector
      const managedBuffer: Uint8Array =
        conwayModel.getWasmModule().getUint8Array(glbResult.buffers.get(uriIndex))

      try {
        fs.writeFileSync(uri, managedBuffer)
        // console.log(`Data written to file: ${uri}`)
      } catch (err) {
        console.error('Error writing to file:', err)
      }
    }
  }

<<<<<<< HEAD
=======
  const startTimeGlbDraco = Date.now()
  const glbDracoResult =
    conwayModel.toGltf(fullGeometry,
        true,
        true,
        `${fileNameNoExtension}_draco`)
  const endTimeGlbDraco = Date.now()
  const executionTimeInMsGlbDraco = endTimeGlbDraco - startTimeGlbDraco

  if (glbDracoResult.success) {

    if (glbDracoResult.buffers.size() !== glbDracoResult.bufferUris.size()) {
      console.log('Error! Buffer size !== Buffer URI size!\n')
      return
    }

    for (let uriIndex = 0; uriIndex < glbDracoResult.bufferUris.size(); uriIndex++) {
      const uri = glbDracoResult.bufferUris.get(uriIndex)

      // Create a memory view from the native vector
      const managedBuffer: Uint8Array =
        conwayModel.getWasmModule().getUint8Array(glbDracoResult.buffers.get(uriIndex))
      try {
        fs.writeFileSync(uri, managedBuffer)
        // console.log(`Data written to file: ${uri}`)
      } catch (err) {
        console.error('Error writing to file:', err)
      }
    }
  }

>>>>>>> 2f50c82a
  const startTimeGltf = Date.now()
  const gltfResult =
    conwayModel.toGltf(
        geometryVector,
        materialVector,
        false,
        false,
        `${fileNameNoExtension}`)
  const endTimeGltf = Date.now()
  const executionTimeInMsGltf = endTimeGltf - startTimeGltf

  geometryVector.delete()
  materialVector.delete()

  if (gltfResult.success) {

    if (gltfResult.buffers.size() !== gltfResult.bufferUris.size()) {
      console.log('Error! Buffer size !== Buffer URI size!\n')
      return
    }

    for (let uriIndex = 0; uriIndex < gltfResult.bufferUris.size(); uriIndex++) {
      const uri = gltfResult.bufferUris.get(uriIndex)

      // Create a memory view from the native vector
      const managedBuffer: Uint8Array =
        conwayModel.getWasmModule().
            getUint8Array(gltfResult.buffers.get(uriIndex))

      try {
        fs.writeFileSync(uri, managedBuffer)
        // console.log(`Data written to file: ${uri}`)
      } catch (err) {
        console.error('Error writing to file:', err)
      }
    }
  }

<<<<<<< HEAD
  console.log(`OBJ Generation took ${executionTimeInMsObj} milliseconds to execute.`)
  console.log(`GLB Generation took ${executionTimeInMsGlb} milliseconds to execute.`)
  console.log(`GLTF Generation took ${executionTimeInMsGltf} milliseconds to execute.`)
=======
  const startTimeGltfDraco = Date.now()
  const gltfDracoResult =
    conwayModel
        .toGltf(fullGeometry, false, true, `${fileNameNoExtension}_draco`)
  const endTimeGltfDraco = Date.now()
  const executionTimeInMsGltfDraco = endTimeGltfDraco - startTimeGltfDraco

  if (gltfDracoResult.success) {

    if (gltfDracoResult.buffers.size() !== gltfDracoResult.bufferUris.size()) {
      console.log('Error! Buffer size !== Buffer URI size!\n')
      return
    }

    for (let uriIndex = 0; uriIndex < gltfDracoResult.bufferUris.size(); uriIndex++) {
      const uri = gltfDracoResult.bufferUris.get(uriIndex)

      // Create a memory view from the native vector
      const managedBuffer: Uint8Array =
        conwayModel.getWasmModule()
            .getUint8Array(gltfDracoResult.buffers.get(uriIndex))

      try {
        fs.writeFileSync(uri, managedBuffer)
        // console.log(`Data written to file: ${uri}`)
      } catch (err) {
        console.error('Error writing to file:', err)
      }
    }
  }

  console.log(`${fileNameNoExtension}.obj Generation took ${executionTimeInMsObj}` +
  ` milliseconds to execute.`)
  console.log(`${fileNameNoExtension}.glb Generation took ${executionTimeInMsGlb}` +
  ` milliseconds to execute.`)
  console.log(`${fileNameNoExtension}_draco.glb (Draco) Generation took ` +
  `${executionTimeInMsGlbDraco} milliseconds to execute.`)
  console.log(`${fileNameNoExtension}.gltf Generation took ` +
  `${executionTimeInMsGltf} milliseconds to execute.`)
  console.log(`${fileNameNoExtension}_draco.gltf (Draco) Generation took ` +
  `${executionTimeInMsGltfDraco} milliseconds to execute.`)
>>>>>>> 2f50c82a
}<|MERGE_RESOLUTION|>--- conflicted
+++ resolved
@@ -235,13 +235,8 @@
 
 
   // eslint-disable-next-line no-unused-vars
-<<<<<<< HEAD
   for (const [_, nativeTransform, geometry, material] of scene.walk()) {
     if (geometry.type === CanonicalMeshType.BUFFER_GEOMETRY) {
-=======
-  for (const [_, nativeTransform, geometry] of scene.walk()) {
-    if (geometry.type === CanonicalMeshType.BUFFER_GEOMETRY && !geometry.temporary) {
->>>>>>> 2f50c82a
 
       const clonedGeometry = geometry.geometry.clone()
 
@@ -270,7 +265,6 @@
   const executionTimeInMsObj = endTimeObj - startTimeObj
 
   // write to FS
-<<<<<<< HEAD
   // const filename = `${fileNameNoExtension}_test.obj`
 
   // fs.writeFile(filename, objResult, function(err) {
@@ -296,23 +290,11 @@
     }
 
     geometryVector.push_back( geometry )
-=======
-  const filename = `${fileNameNoExtension}.obj`
-  try {
-    fs.writeFileSync(filename, objResult)
-    // console.log(`Data written to file: ${uri}`)
-  } catch (err) {
-    console.error('Error writing to file:', err)
->>>>>>> 2f50c82a
   }
 
   const startTimeGlb = Date.now()
   const glbResult =
-<<<<<<< HEAD
     conwayModel.toGltf(geometryVector, materialVector, true, false, `${fileNameNoExtension}_test`)
-=======
-    conwayModel.toGltf(fullGeometry, true, false, `${fileNameNoExtension}`)
->>>>>>> 2f50c82a
   const endTimeGlb = Date.now()
   const executionTimeInMsGlb = endTimeGlb - startTimeGlb
 
@@ -339,40 +321,6 @@
     }
   }
 
-<<<<<<< HEAD
-=======
-  const startTimeGlbDraco = Date.now()
-  const glbDracoResult =
-    conwayModel.toGltf(fullGeometry,
-        true,
-        true,
-        `${fileNameNoExtension}_draco`)
-  const endTimeGlbDraco = Date.now()
-  const executionTimeInMsGlbDraco = endTimeGlbDraco - startTimeGlbDraco
-
-  if (glbDracoResult.success) {
-
-    if (glbDracoResult.buffers.size() !== glbDracoResult.bufferUris.size()) {
-      console.log('Error! Buffer size !== Buffer URI size!\n')
-      return
-    }
-
-    for (let uriIndex = 0; uriIndex < glbDracoResult.bufferUris.size(); uriIndex++) {
-      const uri = glbDracoResult.bufferUris.get(uriIndex)
-
-      // Create a memory view from the native vector
-      const managedBuffer: Uint8Array =
-        conwayModel.getWasmModule().getUint8Array(glbDracoResult.buffers.get(uriIndex))
-      try {
-        fs.writeFileSync(uri, managedBuffer)
-        // console.log(`Data written to file: ${uri}`)
-      } catch (err) {
-        console.error('Error writing to file:', err)
-      }
-    }
-  }
-
->>>>>>> 2f50c82a
   const startTimeGltf = Date.now()
   const gltfResult =
     conwayModel.toGltf(
@@ -411,51 +359,7 @@
     }
   }
 
-<<<<<<< HEAD
   console.log(`OBJ Generation took ${executionTimeInMsObj} milliseconds to execute.`)
   console.log(`GLB Generation took ${executionTimeInMsGlb} milliseconds to execute.`)
   console.log(`GLTF Generation took ${executionTimeInMsGltf} milliseconds to execute.`)
-=======
-  const startTimeGltfDraco = Date.now()
-  const gltfDracoResult =
-    conwayModel
-        .toGltf(fullGeometry, false, true, `${fileNameNoExtension}_draco`)
-  const endTimeGltfDraco = Date.now()
-  const executionTimeInMsGltfDraco = endTimeGltfDraco - startTimeGltfDraco
-
-  if (gltfDracoResult.success) {
-
-    if (gltfDracoResult.buffers.size() !== gltfDracoResult.bufferUris.size()) {
-      console.log('Error! Buffer size !== Buffer URI size!\n')
-      return
-    }
-
-    for (let uriIndex = 0; uriIndex < gltfDracoResult.bufferUris.size(); uriIndex++) {
-      const uri = gltfDracoResult.bufferUris.get(uriIndex)
-
-      // Create a memory view from the native vector
-      const managedBuffer: Uint8Array =
-        conwayModel.getWasmModule()
-            .getUint8Array(gltfDracoResult.buffers.get(uriIndex))
-
-      try {
-        fs.writeFileSync(uri, managedBuffer)
-        // console.log(`Data written to file: ${uri}`)
-      } catch (err) {
-        console.error('Error writing to file:', err)
-      }
-    }
-  }
-
-  console.log(`${fileNameNoExtension}.obj Generation took ${executionTimeInMsObj}` +
-  ` milliseconds to execute.`)
-  console.log(`${fileNameNoExtension}.glb Generation took ${executionTimeInMsGlb}` +
-  ` milliseconds to execute.`)
-  console.log(`${fileNameNoExtension}_draco.glb (Draco) Generation took ` +
-  `${executionTimeInMsGlbDraco} milliseconds to execute.`)
-  console.log(`${fileNameNoExtension}.gltf Generation took ` +
-  `${executionTimeInMsGltf} milliseconds to execute.`)
-  console.log(`${fileNameNoExtension}_draco.gltf (Draco) Generation took ` +
-  `${executionTimeInMsGltfDraco} milliseconds to execute.`)
->>>>>>> 2f50c82a
 }