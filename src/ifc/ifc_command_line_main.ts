--- conflicted
+++ resolved
@@ -14,13 +14,10 @@
 import { IfcSceneBuilder } from './ifc_scene_builder'
 import GeometryConvertor from '../core/geometry_convertor'
 import GeometryAggregator from '../core/geometry_aggregator'
-<<<<<<< HEAD
-import { ExtractResult } from '../core/shared_constants'
-=======
 import Logger from '../logging/logger'
 import Environment from '../utilities/environment'
 import Memory from '../memory/memory'
->>>>>>> f940dbb6
+import { ExtractResult } from '../core/shared_constants'
 
 // create a model ID
 const modelID: number = 0
