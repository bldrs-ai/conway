--- conflicted
+++ resolved
@@ -136,7 +136,7 @@
 
           try {
             indexIfcBuffer = fs.readFileSync(ifcFile)
-          } catch (ex) {
+          } catch (_ex) {
             Logger.error(
                 'Couldn\'t read file, check that it is accessible at the specified path.')
             exit()
@@ -288,6 +288,7 @@
                       if (current === 'type') {
                         result = elementTypeID
                       } else {
+                        // eslint-disable-next-line @typescript-eslint/no-explicit-any
                         result = ((element as { [key: string]: any })[current])
 
                         if (result === null) {
@@ -298,7 +299,7 @@
                           result = `#${result}`
                         }
                       }
-                    } catch (ex) {
+                    } catch (_ex) {
                       result = 'err'
                     }
 
@@ -371,10 +372,7 @@
 
 /**
  * Serialize the geometry.
-<<<<<<< HEAD
-=======
  *
->>>>>>> 7459f496
  * @param scene
  * @param fileNameNoExtension
  * @param maxGeometrySize
@@ -579,10 +577,7 @@
 
 /**
  * Function to extract PropertySets from an IfcStepModel
-<<<<<<< HEAD
-=======
  *
->>>>>>> 7459f496
  * @param model
  */
 function propertyExtraction(model: IfcStepModel) {
@@ -592,14 +587,9 @@
 
 /**
  * Function to extract Geometry from an IfcStepModel
-<<<<<<< HEAD
- * @param model
- * @returns The scene or undefined on error.
-=======
  *
  * @param model
  * @return {IfcSceneBuilder | undefined} The scene or undefined on error.
->>>>>>> 7459f496
  */
 function geometryExtraction(model: IfcStepModel):
   IfcSceneBuilder | undefined {
@@ -616,9 +606,10 @@
   const statistics = Logger.getStatistics(0)
   statistics?.setGeometryTime(executionTimeInMs)
 
-
+  const ONE_KB = 1024
+  const ONE_MB = ONE_KB * ONE_KB
    
-  statistics?.setGeometryMemory(conwayModel.model.geometry.calculateGeometrySize() / (1024 * 1024))
+  statistics?.setGeometryMemory(conwayModel.model.geometry.calculateGeometrySize() / (ONE_MB))
 
 
   const ifcProjectName = conwayModel.getIfcProjectName()
