import { IfcModelProfile } from './ifc_model_profile'
import path from 'path'
import fsPromises from 'fs/promises'
import crypto from 'crypto'
import { IfcProfileDef } from './ifc4_gen'


const MAX_FILES_OPEN = 64

/**
 * Dump the OBJs in this to a particular folder
<<<<<<< HEAD
=======
 *
>>>>>>> 7459f496
 * @param from
 * @param folder The folder to dump to
 * @returns A promise to wait on when this completes.
 */
export async function dumpProfileOBJs( from: IfcModelProfile, folder: string ): Promise< void > {

  await fsPromises.mkdir( folder, { recursive: true })

  const writePromises: Promise< void >[] = []

  for ( const [profileItem, objFileContents] of from.objs() ) {

    const localID = profileItem.localID

    const outputExpressID = profileItem.expressID
    const outputFileName =
    outputExpressID !== void 0 ?
        `${outputExpressID}.obj` :
        `${localID}_inline.obj`

    const RADIX_CHARS = 2

    const outputFolder = path.join(
        folder, outputExpressID !== void 0 ?
          String( outputExpressID ).padStart( RADIX_CHARS, '0' ).substring( 0, RADIX_CHARS ) :
          'inline' )

    await fsPromises.mkdir( outputFolder, { recursive: true } )

    const outputFilePath = path.join( outputFolder, outputFileName )

    writePromises.push( fsPromises.writeFile( outputFilePath, objFileContents ) )

    if ( writePromises.length >= MAX_FILES_OPEN ) {

      await Promise.all( writePromises )
      writePromises.length = 0
    }
  }

  await Promise.all( writePromises )
}

/**
 * Build a set of hashes with their matching IFC curves.
<<<<<<< HEAD
=======
 *
>>>>>>> 7459f496
 * @param from
 * @yields {[IfcProfileDef, Uint8Array]} A list of curves with their corresponding hash.
 */
export function* profileHashes( from: IfcModelProfile ):
  IterableIterator< [IfcProfileDef, Uint8Array] >  {

  for ( const [profileItem, objFileContents] of from.objs() ) {

    const objHash = crypto.createHash( 'sha1' ).update( objFileContents ).digest()

    yield [profileItem, objHash]
  }
}<|MERGE_RESOLUTION|>--- conflicted
+++ resolved
@@ -9,13 +9,10 @@
 
 /**
  * Dump the OBJs in this to a particular folder
-<<<<<<< HEAD
-=======
  *
->>>>>>> 7459f496
  * @param from
  * @param folder The folder to dump to
- * @returns A promise to wait on when this completes.
+ * @return {Promise<void>} A promise to wait on when this completes.
  */
 export async function dumpProfileOBJs( from: IfcModelProfile, folder: string ): Promise< void > {
 
@@ -58,10 +55,7 @@
 
 /**
  * Build a set of hashes with their matching IFC curves.
-<<<<<<< HEAD
-=======
  *
->>>>>>> 7459f496
  * @param from
  * @yields {[IfcProfileDef, Uint8Array]} A list of curves with their corresponding hash.
  */
