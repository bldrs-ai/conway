<<<<<<< HEAD
import {
  ConwayGeometry,
  ParamsPolygonalFaceSet,
  GeometryObject,
  ResultsGltf,
  IndexedPolygonalFace,
  ParamsAxis2Placement3D,
  ParamsCartesianTransformationOperator3D,
  Vector3,
} from '../../dependencies/conway-geom/conway_geometry'
=======
import { array } from 'yargs'
import {
  ConwayGeometry, ParamsPolygonalFaceSet, GeometryObject,
  ResultsGltf, IndexedPolygonalFace, ParamsAxis2Placement3D, Segment, ParamsGetIfcIndexedPolyCurve, CurveObject, ParamsGetAxis2Placement2D, ParamsGetCircleCurve, ParamsCreateNativeIfcProfile, ParamsGetExtrudedAreaSolid, ParamsGetBooleanResult
}
  from '../../dependencies/conway-geom/conway_geometry'
>>>>>>> 7b251124
import { CanonicalMesh, CanonicalMeshType } from '../core/canonical_mesh'
import { CanonicalProfile } from '../core/canonical_profile'
import {
<<<<<<< HEAD
  IfcAxis2Placement3D, IfcCartesianTransformationOperator3D, IfcDirection, IfcGridPlacement,
=======
  IfcArbitraryClosedProfileDef,
  IfcAxis2Placement2D,
  IfcAxis2Placement3D, IfcBoolean, IfcBooleanResult, IfcCartesianPointList2D, IfcCartesianPointList3D, IfcCartesianTransformationOperator3D, IfcCircleProfileDef, IfcCompositeProfileDef, IfcExtrudedAreaSolid, IfcGridPlacement,
  IfcIndexedPolyCurve,
>>>>>>> 7b251124
  IfcIndexedPolygonalFaceWithVoids, IfcLocalPlacement, IfcMappedItem,
  IfcObjectPlacement, IfcOpeningElement, IfcOpeningStandardCase,
  IfcPolygonalFaceSet, IfcProduct, IfcProfileDef, IfcRectangleProfileDef, IfcRepresentationItem, IfcSpace,
} from './ifc4_gen'
import EntityTypesIfc from './ifc4_gen/entity_types_ifc.gen'
import { IfcSceneBuilder } from './ifc_scene_builder'
import IfcStepModel from './ifc_step_model'


type NativeVectorGlmVec2 = any
type NativeVectorGlmVec3 = any
type NativeUintVector = any
type NativeULongVector = any
type NativeVectorIndexedPolygonalFace = any
type NativeVectorSegment = any
type NativeVectorProfile = any
type NativeVectorCurve = any
type NativeVectorGeometry = any
type WasmModule = any

/**
 *
 */
/* eslint-disable no-shadow, no-unused-vars, no-magic-numbers */
// -- eslint doesn't understand enums properly.
export enum ExtractResult {

  COMPLETE = 0,
  INCOMPLETE = 1,
  SYNTAX_ERROR = 2,
  MISSING_TYPE = 3,
  INVALID_STEP = 4
}
/* eslint-enable no-shadow, no-unused-vars, no-magic-numbers */

/**
 * Handles Geometry data extraction from a populated IfcStepModel
 * Can export to OBJ, GLTF (Draco), GLB (Draco)
 */
export class IfcGeometryExtraction {

  private wasmModule: WasmModule
  private scene: IfcSceneBuilder

  /**
   *
   * @param conwayModel
   * @param model
   */
  constructor(
    private readonly conwayModel: ConwayGeometry,
    public readonly model: IfcStepModel) {
    this.scene = new IfcSceneBuilder(model, conwayModel)

    this.wasmModule = conwayModel.wasmModule
  }

  /**
   * @return {IfcSceneBuilder} - Current scene representation 
   */
  getScene(): IfcSceneBuilder {
    return this.scene
  }

  /**
   *
   * @return {WasmModule} - A handle to the loaded wasm module
   */
  getWasmModule(): WasmModule {
    return this.wasmModule
  }

  /**
   *
   * @param initialSize number - initial size of the vector (optional)
   * @return {NativeVectorGlmVec2} - a native std::vector<glm::vec2> from the wasm module
   */
  nativeVectorGlmVec2(initialSize?: number): NativeVectorGlmVec2 {
    const nativeVectorGlmVec2_ = new (this.wasmModule.vec2Array as NativeVectorGlmVec2)()

    if (initialSize) {
      // resize has a required second parameter to set default values
      nativeVectorGlmVec2_.resize(initialSize, { x: 0, y: 0 })
    }

    return nativeVectorGlmVec2_
  }

  /**
   * 
   * @param initialSize number - initial size of the vector (optional)
   * @returns {NativeVectorProfile} - a native std::vector<IfcProfile> from the wasm module
   */
  nativeVectorProfile(initialSize?: number): NativeVectorProfile {
    const nativeVectorProfile_ = new (this.wasmModule.profileArray as NativeVectorProfile)()

    if (initialSize) {
      // resize has a required second parameter to set default values
      const defaultProfile = new (this.wasmModule.IfcProfile as any)
      nativeVectorProfile_.resize(initialSize, defaultProfile)
    }

    return nativeVectorProfile_
  }

  /**
   * 
   * @param initialSize number - initial size of the vector (optional)
   * @returns {NativeVectorCurve} - a native std::vector<IfcCurve> from the wasm module
   */
  nativeVectorCurve(initialSize?: number): NativeVectorCurve {
    const nativeVectorCurve_ = new (this.wasmModule.curveArray as NativeVectorCurve)()

    if (initialSize) {
      // resize has a required second parameter to set default values
      const defaultCurve = new (this.wasmModule.IfcCurve as any)
      nativeVectorCurve_.resize(initialSize, defaultCurve)
    }

    return nativeVectorCurve_
  }

  /**
   * 
   * @param initialSize number - initial size of the vector (optional)
   * @returns {NativeVectorGeometry} - a native std::vector<IfcGeometry> from the wasm module
   */
  nativeVectorGeometry(initialSize?: number): NativeVectorGeometry {
    const nativeVectorGeometry_ = new (this.wasmModule.geometryArray as NativeVectorGeometry)()

    if (initialSize) {
      // resize has a required second parameter to set default values
      const defaultGeometry = (new (this.wasmModule.IfcGeometry)) as GeometryObject
      nativeVectorGeometry_.resize(initialSize, defaultGeometry)
    }

    return nativeVectorGeometry_
  }

  /**
   *
   * @param initialSize number - initial size of the vector (optional)
   * @return {NativeVectorGlmVec3} - a native std::vector<glm::vec3> from the wasm module
   */
  nativeVectorGlmVec3(initialSize?: number): NativeVectorGlmVec3 {
    const nativeVectorGlmVec3_ = new (this.wasmModule.glmVec3Array as NativeVectorGlmVec3)()

    if (initialSize) {
      // resize has a required second parameter to set default values
      nativeVectorGlmVec3_.resize(initialSize, { x: 0, y: 0, z: 0 })
    }

    return nativeVectorGlmVec3_
  }

  /**
   *
   * @param initialSize number - initial size of the vector (optional)
   * @return {NativeUintVector} - a native std::vector<uint32_t> from the wasm module
   */
  nativeUintVector(initialize?: number): NativeUintVector {
    const nativeUintVector_ = new (this.wasmModule.UintVector as NativeUintVector)()

    if (initialize) {
      // resize has a required second parameter to set default values
      nativeUintVector_.resize(initialize, 0)
    }

    return nativeUintVector_
  }

  /**
   *
   * @param initialSize number - initial size of the vector (optional)
   * @return {NativeULongVector} - a native std::vector<size_t> from the wasm module
   */
  nativeULongVector(initialize?: number): NativeULongVector {
    const nativeULongVector_ = new (this.wasmModule.ULongVector as NativeULongVector)()

    if (initialize) {
      // resize has a required second parameter to set default values
      nativeULongVector_.resize(initialize, 0)
    }

    return nativeULongVector_
  }

  /**
   *
   * @param initialSize number - initial size of the vector (optional)
   * @return {NativeVectorIndexedPolygonalFace} - a native object from the wasm module
   */
  nativeIndexedPolygonalFaceVector(initialize?: number): NativeVectorIndexedPolygonalFace {
    const nativeVectorIndexedPolygonalFace = new
      (this.wasmModule.VectorIndexedPolygonalFace as NativeVectorIndexedPolygonalFace)()

    if (initialize) {
      // resize has a required second parameter to set default values
      nativeVectorIndexedPolygonalFace.resize(initialize)
    }

    return nativeVectorIndexedPolygonalFace
  }

  /**
   * 
   * @param initialize number - initial size of the vector (optional)
   * @returns {NativeVectorSegment} - a native object from the wasm module
   */
  nativeSegmentVector(initialize?: number): NativeVectorSegment {
    const nativeVectorSegment = new
      (this.wasmModule.VectorSegment as NativeVectorSegment)()

    if (initialize) {
      // resize has a required second parameter to set default values
      nativeVectorSegment.resize(initialize)
    }

    return nativeVectorSegment
  }


  /**
   * @return {boolean} indicating if the wasm module has been initialized
   */
  isInitialized(): Boolean {
    if (this.conwayModel !== void 0) {
      return this.conwayModel.initialized
    }

    return false
  }

  /**
   * @param modelId - model ID
   * @param geometry - GeometryObject to convert to OBJ
   * @return {string} - Obj string or blank string
   */
  toObj(geometry: GeometryObject, modelId: number = 0): string {
    if (this.conwayModel !== void 0) {
      return this.conwayModel.toObj(geometry)
    }

    return ''
  }

  /**
   *
   * @param geometry - GeometryObject to convert to GLTF / GLB
   * @param isGlb boolean - Should the output be a single GLB file?
   * @param outputDraco boolean - Should the output be Draco compressed?
   * @param fileUri string - base filenames for GLTF / GLB files
   * @return {ResultsGltf} - Structure containing GLTF / GLB filenames + data vectors
   */
  toGltf(geometry: GeometryObject, isGlb: boolean,
    outputDraco: boolean, fileUri: string, modelId: number = 0): ResultsGltf {
    const noResults: ResultsGltf = { success: false, bufferUris: undefined, buffers: undefined }
    noResults.success = false
    if (this.conwayModel !== void 0) {

      return this.conwayModel.toGltf(geometry, isGlb, outputDraco, fileUri)
    }

    return noResults
  }

  /**
   * Destroy geometry processor and deinitialize
   */
  destroy(modelId: number = 0) {
    if (this.conwayModel !== void 0) {
      this.conwayModel.destroy()
      this.conwayModel.initialized = false
    }
  }

  /**
   *
   * @param arr - a 2D number array
   * @return {number} - total length of all 2D array elements
   */
  private getTotalLength(arr: number[][]): number {
    return arr.reduce((totalLength, innerArray) => totalLength + innerArray.length, 0)
  }

  /**
   * 
   * @param indices 
   * @returns {NativeUintVector}
   */
  private createAndPopulateNativeIndices(indices: number[]): NativeUintVector {
    // Create native indices array
    const indexArray: NativeUintVector = this.nativeUintVector(indices.length)

    // Populate the array
    for (let j = 0; j < indices.length; j++) {
      indexArray.set(j, indices[j])
    }

    return indexArray
  }

  private createAndPopulateNativeProfiles(profiles: CanonicalProfile[]): NativeVectorProfile {
    // Create native indices array
    const profileArray: NativeVectorProfile = this.nativeVectorProfile(profiles.length)

    // Populate the array
    for (let j = 0; j < profiles.length; j++) {
      profileArray.set(j, profiles[j].nativeProfile!)
    }

    return profileArray
  }

  /**
   *
   * @param geometry - GeometryObject to print information from
   */
  printGeometryInfo(geometry: GeometryObject) {
    const vertexDataPtr = geometry.getVertexData()
    const vertexDataSize = geometry.getVertexDataSize()
    const indexDataPtr = geometry.getIndexData()
    const indexDataSize = geometry.getIndexDataSize()

    // unwrap vertex data
    const returnedVertexData =
      new Float32Array(this.wasmModule.HEAPF32.buffer, vertexDataPtr, vertexDataPtr.length)

    // unwrap index data
    const returnedIndexData =
      new Uint32Array(this.wasmModule.HEAPU32.buffer, indexDataPtr, indexDataPtr.length)

    //console.log(`VertexData Ptr: ${vertexDataPtr}`)
    //console.log(`VertexData Size: ${vertexDataSize}`)
    //console.log(`IndexData Ptr: ${indexDataPtr}`)
    //console.log(`IndexData Size: ${indexDataSize}`)

    // Now you can access the vertex Data array in TypeScript using the returnedVertexData object
    //console.log(`returnedVertexData[0]: ${returnedVertexData[0]}`)

    // Now you can access the indexData array in TypeScript using the returnedIndexData object
    //console.log(`returnedIndexData[0]: ${returnedIndexData[0]}`)
  }

  /**
   *
   * @param entity - IfcPolygonalFaceSet
   * @param polygonalFaceStartIndices - Vector of face start indices
   * @param modelId - current modelId
   * @return {ExtractResult} - Extraction status result
   */
  private extractPolygonalFaceSet(entity: IfcPolygonalFaceSet,
    polygonalFaceStartIndices: NativeULongVector, temporary: boolean = false): ExtractResult {
    const result: ExtractResult = ExtractResult.COMPLETE

    // map points
    const points = entity.Coordinates.CoordList.map(([x, y, z]) => ({ x, y, z }))
    // map indices
    const faces = entity.Faces.values()

    let indicesPerFace: number = -1

    // initialize new polygonalFaceVector
    const polygonalFaceVector: NativeVectorIndexedPolygonalFace =
      this.nativeIndexedPolygonalFaceVector()

    // handle faces + voids
    for (const polygonalFace of faces) {
      if (polygonalFace instanceof IfcIndexedPolygonalFaceWithVoids) {

        indicesPerFace = polygonalFace.CoordIndex.length

        // initialize new native indices array (free memory with delete())
        const polygonalFaceStartIndicesVoids: NativeULongVector =
          this.nativeULongVector(1 + polygonalFace.InnerCoordIndices.length)

        // set the first index to 0
        let voidsIndex = 0
        let coordIndexIdx = 0
        polygonalFaceStartIndicesVoids.set(voidsIndex++, coordIndexIdx)

        // create a coordIndex with
        // size == coordIndex.length + total size of innerCoordIndices array
        const coordIndex: NativeUintVector =
          this.nativeUintVector(polygonalFace.CoordIndex.length +
            this.getTotalLength(polygonalFace.InnerCoordIndices))

        for (let i = 0; i < polygonalFace.CoordIndex.length; i++) {
          coordIndex.set(coordIndexIdx++, polygonalFace.CoordIndex[i])
        }

        // second index
        polygonalFaceStartIndicesVoids.set(voidsIndex++, coordIndexIdx)

        for (let i = 0; i < polygonalFace.InnerCoordIndices.length; i++) {
          for (let j = 0; j < polygonalFace.InnerCoordIndices[i].length; j++) {
            coordIndex.set(coordIndexIdx++, polygonalFace.InnerCoordIndices[i][j])
          }

          // Set the nth index if it's not the last iteration of the outer loop
          if (i + 1 < polygonalFace.InnerCoordIndices.length) {
            polygonalFaceStartIndicesVoids.set(voidsIndex++, coordIndexIdx)
          }
        }

        const indexedPolygonalFaceParameters: IndexedPolygonalFace = {
          indices: coordIndex,
          face_starts: polygonalFaceStartIndicesVoids,
        }

        polygonalFaceVector.push_back(indexedPolygonalFaceParameters)

      } else {

        indicesPerFace = polygonalFace.CoordIndex.length

        const coordIndex = this.createAndPopulateNativeIndices(polygonalFace.CoordIndex)

        const indexedPolygonalFaceParameters: IndexedPolygonalFace = {
          indices: coordIndex,
          face_starts: polygonalFaceStartIndices,
        }
        polygonalFaceVector.push_back(indexedPolygonalFaceParameters)

      }
    }

    // initialize new native glm::vec3 array object (free memory with delete())
    const pointsArray: NativeVectorGlmVec3 = this.nativeVectorGlmVec3(points.length)

    // populate points array
    for (let i = 0; i < points.length; i++) {
      pointsArray.set(i, points[i])
    }

    const parameters: ParamsPolygonalFaceSet = {
      indicesPerFace: indicesPerFace,
      points: pointsArray,
      faces: polygonalFaceVector,
    }

    const geometry: GeometryObject = this.conwayModel.getPolygonalFaceSetGeometry(parameters)

    const canonicalMesh: CanonicalMesh = {
      type: CanonicalMeshType.BUFFER_GEOMETRY,
      geometry: geometry,
      localID: entity.localID,
      model: this.model,
      temporary: temporary
    }

    // add mesh to the list of mesh objects
    this.model.geometry.add(canonicalMesh)

    // free allocated wasm vectors
    pointsArray.delete()

    for (let i = 0; i < polygonalFaceVector.size(); i++) {
      polygonalFaceVector.get(i).indices.delete()
      if (polygonalFaceVector.get(i).face_starts.size() > 1) {
        polygonalFaceVector.get(i).face_starts.delete()
      }
    }
    polygonalFaceVector.delete()

    return result

  }

  /**
   *
   * @param entities - IfcPolygonalFaceSet array
   * @param modelId - the modelId
   * @return {ExtractResult} - Extraction status result
   */
  private extractPolygonalFaceSets(entities: IfcPolygonalFaceSet[]): ExtractResult {

    let result: ExtractResult = ExtractResult.COMPLETE
    let faceSetResult: ExtractResult = ExtractResult.INCOMPLETE
    // initialize new native indices array (free memory with delete())
    const polygonalFaceStartIndices: NativeULongVector = this.nativeULongVector(1)

    polygonalFaceStartIndices.set(0, 0)


    for (const entity of entities) {
      faceSetResult = this.extractPolygonalFaceSet(entity, polygonalFaceStartIndices)

      if (faceSetResult !== ExtractResult.COMPLETE) {
        console.log(`Warning, face set express ID: ${entity.expressID} extraction incomplete.`)
        result = ExtractResult.INCOMPLETE
      }
    }

    polygonalFaceStartIndices.delete()

    return result
  }

  /**
   * Extract a 3D direction vector from an IFC direction.
   *
   * @param from The IFC direction to extract the vector from.
   * @return {Vector3 | undefined} The vector, or undefined if it can't be extracted.
   */
  static extractDirection( from: IfcDirection | null ): Vector3 | undefined {

    if ( from === null ) {
      return void 0
    }

    return {
      x: from.DirectionRatios[ 0 ],
      y: from.DirectionRatios[ 1 ],
      z: from.DirectionRatios[ 2 ],
    }
  }

  /**
   * Extract an IFC 3D cartesian transform operator as a transform matrix.
   *
   * @param from The IFC cartesian transform to extract from.
   * @return {any} The internal matrix type extract.
   */
  extractCartesianTransformOperator3D(from: IfcCartesianTransformationOperator3D) {
    const conwayModel = this.conwayModel

    const position: Vector3 = {
      x: from.LocalOrigin.Coordinates[ 0 ],
      y: from.LocalOrigin.Coordinates[ 1 ],
      z: from.LocalOrigin.Coordinates[ 2 ],
    }

    const axis1Ref: Vector3 =
      IfcGeometryExtraction.extractDirection( from.Axis1 ) ?? { x: 1, y: 0, z: 0 }
    const axis2Ref: Vector3 =
      IfcGeometryExtraction.extractDirection( from.Axis2 ) ?? { x: 0, y: 1, z: 0 }
    const axis3Ref: Vector3 =
      IfcGeometryExtraction.extractDirection( from.Axis3 ) ?? { x: 0, y: 0, z: 1 }

    const parameters: ParamsCartesianTransformationOperator3D  = {
      position: position,
      axis1Ref: axis1Ref,
      axis2RefL: axis2Ref,
      axis3Ref: axis3Ref,
      normalizeAxis1: true,
      normalizeAxis2: true,
      normalizeAxis3: true,
      nonUniform: false,
      realScale: true,
      scale1_: from.Scl,
      scale2_: from.Scl,
      scale3_: from.Scl,
    }

    return conwayModel.getCartesianTransformationOperator3D( parameters )
  }


  /**
   * 
   * @param from 
   */
  extractBooleanResult(from: IfcBooleanResult) {

    if (from.FirstOperand instanceof IfcExtrudedAreaSolid
      || from.FirstOperand instanceof IfcPolygonalFaceSet
      || from.FirstOperand instanceof IfcBooleanResult) {
      this.extractBooleanOperand(from.FirstOperand)
    }

    if (from.SecondOperand instanceof IfcExtrudedAreaSolid
      || from.SecondOperand instanceof IfcPolygonalFaceSet
      || from.SecondOperand instanceof IfcBooleanResult) {
      this.extractBooleanOperand(from.SecondOperand)
    }

    //get geometry TODO(nickcastel50): eventually support flattening meshes 
    const flatFirstMeshVector = this.nativeVectorGeometry(1)
    const firstMesh = this.model.geometry.getByLocalID(from.FirstOperand.localID)

    if (firstMesh !== void 0) {
      flatFirstMeshVector.set(0, firstMesh.geometry)
    } else {
      console.log(`Error extracting firstOperand geometry for localID: ${from.FirstOperand.localID}`)
      return
    }

    const flatSecondMeshVector = this.nativeVectorGeometry(1)
    const secondMesh = this.model.geometry.getByLocalID(from.SecondOperand.localID)
    if (secondMesh !== void 0) {
      flatSecondMeshVector.set(0, secondMesh.geometry)
    } else {
      console.log(`Error extracting secondOperand geometry for localID: ${from.SecondOperand.localID}`)
      return
    }

    const parameters: ParamsGetBooleanResult = {
      flatFirstMesh: flatFirstMeshVector,
      flatSecondMesh: flatSecondMeshVector,
      operatorType: from.Operator.valueOf()
    }
    const booleanGeometryObject: GeometryObject = this.conwayModel.getBooleanResult(parameters)

    if (firstMesh.type === CanonicalMeshType.BUFFER_GEOMETRY) {
      if (secondMesh.type === CanonicalMeshType.BUFFER_GEOMETRY) {

        const canonicalMesh: CanonicalMesh = {
          type: CanonicalMeshType.BUFFER_GEOMETRY,
          geometry: booleanGeometryObject,
          localID: from.localID,
          model: this.model,
          temporary: false
        }
    
        // add mesh to the list of mesh objects
        this.model.geometry.add(canonicalMesh)
      }
    }
  }


  extractBooleanOperand(from: IfcExtrudedAreaSolid | IfcPolygonalFaceSet | IfcBooleanResult) {

    if (from instanceof IfcExtrudedAreaSolid) {
      //mark as temporary 
      this.extractExtrudedAreaSolid(from, true)
    //  this.scene.addGeometry(from.localID)
    } else if (from instanceof IfcPolygonalFaceSet) {
      // initialize new native indices array (free memory with delete())
      const polygonalFaceStartIndices: NativeULongVector = this.nativeULongVector(1)

      polygonalFaceStartIndices.set(0, 0)

      //mark as temporary
      const faceSetResult: ExtractResult =
        this.extractPolygonalFaceSet(from, polygonalFaceStartIndices, true)

      if (faceSetResult !== ExtractResult.COMPLETE) {
        console.log(`Warning, face set express ID: ${from.expressID} extraction incomplete.`)
      }

      polygonalFaceStartIndices.delete()
    //  this.scene.addGeometry(from.localID)
    } else if (from instanceof IfcBooleanResult) {

      if (from.FirstOperand instanceof IfcExtrudedAreaSolid
        || from.FirstOperand instanceof IfcPolygonalFaceSet
        || from.FirstOperand instanceof IfcBooleanResult) {
        this.extractBooleanOperand(from.FirstOperand)
      }

      if (from.SecondOperand instanceof IfcExtrudedAreaSolid
        || from.SecondOperand instanceof IfcPolygonalFaceSet
        || from.SecondOperand instanceof IfcBooleanResult) {
        this.extractBooleanOperand(from.SecondOperand)
      }

      //get geometry TODO(nickcastel50): eventually support flattening meshes 
      const flatFirstMeshVector = this.nativeVectorGeometry(1)
      const firstMesh = this.model.geometry.getByLocalID(from.FirstOperand.localID)
      if (firstMesh !== void 0) {
        flatFirstMeshVector.set(0, firstMesh.geometry)
      } else {
        console.log(`Error extracting firstOperand geometry for localID: ${from.FirstOperand.localID}`)
        return
      }

      const flatSecondMeshVector = this.nativeVectorGeometry(1)
      const secondMesh = this.model.geometry.getByLocalID(from.SecondOperand.localID)
      if (secondMesh !== void 0) {
        flatSecondMeshVector.set(0, secondMesh.geometry)
      } else {
        console.log(`Error extracting secondOperand geometry for localID: ${from.SecondOperand.localID}`)
        return
      }

      const parameters: ParamsGetBooleanResult = {
        flatFirstMesh: flatFirstMeshVector,
        flatSecondMesh: flatSecondMeshVector,
        operatorType: from.Operator.valueOf()
      }

      const booleanGeometryObject: GeometryObject = this.conwayModel.getBooleanResult(parameters)

      const canonicalMesh: CanonicalMesh = {
        type: CanonicalMeshType.BUFFER_GEOMETRY,
        geometry: booleanGeometryObject,
        localID: from.localID,
        model: this.model,
        temporary: true
      }

      // add mesh to the list of mesh objects
      this.model.geometry.add(canonicalMesh)
     // this.scene.addGeometry(from.localID)
    }
  }


  /**
   * 
   * @param from 
   */
  extractExtrudedAreaSolid(from: IfcExtrudedAreaSolid, temporary: boolean = false) {

    let axis2PlacementTransform: any | undefined = (void 0)
    if (from.Position !== null) {
      const paramsAxis2Placement3D: ParamsAxis2Placement3D = this.extractAxis2Placement3D(from.Position, from.localID, true)
      axis2PlacementTransform = this.conwayModel
        .getAxis2Placement3D(paramsAxis2Placement3D)
    }

    const profile: CanonicalProfile | undefined = this.extractProfile(from.SweptArea)
    
    if (profile !== void 0 && profile.nativeProfile !== void 0) {

      const dir = {
        x: from.ExtrudedDirection.DirectionRatios[0],
        y: from.ExtrudedDirection.DirectionRatios[1],
        z: from.ExtrudedDirection.DirectionRatios[2],
      }

      //get geometry 
      const parameters: ParamsGetExtrudedAreaSolid = {
        depth: from.Depth,
        dir: dir,
        profile: profile.nativeProfile
      }

      const geometry: GeometryObject = this.conwayModel.getExtrudedAreaSolid(parameters)

      //apply transform 
      if (axis2PlacementTransform !== void 0) {
        geometry.applyTransform(axis2PlacementTransform)
      }

      const canonicalMesh: CanonicalMesh = {
        type: CanonicalMeshType.BUFFER_GEOMETRY,
        geometry: geometry,
        localID: from.localID,
        model: this.model,
        temporary: temporary
      }

      // add mesh to the list of mesh objects
      this.model.geometry.add(canonicalMesh)

    }
  }

  /**
   * 
   * @param from 
   */
  extractProfile(from: IfcProfileDef): CanonicalProfile | undefined {

    const foundProfile = this.model.profiles.getByLocalID(from.localID)

    if (foundProfile !== void 0) {

      //we already have this profile, return it and exit
      const elementTest = this.model.getElementByLocalID(foundProfile.localID)
      if (elementTest) {
        console.log(`Already have this profile: ${EntityTypesIfc[elementTest.type]}`)
      }
      return foundProfile
    }

    let profile: CanonicalProfile | undefined = undefined

    if (from instanceof IfcArbitraryClosedProfileDef) {
      const outerCurve = from.OuterCurve
      if (outerCurve instanceof IfcIndexedPolyCurve) {

        const curveObject = this.extractIndexedPolyCurve(outerCurve)

        if (curveObject) {
          profile = {
            localID: from.localID,
            curve: curveObject,
            holes: void 0,
            profiles: (void 0),
            nativeProfile: (void 0)
          }
        }
      }
    } else if (from instanceof IfcCircleProfileDef) {

      const curveObject = this.extractCircleCurve(from)

      if (curveObject) {
        profile = {
          localID: from.localID,
          curve: curveObject,
          holes: (void 0),
          profiles: (void 0),
          nativeProfile: (void 0)
        }
      }
    } else if (from instanceof IfcCompositeProfileDef) {
      profile = {
        localID: from.localID,
        curve: (void 0),
        holes: (void 0),
        profiles: (void 0),
        nativeProfile: (void 0)
      }

      const profiles: CanonicalProfile[] = []

      for (let profileIndex = 0; profileIndex < from.Profiles.length; ++profileIndex) {
        const profile_ = this.extractProfile(from.Profiles[profileIndex])

        if (profile_ !== void 0) {
          profiles.push(profile_)
        }
      }

      profile.profiles = profiles
    } else {
      
      console.log(`Unsupported profile, express ID: ${from.expressID}`)
    }

    // add profile to the list of profile objects
    let isComposite: boolean = false
    if (profile !== void 0) {
      const holesArray: NativeVectorProfile = this.nativeVectorCurve()
      if (profile.profiles !== void 0 && profile.profiles.length > 0) {
        isComposite = true

        const profilesArray: NativeVectorProfile = this.nativeVectorProfile(profile.profiles.length)

        if (!profile.curve) {
          //create a blank curve for a composite profile 
          profile.curve = new (this.wasmModule.IfcCurve as any)
        }

        //we must create a native profile for each profile 
        for (let profileIndex = 0; profileIndex < profile.profiles.length; ++profileIndex) {
          const profilesArrayCurrent: NativeVectorProfile = this.nativeVectorProfile()
          const parameters: ParamsCreateNativeIfcProfile = {
            curve: profile.profiles[profileIndex].curve,
            //TODO(nickcastel50): support profiles with holes (out of scope at the moment)
            holes: holesArray,
            isConvex: false,
            isComposite: false,
            profiles: profilesArrayCurrent
          }

          profile.profiles[profileIndex].nativeProfile = this.conwayModel.createNativeIfcProfile(parameters)
          profilesArray.set(profileIndex, profile.profiles[profileIndex].nativeProfile)
        }


        //create native IfcProfile vector
        const parameters: ParamsCreateNativeIfcProfile = {
          curve: profile.curve,
          //TODO(nickcastel50): support profiles with holes (out of scope at the moment)
          holes: holesArray,
          isConvex: false,
          isComposite: isComposite,
          profiles: profilesArray
        }

        profile.nativeProfile = this.conwayModel.createNativeIfcProfile(parameters)
      } else {

        const profilesArray: NativeVectorProfile = this.nativeVectorProfile()
        const parameters: ParamsCreateNativeIfcProfile = {
          curve: profile.curve,
          //TODO(nickcastel50): support profiles with holes (out of scope at the moment)
          holes: holesArray,
          isConvex: false,
          isComposite: isComposite,
          profiles: profilesArray
        }

        profile.nativeProfile = this.conwayModel.createNativeIfcProfile(parameters)
      }

      // Check if profile is already in the model's profiles
      let existingProfile = this.model.profiles.getByLocalID(profile.localID)

      if (!existingProfile) {
        // If profile is not already in the model's profiles, add it
        this.model.profiles.add(profile)
      }
    } 

    return profile
  } 


  /**
   * 
   * @param from 
   */
  extractCircleCurve(from: IfcCircleProfileDef): CurveObject | undefined {
    if (from.Position !== null) {
      const placement2D = this.extractAxis2Placement2D(from.Position)

      const paramsGetCircleCurve: ParamsGetCircleCurve = {
        radius: from.Radius,
        hasPlacement: true,
        placement: placement2D
      }

      const ifcCurve: CurveObject = this.conwayModel.getCircleCurve(paramsGetCircleCurve)
      return ifcCurve

    } else {
      const paramsGetCircleCurve: ParamsGetCircleCurve = {
        radius: from.Radius,
        hasPlacement: false,
        placement: (void 0)
      }

      const ifcCurve: CurveObject = this.conwayModel.getCircleCurve(paramsGetCircleCurve)
      return ifcCurve
    }
  }

  /**
   * 
   * @param from - IfcIndexedPolyCurve to process 
   */
  extractIndexedPolyCurve(from: IfcIndexedPolyCurve): CurveObject | undefined {

    if (from.Points instanceof IfcCartesianPointList3D) {
      console.log("IfcCartesianPointList3D not supported in IfcIndexedPolycurve.")
      return
    }

    //TODO(Error happening here on access)
    ////console.log(`\t\t\touterCurve.Dim: ${outerCurve.Dim}`)

    let segmentVector: NativeVectorSegment
    if (from.Segments !== null) {
      // initialize new segment vector
      segmentVector = this.nativeSegmentVector()

      for (let i = 0; i < from.Segments.length; i++) {

        const indexArray = this.createAndPopulateNativeIndices(from.Segments[i].Value)

        const segment: Segment = {
          isArcType: (from.Segments[i].type == EntityTypesIfc.IFCARCINDEX) ? true : false,
          indices: indexArray
        }

        segmentVector.push_back(segment)
      }
    }

    if (from.Points instanceof IfcCartesianPointList2D) {
      const points = from.Points.CoordList.map(([x, y]) => ({ x, y }))

      // initialize new native glm::vec3 array object (free memory with delete())
      const pointsArray: NativeVectorGlmVec2 = this.nativeVectorGlmVec2(points.length)

      // populate points array
      for (let i = 0; i < points.length; i++) {
        pointsArray.set(i, points[i])
      }

      const paramsGetIndexedPolyCurve: ParamsGetIfcIndexedPolyCurve = {
        dimensions: 2,
        segments: segmentVector,
        points: pointsArray
      }

      const ifcCurve: CurveObject = this.conwayModel.getIndexedPolyCurve(paramsGetIndexedPolyCurve)

      return ifcCurve
    }

  }

  /**
   *
   * @param from
   */
  extractMappedItem(from: IfcMappedItem) {

    const representationMap = from.MappingSource
    const mappingTarget     = from.MappingTarget

    let popTransform = false

    if ( mappingTarget instanceof IfcCartesianTransformationOperator3D ) {

      const nativeCartesianTransform = this.extractCartesianTransformOperator3D( mappingTarget )

      this.scene.addTransform(
          mappingTarget.localID,
          nativeCartesianTransform.getValues(),
          nativeCartesianTransform )

      popTransform = true
    }

    for (const representationItem of representationMap.MappedRepresentation.Items) {

      this.extractRepresentationItem(representationItem)
    }

    if ( popTransform ) {

      this.scene.popTransform()
    }
  }

  /**
   *
   * @param from
   */
  extractRepresentationItem(from: IfcRepresentationItem) {

    const foundGeometry = this.model.geometry.getByLocalID(from.localID)

    if (foundGeometry !== void 0) {

      this.scene.addGeometry(from.localID)
      return
    }

    if (from instanceof IfcPolygonalFaceSet) {

      // initialize new native indices array (free memory with delete())
       const polygonalFaceStartIndices: NativeULongVector = this.nativeULongVector(1)
 
       polygonalFaceStartIndices.set(0, 0)
 
       const faceSetResult: ExtractResult =
         this.extractPolygonalFaceSet(from, polygonalFaceStartIndices)
 
       if (faceSetResult !== ExtractResult.COMPLETE) {
         console.log(`Warning, face set express ID: ${from.expressID} extraction incomplete.`)
       }
 
       polygonalFaceStartIndices.delete()
       this.scene.addGeometry(from.localID)


    } else if (from instanceof IfcBooleanResult) {

      this.extractBooleanResult(from)

      //TODO: (Error with this geometry here for momentum.ifc...)
     //if (from.expressID !== 108680)
        this.scene.addGeometry(from.localID)

    } else if (from instanceof IfcExtrudedAreaSolid) {

      this.extractExtrudedAreaSolid(from)
      this.scene.addGeometry(from.localID)

    }
    else if (from instanceof IfcMappedItem) {

      //this.extractMappedItem(from)
    }

  }

  /**
   * 
   * @param from 
   */
  extractAxis2Placement2D(from: IfcAxis2Placement2D): any {

    let normalizeX: boolean = false

    if (from.RefDirection !== null) {
      normalizeX = true
    }

    const position2D = {
      x: from.Location.Coordinates[0],
      y: from.Location.Coordinates[1]
    }

    const xAxisRef = {
      x: from.RefDirection?.DirectionRatios[0],
      y: from.RefDirection?.DirectionRatios[1]
    }

    const axis2Placement2DParameters: ParamsGetAxis2Placement2D = {
      isAxis2Placement2D: true,
      isCartesianTransformationOperator2D: false,
      isCartesianTransformationOperator2DNonUniform: false,
      position2D: position2D,
      customAxis1Ref: normalizeX,
      axis1Ref: xAxisRef,
      customAxis2Ref: false,
      axis2Ref: xAxisRef,
      customScale: false,
      scale1: 0,
      customScale2: false,
      scale2: 0
    }

    const axis2Placement2DTransform = this.conwayModel
      .getAxis2Placement2D(axis2Placement2DParameters)

    return axis2Placement2DTransform
  }

  /**
   * 
   * @param from 
   * @param parentLocalId 
   * @returns 
   */

  extractAxis2Placement3D(from: IfcAxis2Placement3D, parentLocalId: number): void
  extractAxis2Placement3D(from: IfcAxis2Placement3D, parentLocalId: number, extractOnly: true): ParamsAxis2Placement3D
  extractAxis2Placement3D(from: IfcAxis2Placement3D, parentLocalId: number, extractOnly: boolean = false): void | ParamsAxis2Placement3D {

    if (from === null) {
      return
    }

    const result = this.scene.getTransform(parentLocalId)

    if (result !== void 0) {

      this.scene.pushTransform(result)

      return
    }

    let normalizeZ: boolean = false
    let normalizeX: boolean = false

    if (from.Axis !== null) {
      normalizeZ = true
    }

    if (from.RefDirection !== null) {
      normalizeX = true
    }

    const position = {
      x: from.Location.Coordinates[0],
      y: from.Location.Coordinates[1],
      z: from.Location.Coordinates[2],
    }

    const zAxisRef = {
      x: from.Axis?.DirectionRatios[0],
      y: from.Axis?.DirectionRatios[1],
      z: from.Axis?.DirectionRatios[2],
    }

    const xAxisRef = {
      x: from.RefDirection?.DirectionRatios[0],
      y: from.RefDirection?.DirectionRatios[1],
      z: from.RefDirection?.DirectionRatios[2],
    }

    const axis2Placement3DParameters: ParamsAxis2Placement3D = {
      position: position,
      zAxisRef: zAxisRef,
      xAxisRef: xAxisRef,
      normalizeZ: normalizeZ,
      normalizeX: normalizeX,
    }

    if (extractOnly) {
      return axis2Placement3DParameters
    }

    const axis2PlacementTransform = this.conwayModel
      .getAxis2Placement3D(axis2Placement3DParameters)

    this.scene.addTransform(
      parentLocalId,
      axis2PlacementTransform.getValues(),
      axis2PlacementTransform)
  }

  /**
   *
   * @param from
   */
  extractPlacement(from: IfcObjectPlacement) {

    const result = this.scene.getTransform(from.localID)

    if (result !== void 0) {

      this.scene.pushTransform(result)

      return
    }

    if (from instanceof IfcLocalPlacement) {

      const relativeTo = from.PlacementRelTo

      if (relativeTo !== null) {

        this.extractPlacement(relativeTo)
      }

      const relativePlacement = from.RelativePlacement

      if (relativePlacement instanceof IfcAxis2Placement3D) {

        this.extractAxis2Placement3D(relativePlacement, from.localID)
      }

    } else if (from instanceof IfcGridPlacement) {
      // TODO(nickcastel50) Implement IfcGridPlacement
      console.log('IfcGridPlacement: unimplemented.')
    }
  }

  /**
   *
   * @param model - Input IfcStepModel to extract geometry data from
   * @param logTime boolean - print execution time (default no)
   * @return {[ExtractResult, IfcSceneBuilder]} - Enum indicating extraction result
   * + Geometry array
   */
  extractIFCGeometryData(logTime: boolean = false):
    [ExtractResult, IfcSceneBuilder] {
    let result: ExtractResult = ExtractResult.INCOMPLETE

    const startTime = Date.now()


    const products = this.model.types(IfcProduct)
    const productEntities = Array.from(products)

    for (const product of productEntities) {

      this.scene.clearParentStack()

      if (product instanceof IfcOpeningElement ||
        product instanceof IfcSpace ||
        product instanceof IfcOpeningStandardCase ) {
        continue
      }

      const objectPlacement = product.ObjectPlacement

      if (objectPlacement !== null) {

        this.extractPlacement(objectPlacement)
      }

      const representations = product.Representation

      if (representations !== null) {

        for (const representation of representations.Representations) {

          for (const item of representation.Items) {

            this.extractRepresentationItem(item)
          }
        }
      }
    }

    result = ExtractResult.COMPLETE

    const endTime = Date.now()
    const executionTimeInMs = endTime - startTime
    if (logTime) {
      console.log(`Geometry Extraction took ${executionTimeInMs} milliseconds to execute.`)
    }


    return [result, this.scene]
  }
}<|MERGE_RESOLUTION|>--- conflicted
+++ resolved
@@ -1,4 +1,3 @@
-<<<<<<< HEAD
 import {
   ConwayGeometry,
   ParamsPolygonalFaceSet,
@@ -8,29 +7,38 @@
   ParamsAxis2Placement3D,
   ParamsCartesianTransformationOperator3D,
   Vector3,
+  Segment,
+  ParamsGetIfcIndexedPolyCurve,
+  CurveObject,
+  ParamsGetAxis2Placement2D,
+  ParamsGetCircleCurve,
+  ParamsCreateNativeIfcProfile,
+  ParamsGetExtrudedAreaSolid,
+  ParamsGetBooleanResult,
 } from '../../dependencies/conway-geom/conway_geometry'
-=======
-import { array } from 'yargs'
-import {
-  ConwayGeometry, ParamsPolygonalFaceSet, GeometryObject,
-  ResultsGltf, IndexedPolygonalFace, ParamsAxis2Placement3D, Segment, ParamsGetIfcIndexedPolyCurve, CurveObject, ParamsGetAxis2Placement2D, ParamsGetCircleCurve, ParamsCreateNativeIfcProfile, ParamsGetExtrudedAreaSolid, ParamsGetBooleanResult
-}
-  from '../../dependencies/conway-geom/conway_geometry'
->>>>>>> 7b251124
 import { CanonicalMesh, CanonicalMeshType } from '../core/canonical_mesh'
 import { CanonicalProfile } from '../core/canonical_profile'
 import {
-<<<<<<< HEAD
-  IfcAxis2Placement3D, IfcCartesianTransformationOperator3D, IfcDirection, IfcGridPlacement,
-=======
   IfcArbitraryClosedProfileDef,
   IfcAxis2Placement2D,
-  IfcAxis2Placement3D, IfcBoolean, IfcBooleanResult, IfcCartesianPointList2D, IfcCartesianPointList3D, IfcCartesianTransformationOperator3D, IfcCircleProfileDef, IfcCompositeProfileDef, IfcExtrudedAreaSolid, IfcGridPlacement,
+  IfcAxis2Placement3D,
+  IfcBooleanResult,
+  IfcCartesianPointList2D,
+  IfcCartesianPointList3D,
+  IfcCartesianTransformationOperator3D,
+  IfcCircleProfileDef,
+  IfcCompositeProfileDef,
+  IfcDirection,
+  IfcExtrudedAreaSolid,
+  IfcGridPlacement,
   IfcIndexedPolyCurve,
->>>>>>> 7b251124
   IfcIndexedPolygonalFaceWithVoids, IfcLocalPlacement, IfcMappedItem,
   IfcObjectPlacement, IfcOpeningElement, IfcOpeningStandardCase,
-  IfcPolygonalFaceSet, IfcProduct, IfcProfileDef, IfcRectangleProfileDef, IfcRepresentationItem, IfcSpace,
+  IfcPolygonalFaceSet,
+  IfcProduct,
+  IfcProfileDef,
+  IfcRepresentationItem,
+  IfcSpace,
 } from './ifc4_gen'
 import EntityTypesIfc from './ifc4_gen/entity_types_ifc.gen'
 import { IfcSceneBuilder } from './ifc_scene_builder'
@@ -86,7 +94,7 @@
   }
 
   /**
-   * @return {IfcSceneBuilder} - Current scene representation 
+   * @return {IfcSceneBuilder} - Current scene representation
    */
   getScene(): IfcSceneBuilder {
     return this.scene
@@ -117,9 +125,10 @@
   }
 
   /**
-   * 
+   * Create a native vector profile to pass across the boundary.
+   *
    * @param initialSize number - initial size of the vector (optional)
-   * @returns {NativeVectorProfile} - a native std::vector<IfcProfile> from the wasm module
+   * @return {NativeVectorProfile} - a native std::vector<IfcProfile> from the wasm module
    */
   nativeVectorProfile(initialSize?: number): NativeVectorProfile {
     const nativeVectorProfile_ = new (this.wasmModule.profileArray as NativeVectorProfile)()
@@ -134,9 +143,10 @@
   }
 
   /**
-   * 
+   * Create a native version of a vector curve to parse across the boundary.
+   *
    * @param initialSize number - initial size of the vector (optional)
-   * @returns {NativeVectorCurve} - a native std::vector<IfcCurve> from the wasm module
+   * @return {NativeVectorCurve} - a native std::vector<IfcCurve> from the wasm module
    */
   nativeVectorCurve(initialSize?: number): NativeVectorCurve {
     const nativeVectorCurve_ = new (this.wasmModule.curveArray as NativeVectorCurve)()
@@ -151,9 +161,10 @@
   }
 
   /**
-   * 
+   * Create a native vector geometry to pass across the boundary.
+   *
    * @param initialSize number - initial size of the vector (optional)
-   * @returns {NativeVectorGeometry} - a native std::vector<IfcGeometry> from the wasm module
+   * @return {NativeVectorGeometry} - a native std::vector<IfcGeometry> from the wasm module
    */
   nativeVectorGeometry(initialSize?: number): NativeVectorGeometry {
     const nativeVectorGeometry_ = new (this.wasmModule.geometryArray as NativeVectorGeometry)()
@@ -168,6 +179,7 @@
   }
 
   /**
+   * Create a native vector of glm::vec3 to pass across the boundary.
    *
    * @param initialSize number - initial size of the vector (optional)
    * @return {NativeVectorGlmVec3} - a native std::vector<glm::vec3> from the wasm module
@@ -184,6 +196,7 @@
   }
 
   /**
+   * Create a native 32bit uint vector.
    *
    * @param initialSize number - initial size of the vector (optional)
    * @return {NativeUintVector} - a native std::vector<uint32_t> from the wasm module
@@ -200,6 +213,7 @@
   }
 
   /**
+   * Create a native 32bit size_t vector.
    *
    * @param initialSize number - initial size of the vector (optional)
    * @return {NativeULongVector} - a native std::vector<size_t> from the wasm module
@@ -216,13 +230,14 @@
   }
 
   /**
+   * Create a native vector of indexed polygonal faces uint vector.
    *
    * @param initialSize number - initial size of the vector (optional)
    * @return {NativeVectorIndexedPolygonalFace} - a native object from the wasm module
    */
   nativeIndexedPolygonalFaceVector(initialize?: number): NativeVectorIndexedPolygonalFace {
-    const nativeVectorIndexedPolygonalFace = new
-      (this.wasmModule.VectorIndexedPolygonalFace as NativeVectorIndexedPolygonalFace)()
+    const nativeVectorIndexedPolygonalFace =
+      new (this.wasmModule.VectorIndexedPolygonalFace as NativeVectorIndexedPolygonalFace)()
 
     if (initialize) {
       // resize has a required second parameter to set default values
@@ -233,13 +248,14 @@
   }
 
   /**
-   * 
+   * Create a native vector of segments.
+   *
    * @param initialize number - initial size of the vector (optional)
-   * @returns {NativeVectorSegment} - a native object from the wasm module
+   * @return {NativeVectorSegment} - a native object from the wasm module
    */
   nativeSegmentVector(initialize?: number): NativeVectorSegment {
-    const nativeVectorSegment = new
-      (this.wasmModule.VectorSegment as NativeVectorSegment)()
+    const nativeVectorSegment =
+      new (this.wasmModule.VectorSegment)() as NativeVectorSegment
 
     if (initialize) {
       // resize has a required second parameter to set default values
@@ -251,6 +267,8 @@
 
 
   /**
+   * Has the wasm module been initialised?
+   *
    * @return {boolean} indicating if the wasm module has been initialized
    */
   isInitialized(): Boolean {
@@ -262,6 +280,8 @@
   }
 
   /**
+   * Convert to an OBJ file.
+   *
    * @param modelId - model ID
    * @param geometry - GeometryObject to convert to OBJ
    * @return {string} - Obj string or blank string
@@ -275,6 +295,7 @@
   }
 
   /**
+   * Convert this to a GLTF/GLB
    *
    * @param geometry - GeometryObject to convert to GLTF / GLB
    * @param isGlb boolean - Should the output be a single GLB file?
@@ -283,7 +304,7 @@
    * @return {ResultsGltf} - Structure containing GLTF / GLB filenames + data vectors
    */
   toGltf(geometry: GeometryObject, isGlb: boolean,
-    outputDraco: boolean, fileUri: string, modelId: number = 0): ResultsGltf {
+      outputDraco: boolean, fileUri: string, modelId: number = 0): ResultsGltf {
     const noResults: ResultsGltf = { success: false, bufferUris: undefined, buffers: undefined }
     noResults.success = false
     if (this.conwayModel !== void 0) {
@@ -314,9 +335,9 @@
   }
 
   /**
-   * 
-   * @param indices 
-   * @returns {NativeUintVector}
+   *
+   * @param indices
+   * @return {NativeUintVector}
    */
   private createAndPopulateNativeIndices(indices: number[]): NativeUintVector {
     // Create native indices array
@@ -330,6 +351,12 @@
     return indexArray
   }
 
+  /**
+   * Create and populate a list of native profiles from an array of canonical profiles.
+   *
+   * @param profiles The profiles to convert to native profiles.
+   * @return {NativeVectorProfile} The populated native profiles.
+   */
   private createAndPopulateNativeProfiles(profiles: CanonicalProfile[]): NativeVectorProfile {
     // Create native indices array
     const profileArray: NativeVectorProfile = this.nativeVectorProfile(profiles.length)
@@ -342,35 +369,35 @@
     return profileArray
   }
 
-  /**
-   *
-   * @param geometry - GeometryObject to print information from
-   */
-  printGeometryInfo(geometry: GeometryObject) {
-    const vertexDataPtr = geometry.getVertexData()
-    const vertexDataSize = geometry.getVertexDataSize()
-    const indexDataPtr = geometry.getIndexData()
-    const indexDataSize = geometry.getIndexDataSize()
-
-    // unwrap vertex data
-    const returnedVertexData =
-      new Float32Array(this.wasmModule.HEAPF32.buffer, vertexDataPtr, vertexDataPtr.length)
-
-    // unwrap index data
-    const returnedIndexData =
-      new Uint32Array(this.wasmModule.HEAPU32.buffer, indexDataPtr, indexDataPtr.length)
-
-    //console.log(`VertexData Ptr: ${vertexDataPtr}`)
-    //console.log(`VertexData Size: ${vertexDataSize}`)
-    //console.log(`IndexData Ptr: ${indexDataPtr}`)
-    //console.log(`IndexData Size: ${indexDataSize}`)
-
-    // Now you can access the vertex Data array in TypeScript using the returnedVertexData object
-    //console.log(`returnedVertexData[0]: ${returnedVertexData[0]}`)
-
-    // Now you can access the indexData array in TypeScript using the returnedIndexData object
-    //console.log(`returnedIndexData[0]: ${returnedIndexData[0]}`)
-  }
+  // /**
+  //  *
+  //  * @param geometry - GeometryObject to print information from
+  //  */
+  // printGeometryInfo(geometry: GeometryObject) {
+  //   const vertexDataPtr = geometry.getVertexData()
+  //   const vertexDataSize = geometry.getVertexDataSize()
+  //   const indexDataPtr = geometry.getIndexData()
+  //   const indexDataSize = geometry.getIndexDataSize()
+
+  //   // unwrap vertex data
+  //   const returnedVertexData =
+  //     new Float32Array(this.wasmModule.HEAPF32.buffer, vertexDataPtr, vertexDataPtr.length)
+
+  //   // unwrap index data
+  //   const returnedIndexData =
+  //     new Uint32Array(this.wasmModule.HEAPU32.buffer, indexDataPtr, indexDataPtr.length)
+
+  //   console.log(`VertexData Ptr: ${vertexDataPtr}`)
+  //   console.log(`VertexData Size: ${vertexDataSize}`)
+  //   console.log(`IndexData Ptr: ${indexDataPtr}`)
+  //   console.log(`IndexData Size: ${indexDataSize}`)
+
+  //   // Now you can access the vertex Data array in TypeScript using the returnedVertexData object
+  //   console.log(`returnedVertexData[0]: ${returnedVertexData[0]}`)
+
+  //   // Now you can access the indexData array in TypeScript using the returnedIndexData object
+  //   console.log(`returnedIndexData[0]: ${returnedIndexData[0]}`)
+  // }
 
   /**
    *
@@ -380,7 +407,7 @@
    * @return {ExtractResult} - Extraction status result
    */
   private extractPolygonalFaceSet(entity: IfcPolygonalFaceSet,
-    polygonalFaceStartIndices: NativeULongVector, temporary: boolean = false): ExtractResult {
+      polygonalFaceStartIndices: NativeULongVector, temporary: boolean = false): ExtractResult {
     const result: ExtractResult = ExtractResult.COMPLETE
 
     // map points
@@ -476,7 +503,7 @@
       geometry: geometry,
       localID: entity.localID,
       model: this.model,
-      temporary: temporary
+      temporary: temporary,
     }
 
     // add mesh to the list of mesh objects
@@ -588,31 +615,32 @@
 
 
   /**
-   * 
-   * @param from 
+   *
+   * @param from
    */
   extractBooleanResult(from: IfcBooleanResult) {
 
-    if (from.FirstOperand instanceof IfcExtrudedAreaSolid
-      || from.FirstOperand instanceof IfcPolygonalFaceSet
-      || from.FirstOperand instanceof IfcBooleanResult) {
+    if (from.FirstOperand instanceof IfcExtrudedAreaSolid ||
+      from.FirstOperand instanceof IfcPolygonalFaceSet ||
+      from.FirstOperand instanceof IfcBooleanResult) {
       this.extractBooleanOperand(from.FirstOperand)
     }
 
-    if (from.SecondOperand instanceof IfcExtrudedAreaSolid
-      || from.SecondOperand instanceof IfcPolygonalFaceSet
-      || from.SecondOperand instanceof IfcBooleanResult) {
+    if (from.SecondOperand instanceof IfcExtrudedAreaSolid ||
+      from.SecondOperand instanceof IfcPolygonalFaceSet ||
+      from.SecondOperand instanceof IfcBooleanResult) {
       this.extractBooleanOperand(from.SecondOperand)
     }
 
-    //get geometry TODO(nickcastel50): eventually support flattening meshes 
+    // get geometry TODO(nickcastel50): eventually support flattening meshes
     const flatFirstMeshVector = this.nativeVectorGeometry(1)
     const firstMesh = this.model.geometry.getByLocalID(from.FirstOperand.localID)
 
     if (firstMesh !== void 0) {
       flatFirstMeshVector.set(0, firstMesh.geometry)
     } else {
-      console.log(`Error extracting firstOperand geometry for localID: ${from.FirstOperand.localID}`)
+      console.log(
+          `Error extracting firstOperand geometry for localID: ${from.FirstOperand.localID}`)
       return
     }
 
@@ -621,14 +649,15 @@
     if (secondMesh !== void 0) {
       flatSecondMeshVector.set(0, secondMesh.geometry)
     } else {
-      console.log(`Error extracting secondOperand geometry for localID: ${from.SecondOperand.localID}`)
+      console.log(
+          `Error extracting secondOperand geometry for localID: ${from.SecondOperand.localID}`)
       return
     }
 
     const parameters: ParamsGetBooleanResult = {
       flatFirstMesh: flatFirstMeshVector,
       flatSecondMesh: flatSecondMeshVector,
-      operatorType: from.Operator.valueOf()
+      operatorType: from.Operator.valueOf(),
     }
     const booleanGeometryObject: GeometryObject = this.conwayModel.getBooleanResult(parameters)
 
@@ -640,20 +669,25 @@
           geometry: booleanGeometryObject,
           localID: from.localID,
           model: this.model,
-          temporary: false
+          temporary: false,
         }
-    
+
         // add mesh to the list of mesh objects
         this.model.geometry.add(canonicalMesh)
       }
     }
   }
 
-
+  /**
+   * Extract a boolean operand from a boolean result.
+   *
+   * @param from The operand to extract.
+   * @return {void}
+   */
   extractBooleanOperand(from: IfcExtrudedAreaSolid | IfcPolygonalFaceSet | IfcBooleanResult) {
 
     if (from instanceof IfcExtrudedAreaSolid) {
-      //mark as temporary 
+      // mark as temporary
       this.extractExtrudedAreaSolid(from, true)
     //  this.scene.addGeometry(from.localID)
     } else if (from instanceof IfcPolygonalFaceSet) {
@@ -662,7 +696,7 @@
 
       polygonalFaceStartIndices.set(0, 0)
 
-      //mark as temporary
+      // mark as temporary
       const faceSetResult: ExtractResult =
         this.extractPolygonalFaceSet(from, polygonalFaceStartIndices, true)
 
@@ -674,25 +708,26 @@
     //  this.scene.addGeometry(from.localID)
     } else if (from instanceof IfcBooleanResult) {
 
-      if (from.FirstOperand instanceof IfcExtrudedAreaSolid
-        || from.FirstOperand instanceof IfcPolygonalFaceSet
-        || from.FirstOperand instanceof IfcBooleanResult) {
+      if (from.FirstOperand instanceof IfcExtrudedAreaSolid ||
+        from.FirstOperand instanceof IfcPolygonalFaceSet ||
+        from.FirstOperand instanceof IfcBooleanResult) {
         this.extractBooleanOperand(from.FirstOperand)
       }
 
-      if (from.SecondOperand instanceof IfcExtrudedAreaSolid
-        || from.SecondOperand instanceof IfcPolygonalFaceSet
-        || from.SecondOperand instanceof IfcBooleanResult) {
+      if (from.SecondOperand instanceof IfcExtrudedAreaSolid ||
+        from.SecondOperand instanceof IfcPolygonalFaceSet ||
+        from.SecondOperand instanceof IfcBooleanResult) {
         this.extractBooleanOperand(from.SecondOperand)
       }
 
-      //get geometry TODO(nickcastel50): eventually support flattening meshes 
+      // get geometry TODO(nickcastel50): eventually support flattening meshes
       const flatFirstMeshVector = this.nativeVectorGeometry(1)
       const firstMesh = this.model.geometry.getByLocalID(from.FirstOperand.localID)
       if (firstMesh !== void 0) {
         flatFirstMeshVector.set(0, firstMesh.geometry)
       } else {
-        console.log(`Error extracting firstOperand geometry for localID: ${from.FirstOperand.localID}`)
+        console.log(
+            `Error extracting firstOperand geometry for localID: ${from.FirstOperand.localID}`)
         return
       }
 
@@ -701,14 +736,15 @@
       if (secondMesh !== void 0) {
         flatSecondMeshVector.set(0, secondMesh.geometry)
       } else {
-        console.log(`Error extracting secondOperand geometry for localID: ${from.SecondOperand.localID}`)
+        console.log(
+            `Error extracting secondOperand geometry for localID: ${from.SecondOperand.localID}`)
         return
       }
 
       const parameters: ParamsGetBooleanResult = {
         flatFirstMesh: flatFirstMeshVector,
         flatSecondMesh: flatSecondMeshVector,
-        operatorType: from.Operator.valueOf()
+        operatorType: from.Operator.valueOf(),
       }
 
       const booleanGeometryObject: GeometryObject = this.conwayModel.getBooleanResult(parameters)
@@ -718,31 +754,32 @@
         geometry: booleanGeometryObject,
         localID: from.localID,
         model: this.model,
-        temporary: true
+        temporary: true,
       }
 
       // add mesh to the list of mesh objects
       this.model.geometry.add(canonicalMesh)
-     // this.scene.addGeometry(from.localID)
-    }
-  }
-
-
-  /**
-   * 
-   * @param from 
+      // this.scene.addGeometry(from.localID)
+    }
+  }
+
+
+  /**
+   *
+   * @param from
    */
   extractExtrudedAreaSolid(from: IfcExtrudedAreaSolid, temporary: boolean = false) {
 
     let axis2PlacementTransform: any | undefined = (void 0)
     if (from.Position !== null) {
-      const paramsAxis2Placement3D: ParamsAxis2Placement3D = this.extractAxis2Placement3D(from.Position, from.localID, true)
+      const paramsAxis2Placement3D: ParamsAxis2Placement3D =
+        this.extractAxis2Placement3D(from.Position, from.localID, true)
       axis2PlacementTransform = this.conwayModel
-        .getAxis2Placement3D(paramsAxis2Placement3D)
+          .getAxis2Placement3D(paramsAxis2Placement3D)
     }
 
     const profile: CanonicalProfile | undefined = this.extractProfile(from.SweptArea)
-    
+
     if (profile !== void 0 && profile.nativeProfile !== void 0) {
 
       const dir = {
@@ -751,16 +788,16 @@
         z: from.ExtrudedDirection.DirectionRatios[2],
       }
 
-      //get geometry 
+      // get geometry
       const parameters: ParamsGetExtrudedAreaSolid = {
         depth: from.Depth,
         dir: dir,
-        profile: profile.nativeProfile
+        profile: profile.nativeProfile,
       }
 
       const geometry: GeometryObject = this.conwayModel.getExtrudedAreaSolid(parameters)
 
-      //apply transform 
+      // apply transform
       if (axis2PlacementTransform !== void 0) {
         geometry.applyTransform(axis2PlacementTransform)
       }
@@ -770,7 +807,7 @@
         geometry: geometry,
         localID: from.localID,
         model: this.model,
-        temporary: temporary
+        temporary: temporary,
       }
 
       // add mesh to the list of mesh objects
@@ -780,8 +817,11 @@
   }
 
   /**
-   * 
-   * @param from 
+   * Extract a canonical profile from a profile definition.
+   *
+   * @param from The profile definition to extract from.
+   * @return {CanonicalProfile | undefined} The extracted profile,
+   * or undefined if one cannot be extracted.
    */
   extractProfile(from: IfcProfileDef): CanonicalProfile | undefined {
 
@@ -789,7 +829,7 @@
 
     if (foundProfile !== void 0) {
 
-      //we already have this profile, return it and exit
+      // we already have this profile, return it and exit
       const elementTest = this.model.getElementByLocalID(foundProfile.localID)
       if (elementTest) {
         console.log(`Already have this profile: ${EntityTypesIfc[elementTest.type]}`)
@@ -797,7 +837,7 @@
       return foundProfile
     }
 
-    let profile: CanonicalProfile | undefined = undefined
+    let profile: CanonicalProfile | undefined
 
     if (from instanceof IfcArbitraryClosedProfileDef) {
       const outerCurve = from.OuterCurve
@@ -811,7 +851,7 @@
             curve: curveObject,
             holes: void 0,
             profiles: (void 0),
-            nativeProfile: (void 0)
+            nativeProfile: (void 0),
           }
         }
       }
@@ -825,7 +865,7 @@
           curve: curveObject,
           holes: (void 0),
           profiles: (void 0),
-          nativeProfile: (void 0)
+          nativeProfile: (void 0),
         }
       }
     } else if (from instanceof IfcCompositeProfileDef) {
@@ -834,7 +874,7 @@
         curve: (void 0),
         holes: (void 0),
         profiles: (void 0),
-        nativeProfile: (void 0)
+        nativeProfile: (void 0),
       }
 
       const profiles: CanonicalProfile[] = []
@@ -849,7 +889,7 @@
 
       profile.profiles = profiles
     } else {
-      
+
       console.log(`Unsupported profile, express ID: ${from.expressID}`)
     }
 
@@ -863,35 +903,37 @@
         const profilesArray: NativeVectorProfile = this.nativeVectorProfile(profile.profiles.length)
 
         if (!profile.curve) {
-          //create a blank curve for a composite profile 
+          // create a blank curve for a composite profile
           profile.curve = new (this.wasmModule.IfcCurve as any)
         }
 
-        //we must create a native profile for each profile 
+        // we must create a native profile for each profile
         for (let profileIndex = 0; profileIndex < profile.profiles.length; ++profileIndex) {
           const profilesArrayCurrent: NativeVectorProfile = this.nativeVectorProfile()
           const parameters: ParamsCreateNativeIfcProfile = {
             curve: profile.profiles[profileIndex].curve,
-            //TODO(nickcastel50): support profiles with holes (out of scope at the moment)
+            // TODO(nickcastel50): support profiles with holes (out of scope at the moment)
             holes: holesArray,
             isConvex: false,
             isComposite: false,
-            profiles: profilesArrayCurrent
+            profiles: profilesArrayCurrent,
           }
 
-          profile.profiles[profileIndex].nativeProfile = this.conwayModel.createNativeIfcProfile(parameters)
+          profile.profiles[profileIndex].nativeProfile =
+            this.conwayModel.createNativeIfcProfile(parameters)
+
           profilesArray.set(profileIndex, profile.profiles[profileIndex].nativeProfile)
         }
 
 
-        //create native IfcProfile vector
+        // create native IfcProfile vector
         const parameters: ParamsCreateNativeIfcProfile = {
           curve: profile.curve,
-          //TODO(nickcastel50): support profiles with holes (out of scope at the moment)
+          // TODO(nickcastel50): support profiles with holes (out of scope at the moment)
           holes: holesArray,
           isConvex: false,
           isComposite: isComposite,
-          profiles: profilesArray
+          profiles: profilesArray,
         }
 
         profile.nativeProfile = this.conwayModel.createNativeIfcProfile(parameters)
@@ -900,32 +942,35 @@
         const profilesArray: NativeVectorProfile = this.nativeVectorProfile()
         const parameters: ParamsCreateNativeIfcProfile = {
           curve: profile.curve,
-          //TODO(nickcastel50): support profiles with holes (out of scope at the moment)
+          // TODO(nickcastel50): support profiles with holes (out of scope at the moment)
           holes: holesArray,
           isConvex: false,
           isComposite: isComposite,
-          profiles: profilesArray
+          profiles: profilesArray,
         }
 
         profile.nativeProfile = this.conwayModel.createNativeIfcProfile(parameters)
       }
 
       // Check if profile is already in the model's profiles
-      let existingProfile = this.model.profiles.getByLocalID(profile.localID)
+      const existingProfile = this.model.profiles.getByLocalID(profile.localID)
 
       if (!existingProfile) {
         // If profile is not already in the model's profiles, add it
         this.model.profiles.add(profile)
       }
-    } 
+    }
 
     return profile
-  } 
-
-
-  /**
-   * 
-   * @param from 
+  }
+
+
+  /**
+   * Extract a curve object from a circle profile.
+   *
+   * @param from The circle definition to extract from.
+   * @return {CurveObject | undefined} The extracted circle curve,
+   * or undefined if one cannot be extracted.
    */
   extractCircleCurve(from: IfcCircleProfileDef): CurveObject | undefined {
     if (from.Position !== null) {
@@ -934,7 +979,7 @@
       const paramsGetCircleCurve: ParamsGetCircleCurve = {
         radius: from.Radius,
         hasPlacement: true,
-        placement: placement2D
+        placement: placement2D,
       }
 
       const ifcCurve: CurveObject = this.conwayModel.getCircleCurve(paramsGetCircleCurve)
@@ -944,7 +989,7 @@
       const paramsGetCircleCurve: ParamsGetCircleCurve = {
         radius: from.Radius,
         hasPlacement: false,
-        placement: (void 0)
+        placement: (void 0),
       }
 
       const ifcCurve: CurveObject = this.conwayModel.getCircleCurve(paramsGetCircleCurve)
@@ -953,18 +998,21 @@
   }
 
   /**
-   * 
-   * @param from - IfcIndexedPolyCurve to process 
+   * Extract an indexed poly curve and turn it into a curve object.
+   *
+   * @param from - IfcIndexedPolyCurve to process
+   * @return {CurveObject | undefined} The extracted curve or undefined if it
+   * can't be extracted.
    */
   extractIndexedPolyCurve(from: IfcIndexedPolyCurve): CurveObject | undefined {
 
     if (from.Points instanceof IfcCartesianPointList3D) {
-      console.log("IfcCartesianPointList3D not supported in IfcIndexedPolycurve.")
+      console.log('IfcCartesianPointList3D not supported in IfcIndexedPolycurve.')
       return
     }
 
-    //TODO(Error happening here on access)
-    ////console.log(`\t\t\touterCurve.Dim: ${outerCurve.Dim}`)
+    // TODO(Error happening here on access)
+    // //console.log(`\t\t\touterCurve.Dim: ${outerCurve.Dim}`)
 
     let segmentVector: NativeVectorSegment
     if (from.Segments !== null) {
@@ -976,8 +1024,8 @@
         const indexArray = this.createAndPopulateNativeIndices(from.Segments[i].Value)
 
         const segment: Segment = {
-          isArcType: (from.Segments[i].type == EntityTypesIfc.IFCARCINDEX) ? true : false,
-          indices: indexArray
+          isArcType: (from.Segments[i].type === EntityTypesIfc.IFCARCINDEX),
+          indices: indexArray,
         }
 
         segmentVector.push_back(segment)
@@ -998,7 +1046,7 @@
       const paramsGetIndexedPolyCurve: ParamsGetIfcIndexedPolyCurve = {
         dimensions: 2,
         segments: segmentVector,
-        points: pointsArray
+        points: pointsArray,
       }
 
       const ifcCurve: CurveObject = this.conwayModel.getIndexedPolyCurve(paramsGetIndexedPolyCurve)
@@ -1009,8 +1057,9 @@
   }
 
   /**
-   *
-   * @param from
+   * Extract a mapped item to add its transform to instance an item.
+   *
+   * @param from The mapped item to extract.
    */
   extractMappedItem(from: IfcMappedItem) {
 
@@ -1043,8 +1092,12 @@
   }
 
   /**
-   *
-   * @param from
+   * Extract a representation item, including its geometry if necessary,
+   * adding it to the current scene walk.
+   *
+   * Note - memoized result for instancing.
+   *
+   * @param from The representation to extract from.
    */
   extractRepresentationItem(from: IfcRepresentationItem) {
 
@@ -1059,45 +1112,46 @@
     if (from instanceof IfcPolygonalFaceSet) {
 
       // initialize new native indices array (free memory with delete())
-       const polygonalFaceStartIndices: NativeULongVector = this.nativeULongVector(1)
- 
-       polygonalFaceStartIndices.set(0, 0)
- 
-       const faceSetResult: ExtractResult =
+      const polygonalFaceStartIndices: NativeULongVector = this.nativeULongVector(1)
+
+      polygonalFaceStartIndices.set(0, 0)
+
+      const faceSetResult: ExtractResult =
          this.extractPolygonalFaceSet(from, polygonalFaceStartIndices)
- 
-       if (faceSetResult !== ExtractResult.COMPLETE) {
-         console.log(`Warning, face set express ID: ${from.expressID} extraction incomplete.`)
-       }
- 
-       polygonalFaceStartIndices.delete()
-       this.scene.addGeometry(from.localID)
+
+      if (faceSetResult !== ExtractResult.COMPLETE) {
+        console.log(`Warning, face set express ID: ${from.expressID} extraction incomplete.`)
+      }
+
+      polygonalFaceStartIndices.delete()
+      this.scene.addGeometry(from.localID)
 
 
     } else if (from instanceof IfcBooleanResult) {
 
       this.extractBooleanResult(from)
 
-      //TODO: (Error with this geometry here for momentum.ifc...)
-     //if (from.expressID !== 108680)
-        this.scene.addGeometry(from.localID)
+      // TODO: (Error with this geometry here for momentum.ifc...)
+      // if (from.expressID !== 108680)
+      this.scene.addGeometry(from.localID)
 
     } else if (from instanceof IfcExtrudedAreaSolid) {
 
       this.extractExtrudedAreaSolid(from)
       this.scene.addGeometry(from.localID)
 
-    }
-    else if (from instanceof IfcMappedItem) {
-
-      //this.extractMappedItem(from)
-    }
-
-  }
-
-  /**
-   * 
-   * @param from 
+    } else if (from instanceof IfcMappedItem) {
+
+      // this.extractMappedItem(from)
+    }
+
+  }
+
+  /**
+   * Extract an axis placement 2D native object.
+   *
+   * @param from The axis 2 placement to extract.
+   * @return {any} The native placement transform.
    */
   extractAxis2Placement2D(from: IfcAxis2Placement2D): any {
 
@@ -1109,12 +1163,12 @@
 
     const position2D = {
       x: from.Location.Coordinates[0],
-      y: from.Location.Coordinates[1]
+      y: from.Location.Coordinates[1],
     }
 
     const xAxisRef = {
       x: from.RefDirection?.DirectionRatios[0],
-      y: from.RefDirection?.DirectionRatios[1]
+      y: from.RefDirection?.DirectionRatios[1],
     }
 
     const axis2Placement2DParameters: ParamsGetAxis2Placement2D = {
@@ -1129,25 +1183,41 @@
       customScale: false,
       scale1: 0,
       customScale2: false,
-      scale2: 0
+      scale2: 0,
     }
 
     const axis2Placement2DTransform = this.conwayModel
-      .getAxis2Placement2D(axis2Placement2DParameters)
+        .getAxis2Placement2D(axis2Placement2DParameters)
 
     return axis2Placement2DTransform
   }
 
   /**
-   * 
-   * @param from 
-   * @param parentLocalId 
-   * @returns 
-   */
-
+   * Extract a placement, adding it to the scene.
+   *
+   * @param from The transform to extract.
+   * @param parentLocalId The parent's local ID.
+   * @return {void}
+   */
   extractAxis2Placement3D(from: IfcAxis2Placement3D, parentLocalId: number): void
-  extractAxis2Placement3D(from: IfcAxis2Placement3D, parentLocalId: number, extractOnly: true): ParamsAxis2Placement3D
-  extractAxis2Placement3D(from: IfcAxis2Placement3D, parentLocalId: number, extractOnly: boolean = false): void | ParamsAxis2Placement3D {
+  /**
+   * Extract a placement (no memoization/scene creation)
+   *
+   * @param from The transform to extract.
+   * @param parentLocalId The parent's local ID.
+   * @param extractOnly {true} Only extract, don't memoize and add to the scene
+   * @return {ParamsAxis2Placement3D} The extracted placement.
+   */
+  // eslint-disable-next-line no-dupe-class-members
+  extractAxis2Placement3D(
+      from: IfcAxis2Placement3D,
+      parentLocalId: number,
+      extractOnly: true ): ParamsAxis2Placement3D
+  // eslint-disable-next-line no-dupe-class-members, require-jsdoc
+  extractAxis2Placement3D(
+      from: IfcAxis2Placement3D,
+      parentLocalId: number,
+      extractOnly: boolean = false ): void | ParamsAxis2Placement3D {
 
     if (from === null) {
       return
@@ -1204,12 +1274,12 @@
     }
 
     const axis2PlacementTransform = this.conwayModel
-      .getAxis2Placement3D(axis2Placement3DParameters)
+        .getAxis2Placement3D(axis2Placement3DParameters)
 
     this.scene.addTransform(
-      parentLocalId,
-      axis2PlacementTransform.getValues(),
-      axis2PlacementTransform)
+        parentLocalId,
+        axis2PlacementTransform.getValues(),
+        axis2PlacementTransform)
   }
 
   /**
