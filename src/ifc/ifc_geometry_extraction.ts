--- conflicted
+++ resolved
@@ -7,12 +7,6 @@
   ParamsAxis2Placement3D,
   ParamsCartesianTransformationOperator3D,
   Vector3,
-<<<<<<< HEAD
-  StdVector,
-  MaterialObject,
-  BlendMode,
-  toAlphaMode,
-=======
   Segment,
   ParamsGetIfcIndexedPolyCurve,
   CurveObject,
@@ -21,18 +15,31 @@
   ParamsCreateNativeIfcProfile,
   ParamsGetExtrudedAreaSolid,
   ParamsGetBooleanResult,
->>>>>>> 2f50c82a
+  ProfileObject,
+  StdVector,
+  MaterialObject,
+  BlendMode,
+  toAlphaMode,
+  Vector2,
 } from '../../dependencies/conway-geom/conway_geometry'
 import { CanonicalMaterial, ColorRGBA, exponentToRoughness } from '../core/canonical_material'
 import { CanonicalMesh, CanonicalMeshType } from '../core/canonical_mesh'
 import { CanonicalProfile } from '../core/canonical_profile'
 import {
-<<<<<<< HEAD
+  IfcArbitraryClosedProfileDef,
+  IfcAxis2Placement2D,
   IfcAxis2Placement3D,
+  IfcBooleanResult,
+  IfcCartesianPointList2D,
+  IfcCartesianPointList3D,
   IfcCartesianTransformationOperator3D,
+  IfcCircleProfileDef,
   IfcColourRgb,
+  IfcCompositeProfileDef,
   IfcDirection,
+  IfcExtrudedAreaSolid,
   IfcGridPlacement,
+  IfcIndexedPolyCurve,
   IfcIndexedPolygonalFaceWithVoids,
   IfcLocalPlacement,
   IfcMappedItem,
@@ -41,9 +48,9 @@
   IfcOpeningElement,
   IfcOpeningStandardCase,
   IfcPolygonalFaceSet,
-  IfcPresentationStyleAssignment,
   IfcProduct,
   IfcReflectanceMethodEnum,
+  IfcProfileDef,
   IfcRepresentationItem,
   IfcSpace,
   IfcSpecularExponent,
@@ -53,55 +60,26 @@
   IfcSurfaceStyleRefraction,
   IfcSurfaceStyleRendering,
   IfcSurfaceStyleShading,
-} from './ifc4_gen'
-import { IfcMaterialCache } from './ifc_material_cache'
-=======
-  IfcArbitraryClosedProfileDef,
-  IfcAxis2Placement2D,
-  IfcAxis2Placement3D,
-  IfcBooleanResult,
-  IfcCartesianPointList2D,
-  IfcCartesianPointList3D,
-  IfcCartesianTransformationOperator3D,
-  IfcCircleProfileDef,
-  IfcCompositeProfileDef,
-  IfcDirection,
-  IfcExtrudedAreaSolid,
-  IfcGridPlacement,
-  IfcIndexedPolyCurve,
-  IfcIndexedPolygonalFaceWithVoids, IfcLocalPlacement, IfcMappedItem,
-  IfcObjectPlacement, IfcOpeningElement, IfcOpeningStandardCase,
-  IfcPolygonalFaceSet,
-  IfcProduct,
-  IfcProfileDef,
-  IfcRepresentationItem,
-  IfcSpace,
+  IfcPresentationStyleAssignment,
 } from './ifc4_gen'
 import EntityTypesIfc from './ifc4_gen/entity_types_ifc.gen'
->>>>>>> 2f50c82a
+import { IfcMaterialCache } from './ifc_material_cache'
 import { IfcSceneBuilder } from './ifc_scene_builder'
 import IfcStepModel from './ifc_step_model'
 
 
-<<<<<<< HEAD
 type Mutable< T > = { -readonly [P in keyof T]: T[P] }
 type NativeVectorGlmVec3 = StdVector< Vector3 >
+type NativeVectorGlmVec2 = StdVector< Vector2 >
 type NativeUintVector = StdVector< number >
 type NativeULongVector = StdVector< number >
-type NativeVectorIndexedPolygonalFace = StdVector< IndexedPolygonalFace >
+type NativeVectorIndexedPolygonalFace = StdVector<IndexedPolygonalFace>
+
+type NativeVectorSegment = StdVector< Segment >
 type NativeVectorGeometry = StdVector< GeometryObject >
 type NativeVectorMaterial = StdVector< MaterialObject >
-=======
-type NativeVectorGlmVec2 = any
-type NativeVectorGlmVec3 = any
-type NativeUintVector = any
-type NativeULongVector = any
-type NativeVectorIndexedPolygonalFace = any
-type NativeVectorSegment = any
-type NativeVectorProfile = any
-type NativeVectorCurve = any
-type NativeVectorGeometry = any
->>>>>>> 2f50c82a
+type NativeVectorProfile = StdVector< ProfileObject >
+type NativeVectorCurve = StdVector< CurveObject >
 type WasmModule = any
 
 /**
@@ -119,18 +97,6 @@
 }
 /* eslint-enable no-shadow, no-unused-vars, no-magic-numbers */
 
-<<<<<<< HEAD
-/**
- * A base conway mesh object, containing a
- */
-export interface ConwayMesh {
-  geometry: GeometryObject
-  localID: number
-  transform: any | undefined
-}
-
-=======
->>>>>>> 2f50c82a
 /**
  * Extract a specular highlight, converting specular exponents to a roughness value.
  *
@@ -214,14 +180,10 @@
 export class IfcGeometryExtraction {
 
   private wasmModule: WasmModule
-<<<<<<< HEAD
 
   public readonly scene : IfcSceneBuilder
 
   public readonly materials: IfcMaterialCache
-=======
-  private scene: IfcSceneBuilder
->>>>>>> 2f50c82a
 
   /**
    *
@@ -230,32 +192,21 @@
    */
   constructor(
     private readonly conwayModel: ConwayGeometry,
-<<<<<<< HEAD
     public readonly model: IfcStepModel ) {
 
     this.materials = new IfcMaterialCache()
     this.scene     = new IfcSceneBuilder(model, conwayModel, this.materials)
-=======
-    public readonly model: IfcStepModel) {
-    this.scene = new IfcSceneBuilder(model, conwayModel)
->>>>>>> 2f50c82a
-
+
+    console.log(`wasmModule: ${  conwayModel.wasmModule}`)
     this.wasmModule = conwayModel.wasmModule
   }
 
   /**
-<<<<<<< HEAD
    *
    * @return {WasmModule} - A handle to the loaded wasm module
    */
   getWasmModule(): WasmModule {
     return this.wasmModule
-=======
-   * @return {IfcSceneBuilder} - Current scene representation
-   */
-  getScene(): IfcSceneBuilder {
-    return this.scene
->>>>>>> 2f50c82a
   }
 
 
@@ -266,11 +217,13 @@
    */
   nativeVectorGeometry(initialSize?: number): NativeVectorGeometry {
     const nativeVectorGeometry_ =
-      (new (this.wasmModule.GeometryVector)()) as NativeVectorGeometry
+      // eslint-disable-next-line new-cap
+      (new (this.wasmModule.geometryArray)()) as NativeVectorGeometry
 
     if (initialSize) {
+      const defaultGeometry = (new (this.wasmModule.IfcGeometry)) as GeometryObject
       // resize has a required second parameter to set default values
-      nativeVectorGeometry_.resize(initialSize)
+      nativeVectorGeometry_.resize(initialSize, defaultGeometry)
     }
 
     return nativeVectorGeometry_
@@ -312,27 +265,11 @@
   /**
    *
    * @param initialSize number - initial size of the vector (optional)
-   * @return {NativeVectorMaterial} - a native std::vector<MaterialObject> from the wasm module
-   */
-  nativeVectorMaterial(initialSize?: number): NativeVectorMaterial {
-    const nativeVectorMaterial_ =
-      (new (this.wasmModule.MaterialVector)()) as NativeVectorMaterial
-
-    if (initialSize) {
-      // resize has a required second parameter to set default values
-      nativeVectorMaterial_.resize(initialSize)
-    }
-
-    return nativeVectorMaterial_
-  }
-
-  /**
-   *
-   * @param initialSize number - initial size of the vector (optional)
    * @return {NativeVectorGlmVec2} - a native std::vector<glm::vec2> from the wasm module
    */
   nativeVectorGlmVec2(initialSize?: number): NativeVectorGlmVec2 {
-    const nativeVectorGlmVec2_ = new (this.wasmModule.vec2Array as NativeVectorGlmVec2)()
+    // eslint-disable-next-line new-cap
+    const nativeVectorGlmVec2_ = new (this.wasmModule.vec2Array)() as NativeVectorGlmVec2
 
     if (initialSize) {
       // resize has a required second parameter to set default values
@@ -349,7 +286,8 @@
    * @return {NativeVectorProfile} - a native std::vector<IfcProfile> from the wasm module
    */
   nativeVectorProfile(initialSize?: number): NativeVectorProfile {
-    const nativeVectorProfile_ = new (this.wasmModule.profileArray as NativeVectorProfile)()
+    // eslint-disable-next-line new-cap
+    const nativeVectorProfile_ = new (this.wasmModule.profileArray)() as NativeVectorProfile
 
     if (initialSize) {
       // resize has a required second parameter to set default values
@@ -367,7 +305,8 @@
    * @return {NativeVectorCurve} - a native std::vector<IfcCurve> from the wasm module
    */
   nativeVectorCurve(initialSize?: number): NativeVectorCurve {
-    const nativeVectorCurve_ = new (this.wasmModule.curveArray as NativeVectorCurve)()
+    // eslint-disable-next-line new-cap
+    const nativeVectorCurve_ = new (this.wasmModule.curveArray)() as NativeVectorCurve
 
     if (initialSize) {
       // resize has a required second parameter to set default values
@@ -378,26 +317,27 @@
     return nativeVectorCurve_
   }
 
-  /**
-   * Create a native vector geometry to pass across the boundary.
+
+  /**
+   * Create a native vector of glm::vec3 to pass across the boundary.
    *
    * @param initialSize number - initial size of the vector (optional)
-   * @return {NativeVectorGeometry} - a native std::vector<IfcGeometry> from the wasm module
-   */
-  nativeVectorGeometry(initialSize?: number): NativeVectorGeometry {
-    const nativeVectorGeometry_ = new (this.wasmModule.geometryArray as NativeVectorGeometry)()
+   * @return {NativeVectorMaterial} - a native std::vector<MaterialObject> from the wasm module
+   */
+  nativeVectorMaterial(initialSize?: number): NativeVectorMaterial {
+    const nativeVectorMaterial_ =
+      // eslint-disable-next-line new-cap
+      (new (this.wasmModule.materialArray)()) as NativeVectorMaterial
 
     if (initialSize) {
       // resize has a required second parameter to set default values
-      const defaultGeometry = (new (this.wasmModule.IfcGeometry)) as GeometryObject
-      nativeVectorGeometry_.resize(initialSize, defaultGeometry)
-    }
-
-    return nativeVectorGeometry_
-  }
-
-  /**
-   * Create a native vector of glm::vec3 to pass across the boundary.
+      nativeVectorMaterial_.resize(initialSize)
+    }
+
+    return nativeVectorMaterial_
+  }
+
+  /**
    *
    * @param initialSize number - initial size of the vector (optional)
    * @return {NativeVectorGlmVec3} - a native std::vector<glm::vec3> from the wasm module
@@ -456,13 +396,8 @@
    * @return {NativeVectorIndexedPolygonalFace} - a native object from the wasm module
    */
   nativeIndexedPolygonalFaceVector(initialize?: number): NativeVectorIndexedPolygonalFace {
-<<<<<<< HEAD
     const nativeVectorIndexedPolygonalFace = new
     (this.wasmModule.VectorIndexedPolygonalFace)() as NativeVectorIndexedPolygonalFace
-=======
-    const nativeVectorIndexedPolygonalFace =
-      new (this.wasmModule.VectorIndexedPolygonalFace as NativeVectorIndexedPolygonalFace)()
->>>>>>> 2f50c82a
 
     if (initialize) {
       // resize has a required second parameter to set default values
@@ -505,11 +440,6 @@
   }
 
   /**
-<<<<<<< HEAD
-=======
-   * Convert to an OBJ file.
-   *
->>>>>>> 2f50c82a
    * @param modelId - model ID
    * @param geometry - GeometryObject to convert to OBJ
    * @return {string} - Obj string or blank string
@@ -841,179 +771,6 @@
     return conwayModel.getCartesianTransformationOperator3D( parameters )
   }
 
-<<<<<<< HEAD
-  /* eslint-disable no-magic-numbers */ // No magic numbers disabled
-  // Cos we have *lots* of default material values.
-  /**
-   * Extract a canonical material from a surface style.
-   *
-   * @param from The surface style to extract a material from.
-   */
-  extractSurfaceStyle( from: IfcSurfaceStyle ) {
-
-    const materials = this.materials
-
-    const material = materials.get( from.localID )
-
-    if ( material === void 0 ) {
-
-      const newMaterial: Mutable< CanonicalMaterial > = {
-        name: `#${from.expressID}`,
-        baseColor: [0.8, 0.8, 0.8, 1],
-        doubleSided: false,
-        blend: BlendMode.OPAQUE,
-      }
-
-      for ( const style of from.Styles ) {
-
-        if ( style instanceof IfcSurfaceStyleRefraction ) {
-
-          newMaterial.ior = style.RefractionIndex ?? newMaterial.ior
-
-        } else if ( style instanceof IfcSurfaceStyleRendering ) {
-
-          const transparency = style.Transparency ?? 0
-          const surfaceColor = extractColorRGBPremultiplied( style.SurfaceColour, 1 - transparency )
-
-          newMaterial.baseColor = style.DiffuseColour !== null ?
-            extractColorOrFactor( style.DiffuseColour, surfaceColor ) : surfaceColor
-
-          newMaterial.roughness = extractSpecularHighlight( style.SpecularHighlight )
-
-          newMaterial.specular = style.SpecularColour !== null ?
-            extractColorOrFactor( style.SpecularColour, surfaceColor ) : void 0
-
-          switch ( style.ReflectanceMethod ) {
-
-            case IfcReflectanceMethodEnum.NOTDEFINED:
-            case IfcReflectanceMethodEnum.PHONG:
-            case IfcReflectanceMethodEnum.BLINN: {
-
-              newMaterial.metalness   = 0.0
-              newMaterial.roughness ??= 1
-              newMaterial.ior       ??= 1.4
-              break
-            }
-
-            case IfcReflectanceMethodEnum.FLAT: {
-
-              newMaterial.metalness   = 0.0
-              newMaterial.roughness ??= 0.9
-              newMaterial.ior       ??= 1.5
-              break
-
-            }
-
-            case IfcReflectanceMethodEnum.GLASS: {
-
-              newMaterial.metalness   = 0.0
-              newMaterial.roughness ??= 0
-              newMaterial.ior       ??= 1.52
-              break
-
-            }
-
-            case IfcReflectanceMethodEnum.MATT:
-
-              newMaterial.metalness   = 0
-              newMaterial.roughness ??= 1
-              break
-
-            case IfcReflectanceMethodEnum.METAL:
-
-              newMaterial.metalness   = 1
-              newMaterial.roughness ??= 0.2
-              break
-
-            case IfcReflectanceMethodEnum.MIRROR:
-
-              newMaterial.metalness   = 1
-              newMaterial.roughness ??= 0
-              newMaterial.ior       ??= 1.52
-              break
-
-            case IfcReflectanceMethodEnum.PLASTIC:
-
-              newMaterial.metalness   = 0.0
-              newMaterial.roughness ??= 0
-              newMaterial.ior       ??= 1.47
-              break
-
-            case IfcReflectanceMethodEnum.STRAUSS:
-
-              newMaterial.metalness   = 1.0
-              newMaterial.roughness ??= 0.95
-              newMaterial.ior       ??= 1.47
-              break
-
-            default:
-
-          }
-
-        } else if ( style instanceof IfcSurfaceStyleShading ) {
-
-          const transparency = style.Transparency ?? 0
-
-          newMaterial.baseColor =
-            extractColorRGBPremultiplied( style.SurfaceColour, 1 - transparency )
-        }
-
-      }
-
-      const isTransparent = newMaterial.baseColor[ 3 ] < 1.0
-
-      newMaterial.metalness ??= 0
-      newMaterial.roughness ??= 0
-      newMaterial.ior       ??= 1.4
-      newMaterial.doubleSided = isTransparent
-      newMaterial.blend       = isTransparent ? BlendMode.BLEND : BlendMode.OPAQUE
-
-      materials.add( from.localID, newMaterial )
-    }
-
-  }
-  /* eslint-enable no-magic-numbers */
-
-  /**
-   * Extract a style item.
-   *
-   * @param from The styled item to extract from
-   */
-  extractStyledItem(from: IfcStyledItem) {
-
-    let surfaceStyleID: number | undefined = void 0
-
-    for ( const style of from.Styles ) {
-
-      if ( style instanceof IfcPresentationStyleAssignment ) {
-
-        for ( const innerStyle of style.Styles ) {
-
-          if ( innerStyle instanceof IfcSurfaceStyle ) {
-
-            surfaceStyleID = innerStyle.localID
-            this.extractSurfaceStyle( innerStyle )
-            break
-          }
-        }
-
-      } else if ( style instanceof IfcSurfaceStyle ) {
-
-        surfaceStyleID = style.localID
-        this.extractSurfaceStyle( style )
-      }
-    }
-
-    const item = from.Item
-
-    if ( item === null || surfaceStyleID === void 0 ) {
-      return
-    }
-
-    this.materials.addGeometryMapping( item.localID, surfaceStyleID )
-  }
-
-=======
 
   /**
    *
@@ -1037,7 +794,7 @@
     const flatFirstMeshVector = this.nativeVectorGeometry(1)
     const firstMesh = this.model.geometry.getByLocalID(from.FirstOperand.localID)
 
-    if (firstMesh !== void 0) {
+    if (firstMesh !== void 0 && firstMesh.type === CanonicalMeshType.BUFFER_GEOMETRY) {
       flatFirstMeshVector.set(0, firstMesh.geometry)
     } else {
       console.log(
@@ -1047,7 +804,7 @@
 
     const flatSecondMeshVector = this.nativeVectorGeometry(1)
     const secondMesh = this.model.geometry.getByLocalID(from.SecondOperand.localID)
-    if (secondMesh !== void 0) {
+    if (secondMesh !== void 0 && secondMesh.type === CanonicalMeshType.BUFFER_GEOMETRY) {
       flatSecondMeshVector.set(0, secondMesh.geometry)
     } else {
       console.log(
@@ -1124,7 +881,7 @@
       // get geometry TODO(nickcastel50): eventually support flattening meshes
       const flatFirstMeshVector = this.nativeVectorGeometry(1)
       const firstMesh = this.model.geometry.getByLocalID(from.FirstOperand.localID)
-      if (firstMesh !== void 0) {
+      if (firstMesh !== void 0 && firstMesh.type === CanonicalMeshType.BUFFER_GEOMETRY ) {
         flatFirstMeshVector.set(0, firstMesh.geometry)
       } else {
         console.log(
@@ -1134,7 +891,7 @@
 
       const flatSecondMeshVector = this.nativeVectorGeometry(1)
       const secondMesh = this.model.geometry.getByLocalID(from.SecondOperand.localID)
-      if (secondMesh !== void 0) {
+      if (secondMesh !== void 0 && secondMesh.type === CanonicalMeshType.BUFFER_GEOMETRY ) {
         flatSecondMeshVector.set(0, secondMesh.geometry)
       } else {
         console.log(
@@ -1164,8 +921,177 @@
     }
   }
 
-
->>>>>>> 2f50c82a
+  /* eslint-disable no-magic-numbers */ // No magic numbers disabled
+  // Cos we have *lots* of default material values.
+  /**
+   * Extract a canonical material from a surface style.
+   *
+   * @param from The surface style to extract a material from.
+   */
+  extractSurfaceStyle( from: IfcSurfaceStyle ) {
+
+    const materials = this.materials
+
+    const material = materials.get( from.localID )
+
+    if ( material === void 0 ) {
+
+      const newMaterial: Mutable< CanonicalMaterial > = {
+        name: `#${from.expressID}`,
+        baseColor: [0.8, 0.8, 0.8, 1],
+        doubleSided: false,
+        blend: BlendMode.OPAQUE,
+      }
+
+      for ( const style of from.Styles ) {
+
+        if ( style instanceof IfcSurfaceStyleRefraction ) {
+
+          newMaterial.ior = style.RefractionIndex ?? newMaterial.ior
+
+        } else if ( style instanceof IfcSurfaceStyleRendering ) {
+
+          const transparency = style.Transparency ?? 0
+          const surfaceColor = extractColorRGBPremultiplied( style.SurfaceColour, 1 - transparency )
+
+          newMaterial.baseColor = style.DiffuseColour !== null ?
+            extractColorOrFactor( style.DiffuseColour, surfaceColor ) : surfaceColor
+
+          newMaterial.roughness = extractSpecularHighlight( style.SpecularHighlight )
+
+          newMaterial.specular = style.SpecularColour !== null ?
+            extractColorOrFactor( style.SpecularColour, surfaceColor ) : void 0
+
+          switch ( style.ReflectanceMethod ) {
+
+            case IfcReflectanceMethodEnum.NOTDEFINED:
+            case IfcReflectanceMethodEnum.PHONG:
+            case IfcReflectanceMethodEnum.BLINN: {
+
+              newMaterial.metalness   = 0.0
+              newMaterial.roughness ??= 1
+              newMaterial.ior       ??= 1.4
+              break
+            }
+
+            case IfcReflectanceMethodEnum.FLAT: {
+
+              newMaterial.metalness   = 0.0
+              newMaterial.roughness ??= 0.9
+              newMaterial.ior       ??= 1.5
+              break
+
+            }
+
+            case IfcReflectanceMethodEnum.GLASS: {
+
+              newMaterial.metalness   = 0.0
+              newMaterial.roughness ??= 0
+              newMaterial.ior       ??= 1.52
+              break
+
+            }
+
+            case IfcReflectanceMethodEnum.MATT:
+
+              newMaterial.metalness   = 0
+              newMaterial.roughness ??= 1
+              break
+
+            case IfcReflectanceMethodEnum.METAL:
+
+              newMaterial.metalness   = 1
+              newMaterial.roughness ??= 0.2
+              break
+
+            case IfcReflectanceMethodEnum.MIRROR:
+
+              newMaterial.metalness   = 1
+              newMaterial.roughness ??= 0
+              newMaterial.ior       ??= 1.52
+              break
+
+            case IfcReflectanceMethodEnum.PLASTIC:
+
+              newMaterial.metalness   = 0.0
+              newMaterial.roughness ??= 0
+              newMaterial.ior       ??= 1.47
+              break
+
+            case IfcReflectanceMethodEnum.STRAUSS:
+
+              newMaterial.metalness   = 1.0
+              newMaterial.roughness ??= 0.95
+              newMaterial.ior       ??= 1.47
+              break
+
+            default:
+
+          }
+
+        } else if ( style instanceof IfcSurfaceStyleShading ) {
+
+          const transparency = style.Transparency ?? 0
+
+          newMaterial.baseColor =
+            extractColorRGBPremultiplied( style.SurfaceColour, 1 - transparency )
+        }
+
+      }
+
+      const isTransparent = newMaterial.baseColor[ 3 ] < 1.0
+
+      newMaterial.metalness ??= 0
+      newMaterial.roughness ??= 0
+      newMaterial.ior       ??= 1.4
+      newMaterial.doubleSided = isTransparent
+      newMaterial.blend       = isTransparent ? BlendMode.BLEND : BlendMode.OPAQUE
+
+      materials.add( from.localID, newMaterial )
+    }
+
+  }
+  /* eslint-enable no-magic-numbers */
+
+  /**
+   * Extract a style item.
+   *
+   * @param from The styled item to extract from
+   */
+  extractStyledItem(from: IfcStyledItem) {
+
+    let surfaceStyleID: number | undefined = void 0
+
+    for ( const style of from.Styles ) {
+
+      if ( style instanceof IfcPresentationStyleAssignment ) {
+
+        for ( const innerStyle of style.Styles ) {
+
+          if ( innerStyle instanceof IfcSurfaceStyle ) {
+
+            surfaceStyleID = innerStyle.localID
+            this.extractSurfaceStyle( innerStyle )
+            break
+          }
+        }
+
+      } else if ( style instanceof IfcSurfaceStyle ) {
+
+        surfaceStyleID = style.localID
+        this.extractSurfaceStyle( style )
+      }
+    }
+
+    const item = from.Item
+
+    if ( item === null || surfaceStyleID === void 0 ) {
+      return
+    }
+
+    this.materials.addGeometryMapping( item.localID, surfaceStyleID )
+  }
+
   /**
    *
    * @param from
@@ -1298,7 +1224,7 @@
     // add profile to the list of profile objects
     let isComposite: boolean = false
     if (profile !== void 0) {
-      const holesArray: NativeVectorProfile = this.nativeVectorCurve()
+      const holesArray: NativeVectorCurve = this.nativeVectorCurve()
       if (profile.profiles !== void 0 && profile.profiles.length > 0) {
         isComposite = true
 
@@ -1416,10 +1342,10 @@
     // TODO(Error happening here on access)
     // //console.log(`\t\t\touterCurve.Dim: ${outerCurve.Dim}`)
 
-    let segmentVector: NativeVectorSegment
+    // initialize new segment vector
+    const segmentVector = this.nativeSegmentVector()
+
     if (from.Segments !== null) {
-      // initialize new segment vector
-      segmentVector = this.nativeSegmentVector()
 
       for (let i = 0; i < from.Segments.length; i++) {
 
@@ -1435,7 +1361,7 @@
     }
 
     if (from.Points instanceof IfcCartesianPointList2D) {
-      const points = from.Points.CoordList.map(([x, y]) => ({ x, y }))
+      const points = from.Points.CoordList.map(([x, y]) => ({ x: x, y: y } as Vector2))
 
       // initialize new native glm::vec3 array object (free memory with delete())
       const pointsArray: NativeVectorGlmVec2 = this.nativeVectorGlmVec2(points.length)
@@ -1529,6 +1455,7 @@
       polygonalFaceStartIndices.delete()
 
       this.scene.addGeometry(from.localID)
+
 
     } else if (from instanceof IfcBooleanResult) {
 
