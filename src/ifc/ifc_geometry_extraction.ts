import {
  ConwayGeometry,
  ParamsPolygonalFaceSet,
  GeometryObject,
  ParamsAxis2Placement3D,
  ParamsCartesianTransformationOperator3D,
  Vector3,
  Segment,
  ParamsGetIfcIndexedPolyCurve,
  CurveObject,
  ParamsGetAxis2Placement2D,
  ParamsGetCircleCurve,
  ParamsCreateNativeIfcProfile,
  ParamsGetExtrudedAreaSolid,
  ParamsGetBooleanResult,
  MaterialObject,
  BlendMode,
  toAlphaMode,
  Vector2,
  ParamsGetIfcCircle,
  ParamsGetIfcTrimmedCurve,
  ParamsGetHalfspaceSolid,
  ParamsGetLoop,
  Bound3DObject,
  ParamsCreateBound3D,
  ParamsAddFaceToGeometry,
  SurfaceObject,
  ParamsGetRectangleProfileCurve,
  ParamsRelVoidSubtract,
  StdVector,
  ParamsAxis1Placement3D,
  ParamsGetBSplineCurve,
  BSplineSurface,
  TrimmingArguments,
  TrimmingSelect,
  ParamsGetEllipseCurve,
  ParamsTransformProfile,
  ParamsGetCShapeCurve,
  ParamsGetIShapeCurve,
  ParamsGetLShapeCurve,
  ParamsGetTShapeCurve,
  ParamsGetUShapeCurve,
  ParamsGetZShapeCurve,
  ParamsGetTriangulatedFaceSetGeometry,
} from '../../dependencies/conway-geom/conway_geometry'
import { CanonicalMaterial, ColorRGBA, exponentToRoughness } from '../core/canonical_material'
import { CanonicalMesh, CanonicalMeshType } from '../core/canonical_mesh'
import { CanonicalProfile } from '../core/canonical_profile'
import { ObjectPool } from '../core/native_pool'
import {
  NativeTransform,
  NativeULongVector,
  NativeUintVector,
  NativeVectorBound3D,
  NativeVectorCurve,
  NativeVectorGeometry,
  NativeVectorGeometryCollection,
  NativeVectorGlmVec2,
  NativeVectorGlmVec3,
  NativeVectorIndexedPolygonalFace,
  NativeVectorProfile,
  NativeVectorSegment,
  WasmModule,
} from '../core/native_types'
import {
  IfcArbitraryClosedProfileDef,
  IfcAxis2Placement2D,
  IfcAxis2Placement3D,
  IfcBooleanResult,
  IfcCartesianPointList2D,
  IfcCartesianPointList3D,
  IfcCartesianTransformationOperator3D,
  IfcCircleProfileDef,
  IfcColourRgb,
  IfcCompositeProfileDef,
  IfcDirection,
  IfcExtrudedAreaSolid,
  IfcGridPlacement,
  IfcIndexedPolyCurve,
  IfcIndexedPolygonalFaceWithVoids,
  IfcLocalPlacement,
  IfcMappedItem,
  IfcNormalisedRatioMeasure,
  IfcObjectPlacement,
  IfcOpeningElement,
  IfcOpeningStandardCase,
  IfcPolygonalFaceSet,
  IfcProduct,
  IfcReflectanceMethodEnum,
  IfcProfileDef,
  IfcRepresentationItem,
  IfcSpace,
  IfcSpecularExponent,
  IfcSpecularRoughness,
  IfcStyledItem,
  IfcSurfaceStyle,
  IfcSurfaceStyleRefraction,
  IfcSurfaceStyleRendering,
  IfcSurfaceStyleShading,
  IfcPresentationStyleAssignment,
  IfcSurfaceSide,
  IfcBooleanClippingResult,
  IfcCompositeCurve,
  IfcPolyline,
  IfcTrimmedCurve,
  IfcCartesianPoint,
  IfcParameterValue,
  IfcCurve,
  IfcTrimmingPreference,
  IfcCircle,
  IfcHalfSpaceSolid,
  IfcPlane,
  IfcBoundingBox,
  IfcShellBasedSurfaceModel,
  IfcFace,
  IfcPolyLoop,
  IfcFacetedBrep,
  IfcRelAssociatesMaterial,
  IfcShapeRepresentation,
  IfcMaterialList,
  IfcMaterialDefinitionRepresentation,
  IfcMaterialLayerSetUsage,
  IfcMaterial,
  IfcRelVoidsElement,
  IfcRectangleProfileDef,
  IfcFeatureElementSubtraction,
  IfcMaterialProfileSet,
  IfcMaterialConstituentSet,
  IfcMaterialConstituent,
  IfcMaterialProfile,
  IfcProject,
  IfcSIUnit,
  IfcSIPrefix,
  IfcUnitEnum,
  IfcSIUnitName,
  IfcConversionBasedUnit,
  IfcFaceBasedSurfaceModel,
  IfcConnectedFaceSet,
  IfcArbitraryProfileDefWithVoids,
  IfcAdvancedBrep,
  IfcAdvancedFace,
  IfcBSplineCurve,
  IfcBSplineSurface,
  IfcBSplineSurfaceWithKnots,
  IfcRationalBSplineSurfaceWithKnots,
  IfcCylindricalSurface,
  IfcSurfaceOfRevolution,
  IfcSurfaceOfLinearExtrusion,
  IfcRationalBSplineCurveWithKnots,
  IfcAxis1Placement,
  IfcArbitraryOpenProfileDef,
  IfcBSplineCurveWithKnots,
  IfcEdgeLoop,
  IfcEdgeCurve,
  IfcVertexPoint,
  IfcRectangleHollowProfileDef,
  IfcEllipseProfileDef,
  IfcCircleHollowProfileDef,
  IfcIShapeProfileDef,
  IfcUShapeProfileDef,
  IfcDerivedProfileDef,
  IfcCartesianTransformationOperator2D,
  IfcCartesianTransformationOperator2DnonUniform,
  IfcLShapeProfileDef,
  IfcCShapeProfileDef,
  IfcTShapeProfileDef,
  IfcZShapeProfileDef,
  IfcRelAggregates,
  IfcTriangulatedFaceSet,
} from './ifc4_gen'
import EntityTypesIfc from './ifc4_gen/entity_types_ifc.gen'
import { IfcMaterialCache } from './ifc_material_cache'
import { IfcSceneBuilder, IfcSceneTransform } from './ifc_scene_builder'
import IfcStepModel from './ifc_step_model'


type Mutable<T> = { -readonly [P in keyof T]: T[P] }

/**
 * Enum presenting the extraction results.
 */
/* eslint-disable no-shadow, no-unused-vars, no-magic-numbers */
// -- eslint doesn't understand enums properly.
export enum ExtractResult {

  COMPLETE = 0,
  INCOMPLETE = 1,
  SYNTAX_ERROR = 2,
  MISSING_TYPE = 3,
  INVALID_STEP = 4
}
/* eslint-enable no-shadow, no-unused-vars, no-magic-numbers */

/**
 * Extract a specular highlight, converting specular exponents to a roughness value.
 *
 * @param from The scalar of either an exponent or a roughness to extract.
 * @return {number} A roughness value 1 (roughest) to zero (full specular/mirror).
 */
export function extractSpecularHighlight(
    from: IfcSpecularExponent | IfcSpecularRoughness | null): number | undefined {

  if (from === null) {
    return void 0
  }

  if (from instanceof IfcSpecularExponent) {

    return exponentToRoughness(from.Value)
  }

  return from.Value
}

/**
 * Extract an IFC Colour into our RGBA color, using premultiplied alpha.
 *
 * Transparency is usually handled via pre-multiplied alpha, and this is what
 * gltf (for example) expects.
 *
 * @param from The color to extract.
 * @param alpha The alpha value to be associated with the colour.
 * @return {ColorRGBA} The created colour.
 */
export function extractColorRGBPremultiplied(from: IfcColourRgb, alpha: number = 1): ColorRGBA {

  return [from.Red * alpha, from.Green * alpha, from.Blue * alpha, alpha]
}

/**
 * Extract an IFC Colour into our RGBA color.
 *
 * @param from The color to extract.
 * @param alpha The alpha value to be associated with the colour.
 * @return {ColorRGBA} The created colour.
 */
export function extractColorRGB(from: IfcColourRgb, alpha: number = 1): ColorRGBA {

  return [from.Red, from.Green, from.Blue, alpha]
}

/**
 * Use to extract a color or a factor from a color/factor select.
 *
 * @param from The color or factor to extract this from.
 * @param surfaceColor The surface color (if this is a factor), which will be used to
 * create the factor.
 * @param alpha The alpha to use for this.
 * @return {ColorRGBA}
 */
export function extractColorOrFactor(
    from: IfcColourRgb | IfcNormalisedRatioMeasure,
    surfaceColor: ColorRGBA, alpha: number = 1): ColorRGBA {

  if (from instanceof IfcColourRgb) {
    return extractColorRGB(from, alpha)
  } else {

    const factor = from.Value

    return [
      factor * surfaceColor[0],
      factor * surfaceColor[1],
      factor * surfaceColor[2],
      alpha * surfaceColor[3],
    ]
  }
}

/**
 * Handles Geometry data extraction from a populated IfcStepModel
 * Can export to OBJ, GLTF (Draco), GLB (Draco)
 */
export class IfcGeometryExtraction {

  /* eslint-disable no-magic-numbers */
  private readonly TWO_DIMENSIONS: number = 2
  private readonly THREE_DIMENSIONS: number = 3

  private wasmModule: WasmModule

  public readonly scene: IfcSceneBuilder

  public readonly voidScene: IfcSceneBuilder

  public readonly materials: IfcMaterialCache

  public readonly voidMaterials: IfcMaterialCache

  private readonly relVoidsMap: Map<number, number>

  private readonly productToVoidGeometryMap: Map<number, number[]>
  private linearScalingFactor: number

  private circleSegments: number = 12

  private paramsGetBooleanResultPool: ObjectPool<ParamsGetBooleanResult> | undefined
  private paramsTransformProfilePool: ObjectPool<ParamsTransformProfile> | undefined
  private paramsGetTriangulatedFaceSetPool:
  ObjectPool<ParamsGetTriangulatedFaceSetGeometry> | undefined

  private identity2DNativeMatrix: any
  private identity3DNativeMatrix: any

  /**
   * Construct a geometry extraction from an IFC step model and conway model
   *
   * @param conwayModel
   * @param model
   */
  constructor(
    private readonly conwayModel: ConwayGeometry,
    public readonly model: IfcStepModel) {

    this.materials = new IfcMaterialCache()
    this.scene = new IfcSceneBuilder(model, conwayModel, this.materials)

    this.voidMaterials = new IfcMaterialCache()
    this.voidScene = new IfcSceneBuilder(model, conwayModel, this.voidMaterials)

    this.relVoidsMap = new Map<number, number>()
    this.productToVoidGeometryMap = new Map<number, number[]>()
    this.linearScalingFactor = 1
    this.wasmModule = conwayModel.wasmModule
    this.getIdentityMatrices()
    this.initializeMemoryPools()
  }

  /**
   * Initializes memory pools for various parameter objects.
   */
  initializeMemoryPools() {
    this.createParamsGetBooleanResultPool()
    this.createParamsTransformProfilePool()
    this.createParamsGetTriangulatedFaceSetPool()
  }

  /**
   * Creates a memory pool for `ParamsGetTriangulatedFaceSet` objects if it does not exist.
   */
  createParamsGetTriangulatedFaceSetPool() {
    if (this.paramsGetTriangulatedFaceSetPool === void 0) {
      // Create a pool for ParamsTransformProfile
      this.paramsGetTriangulatedFaceSetPool = new
      ObjectPool<ParamsGetTriangulatedFaceSetGeometry>(
          () => new (this.wasmModule.ParamsGetTriangulatedFaceSetGeometry)() as
           ParamsGetTriangulatedFaceSetGeometry,
          (obj) => obj.delete(),
      )
    }
  }

  /**
   * Creates a memory pool for `ParamsTransformProfile` objects if it does not exist.
   */
  createParamsTransformProfilePool() {
    if (this.paramsTransformProfilePool === void 0) {
      // Create a pool for ParamsTransformProfile
      this.paramsTransformProfilePool = new ObjectPool<ParamsTransformProfile>(
          () => new (this.wasmModule.ParamsTransformProfile)() as ParamsTransformProfile,
          (obj) => obj.delete(),
      )
    }
  }

  /**
   * Creates a memory pool for `ParamsGetBooleanResult` objects if it does not exist.
   */
  createParamsGetBooleanResultPool() {
    if (this.paramsGetBooleanResultPool === void 0) {
      // Create a pool for ParamsGetBooleanResult
      this.paramsGetBooleanResultPool = new ObjectPool<ParamsGetBooleanResult>(
          () => new (this.wasmModule.ParamsGetBooleanResult)() as ParamsGetBooleanResult,
          (obj) => obj.delete(),
      )
    }
  }

  /**
   * Retrieves and stores identity matrices from the WebAssembly module.
   */
  getIdentityMatrices() {
    this.identity2DNativeMatrix = this.wasmModule.getIdentity2DMatrix()
    this.identity3DNativeMatrix = this.wasmModule.getIdentity3DMatrix()
  }


  /**
   *
   * @return {number} linear matrix scaling factor for geometry
   */
  getLinearScalingFactor(): number {
    // console.log(`linearScalingFactor: ${this.linearScalingFactor}`)
    return this.linearScalingFactor
  }

  /**
   *
   * @return {WasmModule} - A handle to the loaded wasm module
   */
  getWasmModule(): WasmModule {
    return this.wasmModule
  }


  /**
   *
   * @param initialSize number - initial size of the vector (optional)
   * @return {NativeVectorGeometry} - a native std::vector<GeometryObject> from the wasm module
   */
  nativeVectorGeometry(initialSize?: number): StdVector<GeometryObject> {
    const nativeVectorGeometry_ =
      // eslint-disable-next-line new-cap
      (new (this.wasmModule.geometryArray)()) as StdVector<GeometryObject>

    if (initialSize) {
      const defaultGeometry = (new (this.wasmModule.IfcGeometry)) as GeometryObject
      // resize has a required second parameter to set default values
      nativeVectorGeometry_.resize(initialSize, defaultGeometry)
    }

    return nativeVectorGeometry_
  }

  /**
   * Create a native vector of geometry collections.
   *
   * @return {NativeVectorGeometryCollection} A newly initialised native
   * vector of geometry collections
   */
  nativeVectorGeometryCollection(): NativeVectorGeometryCollection {
    const nativeVectorGeometryCollection =
      // eslint-disable-next-line new-cap
      (new (this.wasmModule.geometryCollectionArray)()) as NativeVectorGeometryCollection

    return nativeVectorGeometryCollection
  }

  /**
   * Create a native material from a canonical one.
   *
   * @param from The material to create the native material from
   * @return {MaterialObject} The created canonical material.
   */
  nativeMaterial(from: CanonicalMaterial): MaterialObject {
    const native: MaterialObject = {

      alphaCutoff: 0,
      alphaMode: toAlphaMode(this.wasmModule, from.blend),
      base: {
        x: from.baseColor[0],
        y: from.baseColor[1],
        z: from.baseColor[2],
        w: from.baseColor[3],
      },
      doubleSided: from.doubleSided,
      /* eslint-disable no-magic-numbers */
      ior: from.ior ?? 1.4,
      metallic: from.metalness ?? 1.0,
      roughness: from.roughness ?? 1.0,
      specular: from.specular !== void 0 ? {
        x: from.specular[0],
        y: from.specular[1],
        z: from.specular[2],
        w: from.specular[3],
      } : void 0,
    }
    /* eslint-enable no-magic-numbers */
    return native
  }

  /**
   *
   * @param initialSize number - initial size of the vector (optional)
   * @return {NativeVectorGlmVec2} - a native std::vector<glm::vec2> from the wasm module
   */
  nativeVectorGlmVec2(initialSize?: number): NativeVectorGlmVec2 {
    // eslint-disable-next-line new-cap
    const nativeVectorGlmVec2_ = new (this.wasmModule.vec2Array)() as NativeVectorGlmVec2

    if (initialSize) {
      // resize has a required second parameter to set default values
      nativeVectorGlmVec2_.resize(initialSize, { x: 0, y: 0 })
    }

    return nativeVectorGlmVec2_
  }

  /**
   * Create a native vector profile to pass across the boundary.
   *
   * @param initialSize number - initial size of the vector (optional)
   * @return {NativeVectorProfile} - a native std::vector<IfcProfile> from the wasm module
   */
  nativeVectorProfile(initialSize?: number): NativeVectorProfile {
    // eslint-disable-next-line new-cap
    const nativeVectorProfile_ = new (this.wasmModule.profileArray)() as NativeVectorProfile

    if (initialSize) {
      // resize has a required second parameter to set default values
      const defaultProfile = new (this.wasmModule.IfcProfile as any)
      nativeVectorProfile_.resize(initialSize, defaultProfile)
    }

    return nativeVectorProfile_
  }

  /**
   * Create a native version of a vector curve to parse across the boundary.
   *
   * @param initialSize number - initial size of the vector (optional)
   * @return {NativeVectorCurve} - a native std::vector<IfcCurve> from the wasm module
   */
  nativeVectorCurve(initialSize?: number): StdVector<CurveObject> {
    // eslint-disable-next-line new-cap
    const nativeVectorCurve_ = new (this.wasmModule.curveArray)() as NativeVectorCurve

    if (initialSize) {
      // resize has a required second parameter to set default values
      const defaultCurve = new (this.wasmModule.IfcCurve as any)
      nativeVectorCurve_.resize(initialSize, defaultCurve)
    }

    return nativeVectorCurve_
  }

  /**
   *
   * @param initialSize number - initial size of the vector (optional)
   * @return {NativeVectorGlmVec3} - a native std::vector<glm::vec3> from the wasm module
   */
  nativeVectorGlmVec3(initialSize?: number): NativeVectorGlmVec3 {
    const nativeVectorGlmVec3_ =
      // eslint-disable-next-line new-cap
      (new (this.wasmModule.glmVec3Array)()) as NativeVectorGlmVec3

    if (initialSize) {
      // resize has a required second parameter to set default values
      nativeVectorGlmVec3_.resize(initialSize, { x: 0, y: 0, z: 0 })
    }

    return nativeVectorGlmVec3_
  }

  /**
   *
   * @param initialSize number - initial size of the vector (optional)
   * @return {NativeVectorGlmVec3} - a native std::vector<glm::vec3> from the wasm module
   */
  nativeVectorVectorGlmdVec3(): StdVector<NativeVectorGlmVec3> {
    const nativeVectorVectorGlmdVec3_ =
      // eslint-disable-next-line new-cap
      (new (this.wasmModule.glmdVec3ArrayArray)()) as StdVector<NativeVectorGlmVec3>

    return nativeVectorVectorGlmdVec3_
  }

  /**
   *
   * @param initialSize number - initial size of the vector (optional)
   * @return {NativeVectorGlmVec3} - a native std::vector<glm::vec3> from the wasm module
   */
  nativeVectorGlmdVec3(initialSize?: number): NativeVectorGlmVec3 {
    const nativeVectorGlmdVec3_ =
      // eslint-disable-next-line new-cap
      (new (this.wasmModule.glmdVec3Array)()) as NativeVectorGlmVec3

    if (initialSize) {
      // resize has a required second parameter to set default values
      nativeVectorGlmdVec3_.resize(initialSize, { x: 0, y: 0, z: 0 })
    }

    return nativeVectorGlmdVec3_
  }


  /**
   *
   * @param initialSize number - initial size of the vector (optional)
   * @return {NativeVectorGlmVec3} - a native std::vector<glm::vec3> from the wasm module
   */
  nativeVectorGlmdVec2(initialSize?: number): NativeVectorGlmVec2 {
    const nativeVectorGlmdVec2_ =
      // eslint-disable-next-line new-cap
      (new (this.wasmModule.glmdVec2Array)()) as NativeVectorGlmVec2

    if (initialSize) {
      // resize has a required second parameter to set default values
      nativeVectorGlmdVec2_.resize(initialSize, { x: 0, y: 0 })
    }

    return nativeVectorGlmdVec2_
  }

  /**
   * Create a native 32bit uint vector.
   *
   * @param initialSize number - initial size of the vector (optional)
   * @return {NativeUintVector} - a native std::vector<uint32_t> from the wasm module
   */
  nativeUintVector(initialize?: number): NativeUintVector {
    const nativeUintVector_ = (new (this.wasmModule.UintVector)()) as NativeUintVector

    if (initialize) {
      // resize has a required second parameter to set default values
      nativeUintVector_.resize(initialize, 0)
    }

    return nativeUintVector_
  }

  /**
   * Create a native 32bit size_t vector.
   *
   * @param initialSize number - initial size of the vector (optional)
   * @return {NativeULongVector} - a native std::vector<size_t> from the wasm module
   */
  nativeULongVector(initialize?: number): NativeULongVector {
    const nativeULongVector_ = new (this.wasmModule.ULongVector)() as NativeULongVector

    if (initialize) {
      // resize has a required second parameter to set default values
      nativeULongVector_.resize(initialize, 0)
    }

    return nativeULongVector_
  }

  private readonly freeVectorPolygonalFaces_: NativeVectorIndexedPolygonalFace[] = []

  /**
   * Drop and delete all the indexed polygonal face vectors.
   */
  dropAllNativeIndexedPolygonalFaceVector(): void {

    while (this.freeVectorPolygonalFaces_.length > 0) {

      this.freeVectorPolygonalFaces_.pop()?.delete()
    }
  }

  /**
   * Free the native indexed polygon face.
   *
   * @param nativeVectorIndexedPolygonalFace The native item to free.
   */
  freeNativeIndexedPolygonalFaceVector(
      nativeVectorIndexedPolygonalFace: NativeVectorIndexedPolygonalFace): void {

    this.freeVectorPolygonalFaces_.push(nativeVectorIndexedPolygonalFace)
  }

  /**
   * Create a native vector of indexed polygonal faces uint vector.
   *
   * @param initialSize number - initial size of the vector (optional)
   * @return {NativeVectorIndexedPolygonalFace} - a native object from the wasm module
   */
  nativeIndexedPolygonalFaceVector(initialize?: number): NativeVectorIndexedPolygonalFace {
    let nativeVectorIndexedPolygonalFace: NativeVectorIndexedPolygonalFace

    if (this.freeVectorPolygonalFaces_.length > 0) {
      nativeVectorIndexedPolygonalFace = this.freeVectorPolygonalFaces_.pop() as
        NativeVectorIndexedPolygonalFace

      if (nativeVectorIndexedPolygonalFace.size() > 0) {

        nativeVectorIndexedPolygonalFace.resize(0, nativeVectorIndexedPolygonalFace.get(0))
      }
    } else {
      nativeVectorIndexedPolygonalFace = new
        (this.wasmModule.VectorIndexedPolygonalFace)() as NativeVectorIndexedPolygonalFace
    }

    if (initialize) {
      // resize has a required second parameter to set default values
      nativeVectorIndexedPolygonalFace.resize(initialize)
    }

    return nativeVectorIndexedPolygonalFace
  }

  /**
   * Create a native vector of segments.
   *
   * @param initialize number - initial size of the vector (optional)
   * @return {NativeVectorSegment} - a native object from the wasm module
   */
  nativeSegmentVector(initialize?: number): NativeVectorSegment {
    const nativeVectorSegment =
      new (this.wasmModule.VectorSegment)() as NativeVectorSegment

    if (initialize) {
      // resize has a required second parameter to set default values
      nativeVectorSegment.resize(initialize)
    }

    return nativeVectorSegment
  }

  /**
   *
   * @param initialize
   * @return {NativeVectorBound3D}
   */
  nativeBound3DVector(initialize?: number): NativeVectorBound3D {
    const nativeVectorBound3D =
      new (this.wasmModule.Bound3DArray)() as NativeVectorBound3D

    if (initialize) {
      // resize has a required second parameter to set default values
      nativeVectorBound3D.resize(initialize)
    }

    return nativeVectorBound3D
  }


  /**
   * Has the wasm module been initialised?
   *
   * @return {boolean} indicating if the wasm module has been initialized
   */
  isInitialized(): boolean {
    if (this.conwayModel !== void 0) {
      return this.conwayModel.initialized
    }

    return false
  }

  /**
   * Destroy geometry processor and deinitialize
   */
  destroy(modelId: number = 0) {
    if (this.conwayModel !== void 0) {
      this.conwayModel.destroy()
      this.conwayModel.initialized = false
    }
  }

  /**
   *
   * @param arr - a 2D number array
   * @return {number} - total length of all 2D array elements
   */
  private getTotalLength(arr: number[][]): number {
    return arr.reduce((totalLength, innerArray) => totalLength + innerArray.length, 0)
  }

  /**
   *
   * @param indices
   * @return {NativeUintVector}
   */
  private createAndPopulateNativeIndices(indices: number[]): NativeUintVector {
    // Create native indices array
    const indexArray: NativeUintVector = this.nativeUintVector(indices.length)

    // Populate the array
    for (let j = 0; j < indices.length; j++) {
      indexArray.set(j, indices[j])
    }

    return indexArray
  }

  /**
   * Create and populate a list of native profiles from an array of canonical profiles.
   *
   * @param profiles The profiles to convert to native profiles.
   * @return {NativeVectorProfile} The populated native profiles.
   */
  private createAndPopulateNativeProfiles(profiles: CanonicalProfile[]): NativeVectorProfile {
    // Create native indices array
    const profileArray: NativeVectorProfile = this.nativeVectorProfile(profiles.length)

    // Populate the array
    for (let j = 0; j < profiles.length; j++) {
      profileArray.set(j, profiles[j].nativeProfile!)
    }

    return profileArray
  }

  /**
   *
   * @param entity - the IfcTriangulatedFaceSet from the data model
   * @param temporary - is this geometry temporary?
   * @param isRelVoid - is this geometry a relvoid?
   */
  private extractTriangulatedFaceSet(entity:IfcTriangulatedFaceSet,
      temporary:boolean = false,
      isRelVoid:boolean = false ) {
    // Flatten points / indices into a single array
    const points = new Float32Array(entity.Coordinates.CoordList.flat())
    const indices = new Uint32Array(entity.CoordIndex.flat())

    const pointsArrayPtr = this.arrayToWasmHeap(points)
    const indicesArrayPtr = this.arrayToWasmHeap(indices)

    const parameters = this.paramsGetTriangulatedFaceSetPool!.acquire()
    parameters.indices = indicesArrayPtr
    parameters.indicesArrayLength = indices.length
    parameters.points = pointsArrayPtr
    parameters.pointsArrayLength = points.length

    const geometry = this.conwayModel.getTriangulatedFaceSetGeometry(parameters)


    this.wasmModule._free(pointsArrayPtr)
    this.wasmModule._free(indicesArrayPtr)

    const canonicalMesh: CanonicalMesh = {
      type: CanonicalMeshType.BUFFER_GEOMETRY,
      geometry: geometry,
      localID: entity.localID,
      model: this.model,
      temporary: temporary,
    }

    // add mesh to the list of mesh objects
    if (!isRelVoid) {
      this.model.geometry.add(canonicalMesh)
    } else {
      this.model.voidGeometry.add(canonicalMesh)
    }
  }

  /**
   * @return {ExtractResult}
   */
  private extractPolygonalFaceSet(entity: IfcPolygonalFaceSet,
      temporary: boolean = false,
      isRelVoid: boolean = false): ExtractResult {
    const result: ExtractResult = ExtractResult.COMPLETE

    // Flatten points into a single Float32Array
    const points = new Float32Array(entity.Coordinates.CoordList.flat())

    // Temporary storage for indices and start indices
    const allIndices: number[] = []
    const allStartIndices: number[] = []
    const polygonalFaceBufferOffsets:number[] = []
    const startIndicesBufferOffsets:number[] = []
    let indicesPerFace: number = -1

    // Prepare indices and start indices for all faces
    entity.Faces.forEach((polygonalFace) => {

      // set the offets for the memory buffers so we can rebuild the
      // indexed polygonal face vector later
      polygonalFaceBufferOffsets.push(allIndices.length)
      startIndicesBufferOffsets.push(allStartIndices.length)

      let coordIndex:number = 0

      if (polygonalFace instanceof IfcIndexedPolygonalFaceWithVoids) {

        indicesPerFace = polygonalFace.CoordIndex.length

        allStartIndices.push(0)
        coordIndex += indicesPerFace
        allIndices.push(...polygonalFace.CoordIndex)
        polygonalFace.InnerCoordIndices.forEach((innerIndices) => {
          allStartIndices.push(coordIndex)
          allIndices.push(...innerIndices)

          coordIndex += innerIndices.length
        })
      } else {
        indicesPerFace = polygonalFace.CoordIndex.length
        allStartIndices.push(0)
        allIndices.push(...polygonalFace.CoordIndex)
      }
    })


    // Convert to typed arrays for transfer to WebAssembly
    const indicesArray = new Uint32Array(allIndices)
    const indicesArrayPtr = this.arrayToWasmHeap(indicesArray)
    const startIndicesArray = new Uint32Array(allStartIndices)
    const startIndicesArrayPtr = this.arrayToWasmHeap(startIndicesArray)
    const polygonalFaceBufferOffsetsArray = new Uint32Array(polygonalFaceBufferOffsets)
    const polygonalFaceBufferOffsetsArrayPtr = this.arrayToWasmHeap(polygonalFaceBufferOffsetsArray)
    const startIndicesBufferOffsetsArray = new Uint32Array(startIndicesBufferOffsets)
    const startIndicesBufferOffsetsArrayPtr = this.arrayToWasmHeap(startIndicesBufferOffsetsArray)

    // const pointsArray = new Float32Array(points)
    const pointsArrayPtr = this.arrayToWasmHeap(points)

    const polygonalFaceVector = this.wasmModule.buildIndexedPolygonalFaceVector(
        indicesArrayPtr,
        indicesArray.length,
        startIndicesArrayPtr,
        polygonalFaceBufferOffsetsArrayPtr,
        polygonalFaceBufferOffsets.length,
        startIndicesBufferOffsetsArrayPtr,
        startIndicesBufferOffsets.length)

    const pointsArrayNative = this.wasmModule.createVertexVector(pointsArrayPtr, points.length)

    const parameters: ParamsPolygonalFaceSet = {
      indicesPerFace: indicesPerFace,
      points: pointsArrayNative,
      faces: polygonalFaceVector,
    }

    const geometry: GeometryObject = this.conwayModel.getPolygonalFaceSetGeometry(parameters)

    // free allocated wasm vectors
    pointsArrayNative.delete()

    //   console.log("free: " + this.wasmModule._free)
    this.wasmModule._free(indicesArrayPtr)
    this.wasmModule._free(startIndicesArrayPtr)
    this.wasmModule._free(polygonalFaceBufferOffsetsArrayPtr)
    this.wasmModule._free(startIndicesBufferOffsetsArrayPtr)
    this.wasmModule._free(pointsArrayPtr)

    // this.freeNativeIndexedPolygonalFaceVector(
    //   polygonalFaceVector)
    polygonalFaceVector.delete()

    const canonicalMesh: CanonicalMesh = {
      type: CanonicalMeshType.BUFFER_GEOMETRY,
      geometry: geometry,
      localID: entity.localID,
      model: this.model,
      temporary: temporary,
    }

    // add mesh to the list of mesh objects
    if (!isRelVoid) {
      this.model.geometry.add(canonicalMesh)
    } else {
      this.model.voidGeometry.add(canonicalMesh)
    }

    return result
  }

  /** @return {number} Pointer/memory address */
  arrayToWasmHeap(array:Float32Array | Uint32Array): any {
    // Allocate memory for the array within the Wasm module
    const bytesPerElement = array.BYTES_PER_ELEMENT
    const numBytes = array.length * bytesPerElement
    const arrayPtr = this.wasmModule._malloc(numBytes)

    // Create a new Uint8Array view on the Wasm memory buffer, then set the array to it
    const arrayWasm = new Uint8Array(this.wasmModule.HEAPU8.buffer, arrayPtr, numBytes)
    arrayWasm.set(new Uint8Array(array.buffer))

    return arrayPtr
  }

  /** @return {Uint8Array}  */
  arrayToSharedHeap(array:Float32Array | Uint32Array): Uint8Array {
    // Allocate memory for the array within the Wasm module
    const bytesPerElement = array.BYTES_PER_ELEMENT
    const numBytes = array.length * bytesPerElement
    // const arrayPtr = this.wasmModule._malloc(numBytes);
    const sharedBuffer = new SharedArrayBuffer(numBytes)


    // Create a new Uint8Array view on the Wasm memory buffer, then set the array to it
    const arrayWasm = new Uint8Array(sharedBuffer)
    arrayWasm.set(new Uint8Array(array.buffer))

    return arrayWasm
  }

  /**
   *
   * @param entities - IfcPolygonalFaceSet array
   * @param modelId - the modelId
   * @return {ExtractResult} - Extraction status result
   */
  private extractPolygonalFaceSets(entities: IfcPolygonalFaceSet[]): ExtractResult {

    let result: ExtractResult = ExtractResult.COMPLETE
    let faceSetResult: ExtractResult = ExtractResult.INCOMPLETE

    for (const entity of entities) {
      faceSetResult = this.extractPolygonalFaceSet(entity)

      if (faceSetResult !== ExtractResult.COMPLETE) {
        console.log(`Warning, face set express ID: ${entity.expressID} extraction incomplete.`)
        result = ExtractResult.INCOMPLETE
      }
    }

    return result
  }

  /**
   * Extract a 3D direction vector from an IFC direction.
   *
   * @param from The IFC direction to extract the vector from.
   * @return {Vector3 | undefined} The vector, or undefined if it can't be extracted.
   */
  static extractDirection(from: IfcDirection | null): Vector3 | undefined {

    if (from === null) {
      return void 0
    }

    return {
      x: from.DirectionRatios[0],
      y: from.DirectionRatios[1],
      // eslint-disable-next-line no-magic-numbers
      z: (from.DirectionRatios.length > 2) ? from.DirectionRatios[2] : 0,
    }
  }

  /**
   * Extract an IFC 3D cartesian transform operator as a transform matrix.
   *
   * @param from The IFC cartesian transform to extract from.
   * @return {any} The internal matrix type extract.
   */
  extractCartesianTransformOperator3D(from: IfcCartesianTransformationOperator3D) {
    const conwayModel = this.conwayModel

    const position: Vector3 = {
      x: from.LocalOrigin.Coordinates[0],
      y: from.LocalOrigin.Coordinates[1],
      z: from.LocalOrigin.Coordinates[2],
    }

    const axis1Ref: Vector3 =
      IfcGeometryExtraction.extractDirection(from.Axis1) ?? { x: 1, y: 0, z: 0 }
    const axis2Ref: Vector3 =
      IfcGeometryExtraction.extractDirection(from.Axis2) ?? { x: 0, y: 1, z: 0 }
    const axis3Ref: Vector3 =
      IfcGeometryExtraction.extractDirection(from.Axis3) ?? { x: 0, y: 0, z: 1 }

    const parameters: ParamsCartesianTransformationOperator3D = {
      position: position,
      axis1Ref: axis1Ref,
      axis2Ref: axis2Ref,
      axis3Ref: axis3Ref,
      normalizeAxis1: true,
      normalizeAxis2: true,
      normalizeAxis3: true,
      nonUniform: false,
      realScale: true,
      scale1_: from.Scl,
      scale2_: from.Scl,
      scale3_: from.Scl,
    }

    return conwayModel.getCartesianTransformationOperator3D(parameters)
  }

  /**
   * Drop geometry that isn't in the scene.
   *
   * @param localID The id of the mesh to drop.
   */
  dropNonSceneGeometry( localID: number ) {

    if ( !this.scene.hasGeometry( localID ) ) {
      this.model.geometry.delete( localID )
    }
  }

  /**
   * Accepts IfcBooleanResult and IfcBooleanClippingResult
   *
   * @param from
   */
  extractBooleanResult(from: IfcBooleanResult | IfcBooleanClippingResult,
      isRelVoid: boolean = false) {

    if (from.FirstOperand instanceof IfcExtrudedAreaSolid ||
      from.FirstOperand instanceof IfcPolygonalFaceSet ||
      from.FirstOperand instanceof IfcBooleanResult ||
      from.FirstOperand instanceof IfcBooleanClippingResult ||
      from.FirstOperand instanceof IfcFacetedBrep) {
      this.extractBooleanOperand(from.FirstOperand, isRelVoid)
    }

    if (from.SecondOperand instanceof IfcExtrudedAreaSolid ||
      from.SecondOperand instanceof IfcPolygonalFaceSet ||
      from.SecondOperand instanceof IfcBooleanResult ||
      from.SecondOperand instanceof IfcHalfSpaceSolid ||
      from.SecondOperand instanceof IfcFacetedBrep) {
      this.extractBooleanOperand(from.SecondOperand, isRelVoid)
    }

    // get geometry TODO(nickcastel50): eventually support flattening meshes
    let flatFirstMeshVector: StdVector<GeometryObject>// = this.nativeVectorGeometry()
    let firstMesh: CanonicalMesh | undefined
    let flatFirstMeshVectorFromParts: boolean = false

    if (isRelVoid) {
      firstMesh = this.model.voidGeometry.getByLocalID(from.FirstOperand.localID)
    } else {
      firstMesh = this.model.geometry.getByLocalID(from.FirstOperand.localID)
    }

    if (firstMesh !== void 0 && firstMesh.type === CanonicalMeshType.BUFFER_GEOMETRY) {
      const geometryParts = firstMesh.geometry.getParts()

      if (geometryParts.size() > 0) {
        /* for (let geometryPartIndex = 0;
          geometryPartIndex < geometryParts.size(); ++geometryPartIndex) {
          flatFirstMeshVector.push_back(geometryParts.get(geometryPartIndex))
        }*/
        flatFirstMeshVector = geometryParts
        flatFirstMeshVectorFromParts = true
      } else {
        flatFirstMeshVector = this.nativeVectorGeometry()
        flatFirstMeshVector.push_back(firstMesh.geometry)
      }
    } else {
      console.log(
          `Error extracting firstOperand geometry for expressID: 
        ${from.FirstOperand.expressID} - type: 
        ${EntityTypesIfc[from.FirstOperand.type]} - isRelVoid: ${isRelVoid ? 'True' : 'False'}`)
      return
    }

    let flatSecondMeshVector: StdVector<GeometryObject>// = this.nativeVectorGeometry()
    let flatSecondMeshVectorFromParts: boolean = false
    let secondMesh: CanonicalMesh | undefined

    if (isRelVoid) {
      secondMesh = this.model.voidGeometry.getByLocalID(from.SecondOperand.localID)
    } else {
      secondMesh = this.model.geometry.getByLocalID(from.SecondOperand.localID)
    }
    if (secondMesh !== void 0 && secondMesh.type === CanonicalMeshType.BUFFER_GEOMETRY) {
      const geometryParts = secondMesh.geometry.getParts()

      if (geometryParts.size() > 0) {

        flatSecondMeshVector = geometryParts
        flatSecondMeshVectorFromParts = true

      } else {

        flatSecondMeshVector = this.nativeVectorGeometry()
        flatSecondMeshVector.push_back(secondMesh.geometry)
      }
    } else {
      console.log(
          `Error extracting secondOperand geometry for expressID: 
        ${from.SecondOperand.localID} - type:
         ${EntityTypesIfc[from.SecondOperand.type]} - isRelVoid: ${isRelVoid ? 'True' : 'False'}`)
      return
    }

    const parameters = this.paramsGetBooleanResultPool!.acquire()

    parameters.flatFirstMesh = flatFirstMeshVector
    parameters.flatSecondMesh = flatSecondMeshVector
    parameters.operatorType = from.Operator.valueOf()

    const booleanGeometryObject: GeometryObject = this.conwayModel.getBooleanResult(parameters)

    if (firstMesh.type === CanonicalMeshType.BUFFER_GEOMETRY &&
        secondMesh.type === CanonicalMeshType.BUFFER_GEOMETRY) {

      const canonicalMesh: CanonicalMesh = {
        type: CanonicalMeshType.BUFFER_GEOMETRY,
        geometry: booleanGeometryObject,
        localID: from.localID,
        model: this.model,
        temporary: false,
      }

      // add mesh to the list of mesh objects
      if (!isRelVoid) {

        this.dropNonSceneGeometry(firstMesh.localID)
        this.dropNonSceneGeometry(secondMesh.localID)
        this.model.geometry.add(canonicalMesh)
      } else {
        this.model.voidGeometry.delete(firstMesh.localID)
        this.model.voidGeometry.delete(secondMesh.localID)
        this.model.voidGeometry.add(canonicalMesh)
      }
    }

    if (!flatFirstMeshVectorFromParts) {
      flatFirstMeshVector.delete()
    }

    if (!flatSecondMeshVectorFromParts) {
      flatSecondMeshVector.delete()
    }

    // console.log("deleting paramsGetBooleanResult...")
    // this.wasmModule.deleteParamsGetBooleanResult(parameters)
    this.paramsGetBooleanResultPool!.release(parameters)
  }

  /**
   * Extract a boolean operand from a boolean result.
   *
   * @param from The operand to extract.
   * @return {void}
   */
  extractBooleanOperand(from: IfcExtrudedAreaSolid |
    IfcPolygonalFaceSet |
    IfcBooleanResult |
    IfcHalfSpaceSolid |
    IfcBooleanClippingResult |
    IfcFacetedBrep,
  isRelVoid: boolean = false) {

    if (from instanceof IfcExtrudedAreaSolid) {
      // mark as temporary
      this.extractExtrudedAreaSolid(from, true, isRelVoid)
    } else if (from instanceof IfcPolygonalFaceSet) {
      // mark as temporary
      const faceSetResult: ExtractResult =
        this.extractPolygonalFaceSet(from, true, isRelVoid)

      if (faceSetResult !== ExtractResult.COMPLETE) {
        console.log(`Warning, face set express ID: ${from.expressID} extraction incomplete.`)
      }

    } else if (from instanceof IfcHalfSpaceSolid) {
      this.extractHalfspaceSolid(from, true, isRelVoid)
    } else if (from instanceof IfcFacetedBrep) {
      this.extractIfcFacetedBrep(from, true, isRelVoid)
    } else if (from instanceof IfcBooleanResult) {

      if (from.FirstOperand instanceof IfcExtrudedAreaSolid ||
        from.FirstOperand instanceof IfcPolygonalFaceSet ||
        from.FirstOperand instanceof IfcBooleanResult ||
        from.FirstOperand instanceof IfcBooleanClippingResult ||
        from.FirstOperand instanceof IfcFacetedBrep) {
        this.extractBooleanOperand(from.FirstOperand, isRelVoid)
      }

      if (from.SecondOperand instanceof IfcExtrudedAreaSolid ||
        from.SecondOperand instanceof IfcPolygonalFaceSet ||
        from.SecondOperand instanceof IfcBooleanResult ||
        from.SecondOperand instanceof IfcHalfSpaceSolid ||
        from.SecondOperand instanceof IfcFacetedBrep) {
        this.extractBooleanOperand(from.SecondOperand, isRelVoid)
      }

      // get geometry TODO(nickcastel50): eventually support flattening meshes
      let flatFirstMeshVector: StdVector<GeometryObject>// = this.nativeVectorGeometry()
      const flatFirstMeshVectorFromParts: boolean = false
      let firstMesh: CanonicalMesh | undefined

      if (isRelVoid) {
        firstMesh = this.model.voidGeometry.getByLocalID(from.FirstOperand.localID)
      } else {
        firstMesh = this.model.geometry.getByLocalID(from.FirstOperand.localID)
      }
      if (firstMesh !== void 0 && firstMesh.type === CanonicalMeshType.BUFFER_GEOMETRY) {

        const geometryParts = firstMesh.geometry.getParts()

        if (geometryParts.size() > 0) {
          /* for (let geometryPartIndex = 0;
            geometryPartIndex < geometryParts.size(); ++geometryPartIndex) {
            flatFirstMeshVector.push_back(geometryParts.get(geometryPartIndex))
          }*/
          flatFirstMeshVector = geometryParts
        } else {
          flatFirstMeshVector = this.nativeVectorGeometry()
          flatFirstMeshVector.push_back(firstMesh.geometry)
        }
      } else {
        console.log(
            `(Operand) Error extracting firstOperand geometry for expressID: 
          ${from.FirstOperand.expressID} - type: 
          ${EntityTypesIfc[from.FirstOperand.type]} - isRelVoid: ${isRelVoid ? 'True' : 'False'}`)
        return
      }

      let flatSecondMeshVector: StdVector<GeometryObject>// = this.nativeVectorGeometry()
      const flatSecondMeshVectorFromParts: boolean = false
      let secondMesh: CanonicalMesh | undefined

      if (isRelVoid) {
        secondMesh = this.model.voidGeometry.getByLocalID(from.SecondOperand.localID)
      } else {
        secondMesh = this.model.geometry.getByLocalID(from.SecondOperand.localID)
      }
      if (secondMesh !== void 0 && secondMesh.type === CanonicalMeshType.BUFFER_GEOMETRY) {
        const geometryParts = secondMesh.geometry.getParts()

        if (geometryParts.size() > 0) {
          /* for (let geometryPartIndex = 0;
            geometryPartIndex < geometryParts.size(); ++geometryPartIndex) {
            flatSecondMeshVector.push_back(geometryParts.get(geometryPartIndex))
          }*/
          flatSecondMeshVector = geometryParts
        } else {
          flatSecondMeshVector = this.nativeVectorGeometry()
          flatSecondMeshVector.push_back(secondMesh.geometry)
        }
      } else {
        console.log(
            `(Operand) Error extracting secondOperand geometry for expressID: 
          ${from.SecondOperand.expressID} - type:
           ${EntityTypesIfc[from.SecondOperand.type]} - isRelVoid: ${isRelVoid ? 'True' : 'False'}`)
        return
      }

      const parameters = this.paramsGetBooleanResultPool!.acquire()

      parameters.flatFirstMesh = flatFirstMeshVector
      parameters.flatSecondMesh = flatSecondMeshVector
      parameters.operatorType = from.Operator.valueOf()

      const booleanGeometryObject: GeometryObject = this.conwayModel.getBooleanResult(parameters)

      const canonicalMesh: CanonicalMesh = {
        type: CanonicalMeshType.BUFFER_GEOMETRY,
        geometry: booleanGeometryObject,
        localID: from.localID,
        model: this.model,
        temporary: true,
      }

      // add mesh to the list of mesh objects
      if (!isRelVoid) {
        this.dropNonSceneGeometry(firstMesh.localID)
        this.dropNonSceneGeometry(secondMesh.localID)
        this.model.geometry.add(canonicalMesh)
      } else {
        this.model.voidGeometry.delete(firstMesh.localID)
        this.model.voidGeometry.delete(secondMesh.localID)
        this.model.voidGeometry.add(canonicalMesh)
      }

      if (!flatFirstMeshVectorFromParts) {
        flatFirstMeshVector.delete()
      }

      if (!flatSecondMeshVectorFromParts) {
        flatSecondMeshVector.delete()
      }

      // console.log("deleting params get boolean result [operand]...")
      // this.wasmModule.deleteParamsGetBooleanResult(parameters)
      this.paramsGetBooleanResultPool!.release(parameters)

      // console.log("element type: " +
      // EntityTypesIfc[from.type] + " - expressID: " + from.expressID)
    }
  }

  /* eslint-disable no-magic-numbers */ // No magic numbers disabled
  // Cos we have *lots* of default material values.
  /**
   * Extract a canonical material from a surface style.
   *
   * @param from The surface style to extract a material from.
   */
  extractSurfaceStyle(from: IfcSurfaceStyle) {

    const materials = this.materials

    const material = materials.get(from.localID)

    if (material === void 0) {

      const readDoubleSided = from.Side === IfcSurfaceSide.BOTH ||
        from.Side === IfcSurfaceSide.POSITIVE

      const newMaterial: Mutable<CanonicalMaterial> = {
        name: `#${from.expressID}`,
        baseColor: [0.8, 0.8, 0.8, 1],
        legacyColor: [0.8, 0.8, 0.8, 1],
        doubleSided: readDoubleSided,
        blend: BlendMode.OPAQUE,
      }

      for (const style of from.Styles) {

        if (style instanceof IfcSurfaceStyleRefraction) {

          newMaterial.ior = style.RefractionIndex ?? newMaterial.ior

        } else if (style instanceof IfcSurfaceStyleRendering) {

          let transparency = 0

          // TODO(conor) - this will go away with more general schema skew handling
          try {
            transparency = style.Transparency ?? transparency
          } catch (e) {
            // TODO(conor) - This is hiding a version difference with IFC 2x3 (better skew
            // handling)
          }

          const surfaceColor = extractColorRGBPremultiplied(style.SurfaceColour, 1 - transparency)

          newMaterial.baseColor = style.DiffuseColour !== null ?
            extractColorOrFactor(style.DiffuseColour, surfaceColor) : surfaceColor

          newMaterial.legacyColor = surfaceColor
          newMaterial.roughness = extractSpecularHighlight(style.SpecularHighlight)
          newMaterial.specular = style.SpecularColour !== null ?
            extractColorOrFactor(style.SpecularColour, surfaceColor) : void 0

          switch (style.ReflectanceMethod) {

            case IfcReflectanceMethodEnum.NOTDEFINED:
            case IfcReflectanceMethodEnum.PHONG:
            case IfcReflectanceMethodEnum.BLINN: {

              newMaterial.metalness = 0.0
              newMaterial.roughness ??= 1
              newMaterial.ior ??= 1.4
              break
            }

            case IfcReflectanceMethodEnum.FLAT: {

              newMaterial.metalness = 0.0
              newMaterial.roughness ??= 0.9
              newMaterial.ior ??= 1.5
              break

            }

            case IfcReflectanceMethodEnum.GLASS: {

              newMaterial.metalness = 0.0
              newMaterial.roughness ??= 0
              newMaterial.ior ??= 1.52
              break

            }

            case IfcReflectanceMethodEnum.MATT:

              newMaterial.metalness = 0
              newMaterial.roughness ??= 1
              break

            case IfcReflectanceMethodEnum.METAL:

              newMaterial.metalness = 1
              newMaterial.roughness ??= 0.2
              break

            case IfcReflectanceMethodEnum.MIRROR:

              newMaterial.metalness = 1
              newMaterial.roughness ??= 0
              newMaterial.ior ??= 1.52
              break

            case IfcReflectanceMethodEnum.PLASTIC:

              newMaterial.metalness = 0.0
              newMaterial.roughness ??= 0
              newMaterial.ior ??= 1.47
              break

            case IfcReflectanceMethodEnum.STRAUSS:

              newMaterial.metalness = 1.0
              newMaterial.roughness ??= 0.95
              newMaterial.ior ??= 1.47
              break

            default:

          }

        } else if (style instanceof IfcSurfaceStyleShading) {

          let transparency = 0

          // TODO(conor) - this will go away with more general schema skew handling
          try {
            transparency = style.Transparency ?? transparency
          } catch (e) {
            // TODO(conor) - This is hiding a version difference with IFC 2x3 (better skew
            // handling)
          }

          newMaterial.baseColor =
            extractColorRGBPremultiplied(style.SurfaceColour, 1 - transparency)

        }

      }

      const isTransparent = newMaterial.baseColor[3] < 1.0

      newMaterial.metalness ??= 0
      newMaterial.roughness ??= 0
      newMaterial.ior ??= 1.4
      newMaterial.doubleSided = isTransparent || newMaterial.doubleSided
      newMaterial.blend = isTransparent ? BlendMode.BLEND : BlendMode.OPAQUE

      materials.add(from.localID, newMaterial)
    }

  }
  /* eslint-enable no-magic-numbers */

  /**
   * Extract a style item.
   *
   * @param from The styled item to extract from
   * @return {number | undefined}
   */
  extractStyledItem(from: IfcStyledItem,
      representationItem?: IfcRepresentationItem): number | undefined {

    let surfaceStyleID: number | undefined = void 0

    for (const style of from.Styles) {

      if (style instanceof IfcPresentationStyleAssignment) {

        for (const innerStyle of style.Styles) {
          if (innerStyle instanceof IfcSurfaceStyle) {

            surfaceStyleID = innerStyle.localID
            this.extractSurfaceStyle(innerStyle)
            break
          }
        }

      } else if (style instanceof IfcSurfaceStyle) {

        surfaceStyleID = style.localID
        this.extractSurfaceStyle(style)
      }
    }

    if (surfaceStyleID === void 0) {
      return
    }

    if (representationItem !== undefined) {
      this.materials.addGeometryMapping(representationItem.localID, surfaceStyleID)
    } else if (from.Item !== null) {
      this.materials.addGeometryMapping(from.Item.localID, surfaceStyleID)
    }

    return surfaceStyleID
  }

  /**
   *
   * @param from
   * @param temporary
   */
  extractHalfspaceSolid(from: IfcHalfSpaceSolid,
      temporary: boolean = false,
      isRelVoid: boolean = false) {

    if (from.BaseSurface instanceof IfcPlane) {
      const paramsAxis2Placement3D: ParamsAxis2Placement3D =
        this.extractAxis2Placement3D(from.BaseSurface.Position, from.localID, true)
      const axis2PlacementTransform = this.conwayModel
          .getAxis2Placement3D(paramsAxis2Placement3D)

      // get geometry
      const parameters: ParamsGetHalfspaceSolid = {
        flipWinding: from.AgreementFlag,
        optionalLinearScalingFactor: this.linearScalingFactor,
      }

      const geometry: GeometryObject = this.conwayModel.getHalfSpaceSolid(parameters)

      // apply transform
      if (axis2PlacementTransform !== void 0) {
        geometry.applyTransform(axis2PlacementTransform)
      }

      const canonicalMesh: CanonicalMesh = {
        type: CanonicalMeshType.BUFFER_GEOMETRY,
        geometry: geometry,
        localID: from.localID,
        model: this.model,
        temporary: temporary,
      }

      // add mesh to the list of mesh objects
      if (!isRelVoid) {
        this.model.geometry.add(canonicalMesh)
      } else {
        this.model.voidGeometry.add(canonicalMesh)
      }
    }
  }

  /**
   *
   * @param from
   * @param temporary
   */
  /* extractPolygonalBoundedHalfSpace(from: IfcPolygonalBoundedHalfSpace,
    temporary: boolean = false) {
    // TODO(nickcastel50):unfinished - not needed at the moment -
    //also pass this.linearScalingFactor in parameters
    // extract position
    let axis2PlacementTransform: any | undefined = (void 0)

    const paramsAxis2Placement3D: ParamsAxis2Placement3D =
      this.extractAxis2Placement3D(from.Position, from.localID, true)
    axis2PlacementTransform = this.conwayModel
        .getAxis2Placement3D(paramsAxis2Placement3D)
  }*/

  /**
   *
   * @param from
   * @param temporary
   */
  extractExtrudedAreaSolid(from: IfcExtrudedAreaSolid,
      temporary: boolean = false,
      isRelVoid: boolean = false) {

    let axis2PlacementTransform: any | undefined = (void 0)
    if (from.Position !== null) {
      // we need to apply the transform if it is temporary (i.e not top level)
      if (temporary || !isRelVoid) {
        const paramsAxis2Placement3D: ParamsAxis2Placement3D =
          this.extractAxis2Placement3D(from.Position, from.localID, true)
        axis2PlacementTransform = this.conwayModel
            .getAxis2Placement3D(paramsAxis2Placement3D)
      }
    }

    const profile: CanonicalProfile | undefined = this.extractProfile(from.SweptArea)

    if (profile !== void 0 && profile.nativeProfile !== void 0) {

      const dir = {
        x: from.ExtrudedDirection.DirectionRatios[0],
        y: from.ExtrudedDirection.DirectionRatios[1],
        z: from.ExtrudedDirection.DirectionRatios[2],
      }

      // get geometry
      const parameters: ParamsGetExtrudedAreaSolid = {
        depth: from.Depth,
        dir: dir,
        profile: profile.nativeProfile,
      }

      /* const _element = this.model.getElementByLocalID(profile.localID)

      if (_element !== void 0) {
        console.log(`IfcExtrudedAreaSolid express ID: ${from.expressID}`)
        console.log(`Profile Type:
         ${EntityTypesIfc[_element.type]}: express ID: ${_element.expressID}`)
      }*/
      const geometry: GeometryObject = this.conwayModel.getExtrudedAreaSolid(parameters)

      // apply transform
      if (axis2PlacementTransform !== void 0) {
        geometry.applyTransform(axis2PlacementTransform)
      }

      const canonicalMesh: CanonicalMesh = {
        type: CanonicalMeshType.BUFFER_GEOMETRY,
        geometry: geometry,
        localID: from.localID,
        model: this.model,
        temporary: temporary,
      }

      // add mesh to the list of mesh objects
      if (!isRelVoid) {
        this.model.geometry.add(canonicalMesh)
      } else {
        this.model.voidGeometry.add(canonicalMesh)
      }

    } else {
      console.log(`Couldn't parse profile, 
      expressID: ${from.SweptArea.expressID} type: ${EntityTypesIfc[from.SweptArea.type]}`)
    }
  }

  /**
   * Extract a canonical profile from a profile definition.
   *
   * @param from The profile definition to extract from.
   * @return {CanonicalProfile | undefined} The extracted profile,
   * or undefined if one cannot be extracted.
   */
  extractProfile(from: IfcProfileDef): CanonicalProfile | undefined {

    const foundProfile = this.model.profiles.getByLocalID(from.localID)

    if (foundProfile !== void 0) {

      // we already have this profile, return it and exit
      return foundProfile
    }

    let profile: CanonicalProfile | undefined

    if (from instanceof IfcArbitraryProfileDefWithVoids) {
      const outerCurve = from.OuterCurve
      if (outerCurve instanceof IfcCompositeCurve) {
        const compositeCurve = this.extractCompositeCurve(outerCurve)
        const holesArray: NativeVectorCurve = this.nativeVectorCurve()
        if (compositeCurve !== void 0) {
          for (let holeIndex = 0; holeIndex < from.InnerCurves.length; ++holeIndex) {
            const holeCurve = from.InnerCurves[holeIndex]

            if (holeCurve instanceof IfcCompositeCurve) {
              const compositeCurve_ = this.extractCompositeCurve(holeCurve)

              if (compositeCurve_ !== void 0) {
                holesArray.push_back(compositeCurve_)
              }
            } else {

              const curveObject = this.extractCurve(holeCurve)

              if (curveObject !== void 0) {
                holesArray.push_back(curveObject)
              }
            }
          }
          profile = {
            localID: from.localID,
            curve: compositeCurve,
            holes: holesArray,
            profiles: (void 0),
            nativeProfile: (void 0),
          }
        }
      } else {

        const curveObject = this.extractCurve(outerCurve)

        if (curveObject !== void 0) {
          const holesArray: NativeVectorCurve = this.nativeVectorCurve()
          for (let holeIndex = 0; holeIndex < from.InnerCurves.length; ++holeIndex) {
            const holeCurve = from.InnerCurves[holeIndex]

            if (holeCurve instanceof IfcCompositeCurve) {
              const compositeCurve = this.extractCompositeCurve(holeCurve)

              if (compositeCurve !== void 0) {
                holesArray.push_back(compositeCurve)
              }
            } else {

              const curveObject_ = this.extractCurve(holeCurve)
              if (curveObject_ !== void 0) {
                holesArray.push_back(curveObject_)
              }
            }
          }

          profile = {
            localID: from.localID,
            curve: curveObject,
            holes: holesArray,
            profiles: (void 0),
            nativeProfile: (void 0),
          }
        }
      }
    } else if (
      from instanceof IfcArbitraryClosedProfileDef ||
      from instanceof IfcArbitraryOpenProfileDef) {

      const profileCurve =
        from instanceof IfcArbitraryClosedProfileDef ? from.OuterCurve : from.Curve

      if (profileCurve instanceof IfcCompositeCurve) {
        const compositeCurve = this.extractCompositeCurve(profileCurve)
        const holesArray: NativeVectorCurve = this.nativeVectorCurve()

        if (compositeCurve !== void 0) {
          profile = {
            localID: from.localID,
            curve: compositeCurve,
            holes: holesArray,
          }
        }
      } else {

        const curveObject = this.extractCurve(profileCurve)

        if (curveObject !== void 0) {
          const holesArray: NativeVectorCurve = this.nativeVectorCurve()
          profile = {
            localID: from.localID,
            curve: curveObject,
            holes: holesArray,
          }
        }
      }
    } else if (from instanceof IfcEllipseProfileDef) {
      const curveObject = this.extractEllipseProfileCurve(from)

      if (curveObject !== void 0) {
        if (!curveObject.isCCW()) {
          // console.log("inverting curve")
          curveObject.invert()
        }
        const holesArray: NativeVectorCurve = this.nativeVectorCurve()
        profile = {
          localID: from.localID,
          curve: curveObject,
          holes: holesArray,
        }
      }
    } else if (from instanceof IfcCircleProfileDef) {

      const curveObject = this.extractCircleCurve(from)

      if (curveObject !== void 0) {
        if (!curveObject.isCCW()) {
          // console.log("inverting curve")
          curveObject.invert()
        }
        const holesArray: NativeVectorCurve = this.nativeVectorCurve()

        if (from instanceof IfcCircleHollowProfileDef) {
          const holeCurve = this.extractCircleHollowHoleCurve(from)

          if (holeCurve !== void 0) {
            holesArray.push_back(holeCurve)
          }
        }
        profile = {
          localID: from.localID,
          curve: curveObject,
          holes: holesArray,
        }
      }
    } else if (from instanceof IfcCompositeProfileDef) {
      const holesArray: NativeVectorCurve = this.nativeVectorCurve()
      profile = {
        localID: from.localID,
        curve: (void 0),
        holes: holesArray,
      }

      const profiles: CanonicalProfile[] = []

      for (let profileIndex = 0; profileIndex < from.Profiles.length; ++profileIndex) {
        const profile_ = this.extractProfile(from.Profiles[profileIndex])

        if (profile_ !== void 0) {
          profiles.push(profile_)
        }
      }

      profile.profiles = profiles
    } else if (from instanceof IfcRectangleProfileDef) {
      const curveObject = this.extractRectangleCurve(from)

      if (curveObject !== void 0) {
        const holesArray: NativeVectorCurve = this.nativeVectorCurve()

        if (from instanceof IfcRectangleHollowProfileDef) {
          const holeCurve = this.extractRectangleHollowHoleCurve(from)

          if (holeCurve !== void 0) {
            holesArray.push_back(holeCurve)
          }
        }
        profile = {
          localID: from.localID,
          curve: curveObject,
          holes: holesArray,
        }
      }

    } else if (from instanceof IfcCShapeProfileDef) {
      const curveObject = this.extractCShapeCurve(from)

      if (curveObject !== void 0) {
        const holesArray: NativeVectorCurve = this.nativeVectorCurve()

        profile = {
          localID: from.localID,
          curve: curveObject,
          holes: holesArray,
        }
      }
    } else if (from instanceof IfcIShapeProfileDef) {

      const curveObject = this.extractIShapeCurve(from)

      if (curveObject !== void 0) {
        const holesArray: NativeVectorCurve = this.nativeVectorCurve()

        profile = {
          localID: from.localID,
          curve: curveObject,
          holes: holesArray,
        }
      }

    } else if (from instanceof IfcLShapeProfileDef) {
      const curveObject = this.extractLShapeCurve(from)

      if (curveObject !== void 0) {
        const holesArray: NativeVectorCurve = this.nativeVectorCurve()

        profile = {
          localID: from.localID,
          curve: curveObject,
          holes: holesArray,
        }
      }

    } else if (from instanceof IfcTShapeProfileDef) {
      const curveObject = this.extractTShapeCurve(from)

      if (curveObject !== void 0) {
        const holesArray: NativeVectorCurve = this.nativeVectorCurve()

        profile = {
          localID: from.localID,
          curve: curveObject,
          holes: holesArray,
        }
      }

    } else if (from instanceof IfcUShapeProfileDef) {
      const curveObject = this.extractUShapeCurve(from)

      if (curveObject !== void 0) {
        const holesArray: NativeVectorCurve = this.nativeVectorCurve()

        profile = {
          localID: from.localID,
          curve: curveObject,
          holes: holesArray,
        }
      }

    } else if (from instanceof IfcZShapeProfileDef) {
      const curveObject = this.extractZShapeCurve(from)

      if (curveObject !== void 0) {
        const holesArray: NativeVectorCurve = this.nativeVectorCurve()

        profile = {
          localID: from.localID,
          curve: curveObject,
          holes: holesArray,
        }
      }

    } else if (from instanceof IfcDerivedProfileDef) {
      const canonicalProfileParent = this.extractProfile(from.ParentProfile)

      if (canonicalProfileParent?.nativeProfile !== void 0) {
        const transformation = this.extractCartesianTransformOperator2D(from.Operator) // glm::dmat3

        const paramsTransformProfile = this.paramsTransformProfilePool!.acquire()
        paramsTransformProfile.transformation = transformation
        paramsTransformProfile.profile = canonicalProfileParent.nativeProfile

        const newNativeProfile = this.conwayModel.transformProfile(paramsTransformProfile)

        profile = {
          localID: from.localID,
          curve: newNativeProfile.getCurve(),
          holes: newNativeProfile.getHoles(),
          nativeProfile: newNativeProfile,
          profiles: canonicalProfileParent.profiles,
        }

        // Check if profile is already in the model's profiles
        const existingProfile = this.model.profiles.getByLocalID(profile.localID)

        if (!existingProfile) {
          // If profile is not already in the model's profiles, add it
          this.model.profiles.add(profile)
        }

        this.paramsTransformProfilePool!.release(paramsTransformProfile)

        return profile

      } else {
        console.log(`IfcDerivedProfileDef not parsed properly, express ID: ${from.expressID}`)
      }

    } else {
      console.log(`Unsupported Profile! Type: 
      ${EntityTypesIfc[from.type]} expressID: ${from.expressID}`)
    }

    // add profile to the list of profile objects
    let isComposite: boolean = false
    if (profile !== void 0) {

      if (profile.profiles !== void 0 && profile.profiles.length > 0) {
        isComposite = true

        const profilesArray: NativeVectorProfile = this.nativeVectorProfile(profile.profiles.length)

        if (!profile.curve) {
          // create a blank curve for a composite profile
          profile.curve = new (this.wasmModule.IfcCurve as any)
        }

        // we must create a native profile for each profile
        for (let profileIndex = 0; profileIndex < profile.profiles.length; ++profileIndex) {
          const profilesArrayCurrent: NativeVectorProfile = this.nativeVectorProfile()
          const parameters: ParamsCreateNativeIfcProfile = {
            curve: profile.profiles[profileIndex].curve,
            // TODO(nickcastel50): support profiles with holes (out of scope at the moment)
            holes: profile.profiles[profileIndex].holes,
            isConvex: false,
            isComposite: false,
            profiles: profilesArrayCurrent,
          }

          profile.profiles[profileIndex].nativeProfile =
            this.conwayModel.createNativeIfcProfile(parameters)

          profilesArray.set(profileIndex, profile.profiles[profileIndex].nativeProfile)
        }


        // create native IfcProfile vector
        const parameters: ParamsCreateNativeIfcProfile = {
          curve: profile.curve,
          // TODO(nickcastel50): support profiles with holes (out of scope at the moment)
          holes: profile.holes,
          isConvex: false,
          isComposite: isComposite,
          profiles: profilesArray,
        }

        profile.nativeProfile = this.conwayModel.createNativeIfcProfile(parameters)
      } else {

        const profilesArray: NativeVectorProfile = this.nativeVectorProfile()
        const parameters: ParamsCreateNativeIfcProfile = {
          curve: profile.curve,
          // TODO(nickcastel50): support profiles with holes (out of scope at the moment)
          holes: profile.holes,
          isConvex: false,
          isComposite: isComposite,
          profiles: profilesArray,
        }

        profile.nativeProfile = this.conwayModel.createNativeIfcProfile(parameters)
      }

      // Check if profile is already in the model's profiles
      const existingProfile = this.model.profiles.getByLocalID(profile.localID)

      if (!existingProfile) {
        // If profile is not already in the model's profiles, add it
        this.model.profiles.add(profile)
      }
    }

    return profile
  }

  /**
   * Extracts a C-shape curve from an IFC C-shape profile definition.
   *
   * @param from The IFC C-shape profile definition to extract the curve from.
   * @return {CurveObject} A CurveObject representing the C-shape curve,
   * or undefined if not extractable.
   */
  extractCShapeCurve(from: IfcCShapeProfileDef): CurveObject | undefined {
    if (from.Position !== null) {
      const placement2D = this.extractAxis2Placement2D(from.Position)

      const paramsGetCShapeCurve: ParamsGetCShapeCurve = {
        hasPlacement: true,
        placement: placement2D,
        hasFillet: false, // TODO(nickcastel50): Add fillet support to C curves
        // hasFillet: (from.InternalFilletRadius !== null),
        depth: from.Depth,
        width: from.Width,
        thickness: from.WallThickness,
        girth: from.Girth,
        filletRadius: (from.InternalFilletRadius !== null) ? from.InternalFilletRadius : 0,
      }

      const ifcCurve: CurveObject = this.conwayModel.getCShapeCurve(paramsGetCShapeCurve)
      paramsGetCShapeCurve.placement.delete()
      return ifcCurve

    } else {
      const paramsGetCShapeCurve: ParamsGetCShapeCurve = {
        hasPlacement: false,
        placement: this.identity2DNativeMatrix,
        hasFillet: (from.InternalFilletRadius !== null),
        depth: from.Depth,
        width: from.Width,
        thickness: from.WallThickness,
        girth: from.Girth,
        filletRadius: (from.InternalFilletRadius !== null) ? from.InternalFilletRadius : 0,
      }

      const ifcCurve: CurveObject = this.conwayModel.getCShapeCurve(paramsGetCShapeCurve)
      return ifcCurve
    }
  }

  /**
   * Extracts an I-shape curve from an IFC I-shape profile definition.
   *
   * @param from The IFC I-shape profile definition to extract the curve from.
   * @return {CurveObject} A CurveObject representing the I-shape curve,
   *  or undefined if not extractable.
   */
  extractIShapeCurve(from: IfcIShapeProfileDef): CurveObject | undefined {
    if (from.Position !== null) {
      const placement2D = this.extractAxis2Placement2D(from.Position)

      const paramsGetIShapeCurve: ParamsGetIShapeCurve = {
        hasPlacement: true,
        placement: placement2D,
        hasFillet: (from.FilletRadius !== null),
        width: from.OverallWidth,
        depth: from.OverallDepth,
        webThickness: from.WebThickness,
        flangeThickness: from.FlangeThickness,
        filletRadius: (from.FilletRadius !== null) ? from.FilletRadius : 0,
      }

      const ifcCurve: CurveObject = this.conwayModel.getIShapeCurve(paramsGetIShapeCurve)
      paramsGetIShapeCurve.placement.delete()
      return ifcCurve

    } else {
      const paramsGetIShapeCurve: ParamsGetIShapeCurve = {
        hasPlacement: false,
        placement: this.identity2DNativeMatrix,
        hasFillet: (from.FilletRadius !== null),
        width: from.OverallWidth,
        depth: from.OverallDepth,
        webThickness: from.WebThickness,
        flangeThickness: from.FlangeThickness,
        filletRadius: (from.FilletRadius !== null) ? from.FilletRadius : 0,
      }

      const ifcCurve: CurveObject = this.conwayModel.getIShapeCurve(paramsGetIShapeCurve)
      return ifcCurve
    }
  }
  /**
   * Extracts an L-shape curve from an IFC L-shape profile definition.
   *
   * @param from The IFC L-shape profile definition to extract the curve from.
   * @return {CurveObject} A CurveObject representing the L-shape curve,
   * or undefined if not extractable.
   */
  extractLShapeCurve(from: IfcLShapeProfileDef): CurveObject | undefined {
    if (from.Position !== null) {
      const placement2D = this.extractAxis2Placement2D(from.Position)

      const paramsGetLShapeCurve: ParamsGetLShapeCurve = {
        hasPlacement: true,
        placement: placement2D,
        hasFillet: (from.FilletRadius !== null),
        filletRadius: (from.FilletRadius !== null) ? from.FilletRadius : 0,
        depth: from.Depth,
        width: (from.Width !== null) ? from.Width : 0,
        thickness: from.Thickness,
        edgeRadius: (from.EdgeRadius !== null) ? from.EdgeRadius : 0,
        legSlope: (from.LegSlope !== null) ? from.LegSlope : 0,
      }

      const ifcCurve: CurveObject = this.conwayModel.getLShapeCurve(paramsGetLShapeCurve)
      paramsGetLShapeCurve.placement.delete()
      return ifcCurve

    } else {
      const paramsGetLShapeCurve: ParamsGetLShapeCurve = {
        hasPlacement: false,
        placement: this.identity2DNativeMatrix,
        hasFillet: (from.FilletRadius !== null),
        filletRadius: (from.FilletRadius !== null) ? from.FilletRadius : 0,
        depth: from.Depth,
        width: (from.Width !== null) ? from.Width : 0,
        thickness: from.Thickness,
        edgeRadius: (from.EdgeRadius !== null) ? from.EdgeRadius : 0,
        legSlope: (from.LegSlope !== null) ? from.LegSlope : 0,
      }

      const ifcCurve: CurveObject = this.conwayModel.getLShapeCurve(paramsGetLShapeCurve)
      return ifcCurve
    }
  }

  /**
   * Extracts a T-shape curve from an IFC T-shape profile definition.
   *
   * @param from The IFC T-shape profile definition to extract the curve from.
   * @return {CurveObject} A CurveObject representing the T-shape curve,
   * or undefined if not extractable.
   */
  extractTShapeCurve(from: IfcTShapeProfileDef): CurveObject | undefined {
    if (from.Position !== null) {
      const placement2D = this.extractAxis2Placement2D(from.Position)

      const paramsGetTShapeCurve: ParamsGetTShapeCurve = {
        hasPlacement: true,
        placement: placement2D,
        hasFillet: (from.FilletRadius !== null),
        depth: from.Depth,
        width: from.FlangeWidth,
        webThickness: from.WebThickness,
        filletRadius: (from.FilletRadius !== null) ? from.FilletRadius : 0,
        flangeEdgeRadius: (from.FlangeEdgeRadius !== null) ? from.FlangeEdgeRadius : 0,
        flangeScope: (from.FlangeSlope !== null) ? from.FlangeSlope : 0,
      }

      const ifcCurve: CurveObject = this.conwayModel.getTShapeCurve(paramsGetTShapeCurve)
      paramsGetTShapeCurve.placement.delete()
      return ifcCurve


    } else {
      const paramsGetTShapeCurve: ParamsGetTShapeCurve = {
        hasPlacement: false,
        placement: this.identity2DNativeMatrix,
        hasFillet: (from.FilletRadius !== null),
        depth: from.Depth,
        width: from.FlangeWidth,
        webThickness: from.WebThickness,
        filletRadius: (from.FilletRadius !== null) ? from.FilletRadius : 0,
        flangeEdgeRadius: (from.FlangeEdgeRadius !== null) ? from.FlangeEdgeRadius : 0,
        flangeScope: (from.FlangeSlope !== null) ? from.FlangeSlope : 0,
      }

      const ifcCurve: CurveObject = this.conwayModel.getTShapeCurve(paramsGetTShapeCurve)
      return ifcCurve
    }
  }

  /**
   * Extracts a U-shape curve from an IFC U-shape profile definition.
   *
   * @param from The IFC U-shape profile definition to extract the curve from.
   * @return {CurveObject} A CurveObject representing the U-shape curve,
   *  or undefined if not extractable.
   */
  extractUShapeCurve(from: IfcUShapeProfileDef): CurveObject | undefined {
    if (from.Position !== null) {
      const placement2D = this.extractAxis2Placement2D(from.Position)

      const paramsGetUShapeCurve: ParamsGetUShapeCurve = {
        hasPlacement: true,
        placement: placement2D,
        depth: from.Depth,
        flangeWidth: from.FlangeWidth,
        webThickness: from.WebThickness,
        flangeThickness: from.FlangeThickness,
        filletRadius: (from.FilletRadius !== null) ? from.FilletRadius : 0,
        edgeRadius: (from.EdgeRadius !== null) ? from.EdgeRadius : 0,
        flangeScope: (from.FlangeSlope !== null) ? from.FlangeSlope : 0,
      }

      // TODO: Flesh out U Shape Curve, set to 0 for now
      paramsGetUShapeCurve.flangeScope = 0

      const ifcCurve: CurveObject = this.conwayModel.getUShapeCurve(paramsGetUShapeCurve)
      paramsGetUShapeCurve.placement.delete()
      return ifcCurve


    } else {
      const paramsGetUShapeCurve: ParamsGetUShapeCurve = {
        hasPlacement: false,
        placement: this.identity2DNativeMatrix,
        depth: from.Depth,
        flangeWidth: from.FlangeWidth,
        webThickness: from.WebThickness,
        flangeThickness: from.FlangeThickness,
        filletRadius: (from.FilletRadius !== null) ? from.FilletRadius : 0,
        edgeRadius: (from.EdgeRadius !== null) ? from.EdgeRadius : 0,
        flangeScope: (from.FlangeSlope !== null) ? from.FlangeSlope : 0,
      }

      const ifcCurve: CurveObject = this.conwayModel.getUShapeCurve(paramsGetUShapeCurve)
      return ifcCurve
    }
  }

  /**
   * Extracts a Z-shape curve from an IFC Z-shape profile definition.
   *
   * @param from The IFC Z-shape profile definition to extract the curve from.
   * @return {CurveObject} A CurveObject representing the Z-shape curve,
   *  or undefined if not extractable.
   */
  extractZShapeCurve(from: IfcZShapeProfileDef): CurveObject | undefined {
    if (from.Position !== null) {
      const placement2D = this.extractAxis2Placement2D(from.Position)

      const paramsGetZShapeCurve: ParamsGetZShapeCurve = {
        hasPlacement: true,
        placement: placement2D,
        hasFillet: (from.FilletRadius !== null),
        depth: from.Depth,
        flangeWidth: from.FlangeWidth,
        webThickness: from.WebThickness,
        flangeThickness: from.FlangeThickness,
        filletRadius: (from.FilletRadius !== null) ? from.FilletRadius : 0,
        edgeRadius: (from.EdgeRadius !== null) ? from.EdgeRadius : 0,
      }

      const ifcCurve: CurveObject = this.conwayModel.getZShapeCurve(paramsGetZShapeCurve)
      paramsGetZShapeCurve.placement.delete()
      return ifcCurve


    } else {
      const paramsGetZShapeCurve: ParamsGetZShapeCurve = {
        hasPlacement: false,
        placement: this.identity2DNativeMatrix,
        hasFillet: (from.FilletRadius !== null),
        depth: from.Depth,
        flangeWidth: from.FlangeWidth,
        webThickness: from.WebThickness,
        flangeThickness: from.FlangeThickness,
        filletRadius: (from.FilletRadius !== null) ? from.FilletRadius : 0,
        edgeRadius: (from.EdgeRadius !== null) ? from.EdgeRadius : 0,
      }

      const ifcCurve: CurveObject = this.conwayModel.getZShapeCurve(paramsGetZShapeCurve)
      return ifcCurve
    }
  }

  /**
   *
   * @param from
   * @return {CurveObject | undefined}
   */
  extractCompositeCurve(from: IfcCompositeCurve): CurveObject | undefined {
    let compositeCurve: CurveObject | undefined
    for (let i = 0; i < from.Segments.length; i++) {
      const parentCurve = from.Segments[i].ParentCurve
      let currentCurveObject
      if (parentCurve instanceof IfcCompositeCurve) {
        currentCurveObject = this.extractCompositeCurve(parentCurve)
      } else {
        currentCurveObject = this.extractCurve(from.Segments[i].ParentCurve)
      }

      if (currentCurveObject !== undefined) {
        if (i === 0) {
          compositeCurve = currentCurveObject
        } else if (from.Segments[i].Dim === this.TWO_DIMENSIONS) {
          for (let j = 0; j < currentCurveObject.getPointsSize(); ++j) {
            compositeCurve!.add2d(currentCurveObject.get2d(j))
          }
        } else if (from.Segments[i].Dim === this.THREE_DIMENSIONS) {
          for (let j = 0; j < currentCurveObject.getPointsSize(); ++j) {
            compositeCurve!.add3d(currentCurveObject.get3d(j))
          }
        }
      }
    }

    return compositeCurve
  }

  /**
   *
   * @param from
   * @return {CurveObject | undefined}
   */
  extractCurve(from: IfcCurve |
    IfcTrimmedCurve |
    IfcPolyline |
    IfcIndexedPolyCurve |
    IfcCircle |
    IfcBSplineCurve |
    IfcBSplineCurveWithKnots |
    IfcRationalBSplineCurveWithKnots,
  trimmingArguments: TrimmingArguments | undefined = void 0): CurveObject | undefined {

    // console.log("[extractCurve]: curve express ID: "
    // + from.expressID + " type: " + EntityTypesIfc[from.type])

    if (from instanceof IfcBSplineCurve) {

      /* const ifcCurve = this.extractBSplineCurve(from)

      if (trimmingArguments !== void 0) {
        //invert curve
        console.log("inverting curve")
        ifcCurve.invert()
      }

      //console.log(`Curve type: ${EntityTypesIfc[from.type]} - express ID: ${from.expressID}`)
      for (let i = 0; i < ifcCurve.getPointsSize(); ++i) {
        if (from.Degree === 2) {
          const pt_ = ifcCurve.get2d(i)
          console.log(`Point ${i}: x: ${pt_.x}, y: ${pt_.y}, z: ${pt_.z}`)
        }
      }
      return ifcCurve*/
      console.log('BSplineCurve not currently supported.')
      return
    }

    if (from instanceof IfcTrimmedCurve) {
      const ifcCurve = this.extractIfcTrimmedCurve(from)

      if (ifcCurve !== void 0) {
        if (!ifcCurve.isCCW()) {
          // console.log("inverting curve")
          ifcCurve.invert()
        }
      }
      return ifcCurve
    }

    if (from instanceof IfcPolyline) {
      const ifcCurve = this.extractIfcPolyline(from)

      if (ifcCurve !== void 0) {

        if (trimmingArguments?.exist) {
          // console.log("edge curve, inverting...")
          ifcCurve.invert()
        } else if (!ifcCurve.isCCW()) {
          // console.log("inverting curve")
          ifcCurve.invert()
        }
      }

      return ifcCurve
    }

    if (from instanceof IfcIndexedPolyCurve) {
      const ifcCurve = this.extractIndexedPolyCurve(from)

      if (ifcCurve !== void 0) {
        if (!ifcCurve.isCCW()) {
          // console.log("inverting curve")
          ifcCurve.invert()
        }
      }

      return ifcCurve
    }

    if (from instanceof IfcCircle) {
      const ifcCurve = this.extractIfcCircle(from)

      if (ifcCurve !== void 0) {
        if (!ifcCurve.isCCW()) {
          // console.log("inverting curve")
          ifcCurve.invert()
        }
      }

      return ifcCurve
    }

    console.log(`Unsupported Curve! Type: ${EntityTypesIfc[from.type]}`)
  }

  /**
   * Exctact a BSpline Curve
   *
   * @param from The bspline curve, potentially with knots/rational.
   * @return {CurveObject} The constructed curve object.
   */
  extractBSplineCurve(from: IfcBSplineCurve): CurveObject {

    console.log(`express ID: ${from.expressID} degree === ${from.Degree}`)

    // degree is NOT dimensions (NC)
    let dimensions: number = 3
    if (from.ControlPointsList.length > 0) {
      dimensions = from.ControlPointsList[0].Dim
    }

    const params: ParamsGetBSplineCurve = {
      dimensions: dimensions,
      degree: from.Degree,
      points2: this.nativeVectorGlmdVec2(),
      points3: this.nativeVectorGlmdVec3(),
      knots: this.conwayModel.nativeVectorDouble(),
      weights: this.conwayModel.nativeVectorDouble(),
    }

    // eslint-disable-next-line no-magic-numbers
    if (dimensions === 2) {

      const outputPoints = params.points2

      for (const point of from.ControlPointsList) {

        const coords = point.Coordinates

        outputPoints.push_back({ x: coords[0], y: coords[1] })
      }

    } else {

      const outputPoints = params.points3
      console.log(`express ID: ${from.expressID} controlPointsList: ${from.ControlPointsList}`)
      for (const point of from.ControlPointsList) {

        // eslint-disable-next-line no-magic-numbers
        if (point.Dim !== 3) {
          continue
        }

        const coords = point.Coordinates

        console.log(`express ID: ${from.expressID} -  coords: ${coords}`)

        outputPoints.push_back({ x: coords[0], y: coords[1], z: coords[2] })
      }

    }

    if (from instanceof IfcBSplineCurveWithKnots) {
      const knots = params.knots

      for (let knotIndex = 0; knotIndex < from.Knots.length; ++knotIndex) {
        const knot = from.Knots[knotIndex]

        for (let knotMultiplicityIndex = 0;
          knotMultiplicityIndex < from.KnotMultiplicities[knotIndex]; ++knotMultiplicityIndex) {
          knots.push_back(knot)
        }
      }

      if (from instanceof IfcRationalBSplineCurveWithKnots) {

        const outputWeights = params.weights

        for (const weight of from.WeightsData) {

          outputWeights.push_back(weight)
        }
      } else {
        // create default weights
        const outputWeights = params.weights

        if (dimensions === this.TWO_DIMENSIONS) {
          for (let weightIndex = 0; weightIndex < params.points2.size(); ++weightIndex) {
            outputWeights.push_back(1.0)
          }
        } else if (dimensions === this.THREE_DIMENSIONS) {
          for (let weightIndex = 0; weightIndex < params.points3.size(); ++weightIndex) {
            outputWeights.push_back(1.0)
          }
        }
      }
    } else {
      // This is just a IfcBsplineCurve, build default parameter lists
      // eslint-disable-next-line no-lonely-if
      if (dimensions === this.TWO_DIMENSIONS) {
        // build default knots
        const outputKnots = params.knots
        for (let pointIndex = 0;
          pointIndex < params.points2.size() + params.degree + 1; ++pointIndex) {
          outputKnots.push_back(pointIndex)
        }

        const outputWeights = params.weights

        for (let pointIndex = 0; pointIndex < params.points2.size(); ++pointIndex) {

          outputWeights.push_back(1.0)
        }
      } else if (dimensions === this.THREE_DIMENSIONS) {
        // build default knots
        const outputKnots = params.knots
        for (let pointIndex = 0;
          pointIndex < params.points3.size() + params.degree + 1; ++pointIndex) {
          outputKnots.push_back(pointIndex)
        }

        const outputWeights = params.weights

        for (let pointIndex = 0; pointIndex < params.points3.size(); ++pointIndex) {

          outputWeights.push_back(1.0)
        }
      }
    }

    const curveObject = this.conwayModel.getBSplineCurve(params)


    return curveObject
  }


  /**
   *
   * @param from
   * @param parametersTrimmedCurve
   * @return {CurveObject | undefined}
   */
  extractIfcCircle(from: IfcCircle, parametersTrimmedCurve: ParamsGetIfcTrimmedCurve = {
    masterRepresentation: 0,
    dimensions: 0,
    senseAgreement: false,
    trim1Cartesian2D: undefined,
    trim1Cartesian3D: undefined,
    trim1Double: 0,
    trim2Cartesian2D: undefined,
    trim2Cartesian3D: undefined,
    trim2Double: 0,
  }): CurveObject | undefined {

    let axis2Placement2D: any = void 0 // glmdmat3
    let axis2Placement3D: any = void 0 // glmdmat4
    if (from.Position instanceof IfcAxis2Placement2D) {
      axis2Placement2D = this.extractAxis2Placement2D(from.Position)
      axis2Placement3D = (new (this.wasmModule.Glmdmat4)) as any
    } else {
      axis2Placement3D = this.extractAxis2Placement3D(from.Position, from.localID, true)
      axis2Placement2D = (new (this.wasmModule.Glmdmat3)) as any
    }

    const parametersIfcCircle: ParamsGetIfcCircle = {
      dimensions: from.Dim,
      axis2Placement2D: axis2Placement2D,
      axis2Placement3D: axis2Placement3D,
      radius: from.Radius,
      paramsGetIfcTrimmedCurve: parametersTrimmedCurve,
    }

    const curve: CurveObject = this.conwayModel.getIfcCircle(parametersIfcCircle)

    return curve
  }

  /**
   *
   * @param from
   * @return {CurveObject | undefined}
   */
  extractIfcTrimmedCurve(from: IfcTrimmedCurve): CurveObject | undefined {

    let trim1Cartesian2D: Vector2 = { x: 0, y: 0 }
    let trim1Cartesian3D: Vector3 = { x: 0, y: 0, z: 0 }
    let trim1Double: number = 0
    let trim2Cartesian2D: Vector2 = { x: 0, y: 0 }
    let trim2Cartesian3D: Vector3 = { x: 0, y: 0, z: 0 }
    let trim2Double: number = 0

    // use Cartesian if unspecified
    if (from.MasterRepresentation === IfcTrimmingPreference.CARTESIAN ||
      from.MasterRepresentation === IfcTrimmingPreference.UNSPECIFIED) {
      for (let trimIndex = 0; trimIndex < from.Trim1.length; trimIndex++) {
        const trim1 = from.Trim1[trimIndex]
        if (trim1 instanceof IfcCartesianPoint) {

          if (from.Dim === this.TWO_DIMENSIONS) {
            trim1Cartesian2D = {
              x: trim1.Coordinates[0],
              y: trim1.Coordinates[1],
            }
          } else if (from.Dim === this.THREE_DIMENSIONS) {
            trim1Cartesian3D = {
              x: trim1.Coordinates[0],
              y: trim1.Coordinates[1],
              z: trim1.Coordinates[2],
            }
          }

          break
        }
      }

      for (let trimIndex = 0; trimIndex < from.Trim2.length; trimIndex++) {
        const trim2 = from.Trim2[trimIndex]
        if (trim2 instanceof IfcCartesianPoint) {

          if (from.Dim === this.TWO_DIMENSIONS) {
            trim2Cartesian2D = {
              x: trim2.Coordinates[0],
              y: trim2.Coordinates[1],
            }
          } else if (from.Dim === this.THREE_DIMENSIONS) {
            trim2Cartesian3D = {
              x: trim2.Coordinates[0],
              y: trim2.Coordinates[1],
              z: trim2.Coordinates[2],
            }
          }

          break
        }
      }
    } else {
      // use parameter value
      for (let trimIndex = 0; trimIndex < from.Trim1.length; trimIndex++) {
        const trim1 = from.Trim1[trimIndex]
        if (trim1 instanceof IfcParameterValue) {
          trim1Double = trim1.Value
          break
        }
      }

      for (let trimIndex = 0; trimIndex < from.Trim2.length; trimIndex++) {
        const trim2 = from.Trim2[trimIndex]
        if (trim2 instanceof IfcParameterValue) {
          trim2Double = trim2.Value
          break
        }
      }
    }


    const paramsGetIfcTrimmedCurve: ParamsGetIfcTrimmedCurve = {
      masterRepresentation: from.MasterRepresentation.valueOf(),
      dimensions: from.Dim,
      senseAgreement: from.SenseAgreement,
      trim1Cartesian2D: trim1Cartesian2D,
      trim1Cartesian3D: trim1Cartesian3D,
      trim1Double: trim1Double,
      trim2Cartesian2D: trim2Cartesian2D,
      trim2Cartesian3D: trim2Cartesian3D,
      trim2Double: trim2Double,
    }

    if (from.BasisCurve instanceof IfcCircle) {
      const curveObject = this.extractIfcCircle(from.BasisCurve, paramsGetIfcTrimmedCurve)

      if (curveObject !== void 0) {
        return curveObject
      }
    }

    return undefined
  }


  /**
   *
   * @param from
   * @return {CurveObject | undefined }
   */
  extractIfcPolyline(from: IfcPolyline): CurveObject | undefined {

    if (from.Points.length > 0) {
      const nativeCurve = (new (this.wasmModule.IfcCurve)) as CurveObject
      // dims check
      if (from.Dim === this.TWO_DIMENSIONS) {
        for (let pointsIndex = 0; pointsIndex < from.Points.length; ++pointsIndex) {

          const coords = from.Points[pointsIndex].Coordinates
          const coord = {
            x: coords[0],
            y: coords[1],
          }

          nativeCurve.add2d(coord)
        }
      } else {
        for (let pointsIndex = 0; pointsIndex < from.Points.length; ++pointsIndex) {
          const coords = from.Points[pointsIndex].Coordinates

          const coord = {
            x: coords[0],
            y: coords[1],
            z: coords[2],
          }

          nativeCurve.add3d(coord)
        }
      }

      return nativeCurve

    }
  }

  /**
   *
   * @param from
   * @return {CurveObject | undefined}
   */
  extractRectangleCurve(from: IfcRectangleProfileDef |
    IfcRectangleHollowProfileDef): CurveObject | undefined {
    if (from.Position !== null) {
      const placement2D = this.extractAxis2Placement2D(from.Position)

      const paramsGetCircleCurve: ParamsGetRectangleProfileCurve = {
        xDim: from.XDim,
        yDim: from.YDim,
        hasPlacement: true,
        matrix: placement2D,
        thickness: (from instanceof IfcRectangleHollowProfileDef) ? from.WallThickness : -1,
      }

      const ifcCurve: CurveObject = this.conwayModel.getRectangleProfileCurve(paramsGetCircleCurve)
      return ifcCurve

    } else {
      const paramsGetCircleCurve: ParamsGetRectangleProfileCurve = {
        xDim: from.XDim,
        yDim: from.YDim,
        hasPlacement: false,
        matrix: (new (this.wasmModule.Glmdmat3)),
        thickness: (from instanceof IfcRectangleHollowProfileDef) ? from.WallThickness : -1,
      }

      const ifcCurve: CurveObject = this.conwayModel.getRectangleProfileCurve(paramsGetCircleCurve)

      paramsGetCircleCurve.matrix.delete()
      return ifcCurve
    }
  }

  /**
   *
   * @param from
   * @return {CurveObject | undefined}
   */
  extractRectangleHollowHoleCurve(from: IfcRectangleHollowProfileDef): CurveObject | undefined {
    if (from.Position !== null) {
      const placement2D = this.extractAxis2Placement2D(from.Position)

      const paramsGetCircleCurve: ParamsGetRectangleProfileCurve = {
        xDim: from.XDim,
        yDim: from.YDim,
        hasPlacement: true,
        matrix: placement2D,
        thickness: from.WallThickness,
      }

      const ifcCurve: CurveObject =
        this.conwayModel.getRectangleHollowProfileHole(paramsGetCircleCurve)
      return ifcCurve

    } else {
      const paramsGetCircleCurve: ParamsGetRectangleProfileCurve = {
        xDim: from.XDim,
        yDim: from.YDim,
        hasPlacement: false,
        matrix: (new (this.wasmModule.Glmdmat3)),
        thickness: from.WallThickness,
      }

      const ifcCurve: CurveObject =
        this.conwayModel.getRectangleHollowProfileHole(paramsGetCircleCurve)

      paramsGetCircleCurve.matrix.delete()
      return ifcCurve
    }
  }


  /**
   * Extract a curve object from a circle profile.
   *
   * @param from The circle definition to extract from.
   * @return {CurveObject | undefined} The extracted circle curve,
   * or undefined if one cannot be extracted.
   */
  extractCircleCurve(from: IfcCircleProfileDef): CurveObject | undefined {
    if (from.Position !== null) {
      const placement2D = this.extractAxis2Placement2D(from.Position)

      const paramsGetCircleCurve: ParamsGetCircleCurve = {
        radius: from.Radius,
        hasPlacement: true,
        placement: placement2D,
        thickness: -1,
      }

      const ifcCurve: CurveObject = this.conwayModel.getCircleCurve(paramsGetCircleCurve)
      return ifcCurve

    } else {
      const paramsGetCircleCurve: ParamsGetCircleCurve = {
        radius: from.Radius,
        hasPlacement: false,
        placement: this.identity2DNativeMatrix,
        thickness: -1,
      }

      const ifcCurve: CurveObject = this.conwayModel.getCircleCurve(paramsGetCircleCurve)
      return ifcCurve
    }
  }

  /**
   * Extracts the curve for a circle with a hollow hole from an
   * IFC circle hollow profile definition.
   *
   * @param from The IFC circle hollow profile definition to extract the curve from.
   * @return {CurveObject} A CurveObject representing the hollow circle curve.
   */
  extractCircleHollowHoleCurve(from: IfcCircleHollowProfileDef) {
    if (from.Position !== null) {
      const placement2D = this.extractAxis2Placement2D(from.Position)

      const paramsGetCircleCurve: ParamsGetCircleCurve = {
        radius: from.Radius,
        hasPlacement: true,
        placement: placement2D,
        thickness: from.WallThickness,
      }

      const ifcCurve: CurveObject = this.conwayModel.getCircleHoleCurve(paramsGetCircleCurve)
      return ifcCurve
    } else {
      const paramsGetCircleCurve: ParamsGetCircleCurve = {
        radius: from.Radius,
        hasPlacement: false,
        placement: this.identity2DNativeMatrix,
        thickness: from.WallThickness,
      }

      const ifcCurve: CurveObject = this.conwayModel.getCircleHoleCurve(paramsGetCircleCurve)
      return ifcCurve
    }
  }

  /**
   * Extracts the curve for an ellipse from an IFC ellipse profile definition.
   *
   * @param from The IFC ellipse profile definition to extract the curve from.
   * @return {CurveObject} A CurveObject representing the ellipse curve,
   *  or undefined if not extractable.
   */
  extractEllipseProfileCurve(from: IfcEllipseProfileDef): CurveObject | undefined {
    if (from.Position !== null) {
      const placement2D = this.extractAxis2Placement2D(from.Position)

      const paramsGetEllipseCurve: ParamsGetEllipseCurve = {
        radiusX: from.SemiAxis1,
        radiusY: from.SemiAxis2,
        hasPlacement: true,
        placement: placement2D,
        circleSegments: this.circleSegments,
      }

      const ifcCurve: CurveObject = this.conwayModel.getEllipseCurve(paramsGetEllipseCurve)
      return ifcCurve
    } else {
      const paramsGetEllipseCurve: ParamsGetEllipseCurve = {
        radiusX: from.SemiAxis1,
        radiusY: from.SemiAxis2,
        hasPlacement: false,
        placement: this.identity2DNativeMatrix,
        circleSegments: this.circleSegments,
      }

      const ifcCurve: CurveObject = this.conwayModel.getEllipseCurve(paramsGetEllipseCurve)
      return ifcCurve
    }
  }

  /**
   * Extract an indexed poly curve and turn it into a curve object.
   *
   * @param from - IfcIndexedPolyCurve to process
   * @return {CurveObject | undefined} The extracted curve or undefined if it
   * can't be extracted.
   */
  extractIndexedPolyCurve(from: IfcIndexedPolyCurve): CurveObject | undefined {

    if (from.Points instanceof IfcCartesianPointList3D) {
      console.log('IfcCartesianPointList3D not supported in IfcIndexedPolycurve.')
      return
    }

    // TODO(Error happening here on access)
    // ////console.log(`\t\t\touterCurve.Dim: ${outerCurve.Dim}`)

    // initialize new segment vector
    const segmentVector = this.nativeSegmentVector()

    if (from.Segments !== null) {

      for (let i = 0; i < from.Segments.length; i++) {

        const indexArray = this.createAndPopulateNativeIndices(from.Segments[i].Value)

        const segment: Segment = {
          isArcType: (from.Segments[i].type === EntityTypesIfc.IFCARCINDEX),
          indices: indexArray,
        }

        segmentVector.push_back(segment)
      }
    }

    if (from.Points instanceof IfcCartesianPointList2D) {
      const points = from.Points.CoordList.map(([x, y]) => ({ x: x, y: y } as Vector2))

      // initialize new native glm::vec3 array object (free memory with delete())
      const pointsArray: NativeVectorGlmVec2 = this.nativeVectorGlmVec2(points.length)

      // populate points array
      for (let i = 0; i < points.length; i++) {
        pointsArray.set(i, points[i])
      }

      const paramsGetIndexedPolyCurve: ParamsGetIfcIndexedPolyCurve = {
        dimensions: 2,
        segments: segmentVector,
        points: pointsArray,
      }

      const ifcCurve: CurveObject = this.conwayModel.getIndexedPolyCurve(paramsGetIndexedPolyCurve)

      segmentVector.delete()

      return ifcCurve
    }

  }

  /**
   * Extract a mapped item to add its transform to instance an item.
   *
   * @param from The mapped item to extract.
   */
  extractMappedItem(
      from: IfcMappedItem,
      owningElementLocalID?: number,
      isSpace: boolean = false ) {

    const representationMap = from.MappingSource
    const mappingTarget = from.MappingTarget

    let popTransform = false

    if (mappingTarget instanceof IfcCartesianTransformationOperator3D) {

      const nativeCartesianTransform =
        this.extractCartesianTransformOperator3D(mappingTarget)

      this.scene.addTransform(
          from.localID,
          nativeCartesianTransform.getValues(),
          nativeCartesianTransform)

      popTransform = true
    }

    for (const representationItem of representationMap.MappedRepresentation.Items) {

      this.extractRepresentationItem(representationItem, owningElementLocalID, isSpace)

      const styledItemLocalID_ = this.materials.styledItemMap.get(representationItem.localID)
      if (styledItemLocalID_ !== undefined) {
        const styledItem_ = this.model.getElementByLocalID(styledItemLocalID_) as IfcStyledItem
        this.extractStyledItem(styledItem_)
      } else {
        console.log(`no styled item for mapped item express ID: ${representationItem.expressID}`)
      }
    }

    if (popTransform) {

      this.scene.popTransform()
    }
  }

  /**
   * Extract a representation item, including its geometry if necessary,
   * adding it to the current scene walk.
   *
   * Note - memoized result for instancing.
   *
   * @param from The representation to extract from.
   */
  extractRepresentationItem(from: IfcRepresentationItem,
      owningElementLocalID?: number,
      isRelVoid: boolean = false,
      isSpace: boolean = false) {

    let foundGeometry

    if (!isRelVoid) {
      foundGeometry = this.model.geometry.getByLocalID(from.localID)
    } else {
      foundGeometry = this.model.voidGeometry.getByLocalID(from.localID)
    }

    if (foundGeometry !== void 0) {

      if (!isRelVoid) {
        this.scene.addGeometry(from.localID, owningElementLocalID, isSpace)
      }
      return
    }

    if (from instanceof IfcPolygonalFaceSet) {

      const faceSetResult: ExtractResult =
        this.extractPolygonalFaceSet(from, false, isRelVoid)

      if (faceSetResult !== ExtractResult.COMPLETE) {
        console.log(`Warning, face set express ID: ${from.expressID} extraction incomplete.`)
      }

      if (!isRelVoid) {
        this.scene.addGeometry(from.localID, owningElementLocalID, isSpace)
      }
<<<<<<< HEAD

=======
    } else if (from instanceof IfcTriangulatedFaceSet) {
      this.extractTriangulatedFaceSet(from, false, isRelVoid)

      if (!isRelVoid) {
        this.scene.addGeometry(from.localID, owningElementLocalID)
      }
>>>>>>> 9e3cf8af
    } else if (from instanceof IfcBooleanResult) {

      // also handles IfcBooleanClippingResult
      this.extractBooleanResult(from, isRelVoid)

      if (!isRelVoid) {
        this.scene.addGeometry(from.localID, owningElementLocalID, isSpace)
      }

    } else if (from instanceof IfcExtrudedAreaSolid) {

      this.extractExtrudedAreaSolid(from, false, isRelVoid)

      if (!isRelVoid) {
        this.scene.addGeometry(from.localID, owningElementLocalID, isSpace)
      }

    } else if (from instanceof IfcHalfSpaceSolid) {

      this.extractHalfspaceSolid(from, false, isRelVoid)

      if (!isRelVoid) {
        this.scene.addGeometry(from.localID, owningElementLocalID, isSpace)
      }

    } else if (from instanceof IfcMappedItem) {

      this.extractMappedItem(from, owningElementLocalID, isSpace)

    } else if (from instanceof IfcPolyline) {
      // web-ifc ignores IfcPolylines as meshes
      // //console.log(`IFCPOLYLINE, expressID: ${from.expressID}`)
    } else if (from instanceof IfcFacetedBrep) {

      this.extractIfcFacetedBrep(from, false, isRelVoid)

      if (!isRelVoid) {
        this.scene.addGeometry(from.localID, owningElementLocalID, isSpace)
      }
    } else if (from instanceof IfcShellBasedSurfaceModel) {

      this.extractIfcShellBasedSurfaceModel(from, owningElementLocalID, isRelVoid)

      // todo, fix these
      if (!isRelVoid) {
        this.scene.addGeometry(from.localID, owningElementLocalID, isSpace)
      }
    } else if (from instanceof IfcBoundingBox) {
      // I don't think this is necessary right now
    } else if (from instanceof IfcFaceBasedSurfaceModel) {

      this.extractIfcFaceBasedSurfaceModel(from, isRelVoid)

      if (!isRelVoid) {
        this.scene.addGeometry(from.localID, owningElementLocalID, isSpace)
      }

    } else if (from instanceof IfcAdvancedBrep) {

      this.extractIfcAdvancedBrep(from, isRelVoid)

      if (!isRelVoid) {
        this.scene.addGeometry(from.localID, owningElementLocalID, isSpace)
      }
    } else {
      console.log(`Unsupported type: ${EntityTypesIfc[from.type]} 
      expressID: ${from.expressID}`)
    }
  }

  /**
   * Extract an advanced b-rep (NURBS)
   *
   * @param from The brep to extract
   * @param isRelVoid Is this b-rep a relative void?
   */
  public extractIfcAdvancedBrep(from: IfcAdvancedBrep, isRelVoid: boolean) {
    const faces = from.Outer.CfsFaces

    // console.log("extracting faces from IfcAdvancedBrep: " + from.expressID)
    this.extractFaces(faces, from.localID, void 0, false, isRelVoid)
  }

  /**
   *
   * @param from array of IfcConnectedFaceSet
   * @param isRelVoid is from a relative void (default false)
   * @param parentLocalID parent element local ID
   */
  extractConnectedFaceSets(from: IfcConnectedFaceSet[],
      parentLocalID: number,
      isRelVoid: boolean = false) {

    let geometry = (new (this.wasmModule.IfcGeometry)) as GeometryObject

    for (let faceSetIndex = 0; faceSetIndex < from.length; ++faceSetIndex) {
      const faceSet: IfcConnectedFaceSet = from[faceSetIndex]

      geometry = this.extractFaces(faceSet.CfsFaces, faceSet.localID, geometry, isRelVoid)
    }

    const canonicalMesh: CanonicalMesh = {
      type: CanonicalMeshType.BUFFER_GEOMETRY,
      geometry: geometry,
      localID: parentLocalID,
      model: this.model,
      temporary: false,
    }

    // add mesh to the list of mesh objects
    if (!isRelVoid) {
      this.model.geometry.add(canonicalMesh)
    } else {
      this.model.voidGeometry.add(canonicalMesh)
    }
  }


  /**
   *
   * @param from
   * @param isRelVoid
   */
  extractIfcFaceBasedSurfaceModel(from: IfcFaceBasedSurfaceModel, isRelVoid: boolean = false) {
    const fbsmFaces = from.FbsmFaces

    this.extractConnectedFaceSets(fbsmFaces, from.localID, isRelVoid)
  }

  /**
   *
   * @param from
   */
  extractIfcFacetedBrep(from: IfcFacetedBrep,
      temporary: boolean = false, isRelVoid: boolean = false) {
    const faces = from.Outer.CfsFaces

    this.extractFaces(faces, from.localID, void 0, temporary, isRelVoid)
  }


  /**
   *
   * @param from
   */
  extractIfcShellBasedSurfaceModel(
      from: IfcShellBasedSurfaceModel,
      owningElementLocalID?: number,
      isRelVoid: boolean = false,
      isSpace: boolean = false ) {
    const sbsmBoundary = from.SbsmBoundary

    for ( const currentBoundary of sbsmBoundary ) {
      const faces = currentBoundary.CfsFaces

      this.extractFaces(faces, currentBoundary.localID, undefined, false, isRelVoid)

      if (!isRelVoid) {
        this.scene.addGeometry(currentBoundary.localID, owningElementLocalID, isSpace)
      }
    }
  }

  /**
   *
   * @param from
   * @param parentLocalID
   * @param geometry_
   * @param isRelVoid
   * @return {GeometryObject}
   */
  extractFaces(from: IfcFace[],
      parentLocalID: number,
      geometry_?: GeometryObject | undefined,
      temporary: boolean = false,
      isRelVoid: boolean = false): GeometryObject {

    let passedGeometry: boolean = true
    if (geometry_ === void 0) {
      passedGeometry = false
      geometry_ = (new (this.wasmModule.IfcGeometry)) as GeometryObject
    }
    // const geometry = (new (this.wasmModule.IfcGeometry)) as GeometryObject
    for (const face of from) {

      // console.log(`face express ID: ${face.expressID} - type: ${EntityTypesIfc[face.type]}`)
      if (face instanceof IfcAdvancedFace) {

        this.extractAdvancedFace(face, geometry_)

      } else {

        this.extractFace(face, geometry_)
      }
    }

    if (!passedGeometry) {
      const canonicalMesh: CanonicalMesh = {
        type: CanonicalMeshType.BUFFER_GEOMETRY,
        geometry: geometry_,
        localID: parentLocalID,
        model: this.model,
        temporary: temporary,
      }

      // add mesh to the list of mesh objects
      if (!isRelVoid) {
        this.model.geometry.add(canonicalMesh)
      } else {

        this.model.voidGeometry.add(canonicalMesh)
      }
    }

    return geometry_
  }

  /**
   * Extract an IFC plane.
   *
   * @param from The plane to extract from
   * @return {NativeTransform} The transform matching the plane.
   */
  extractPlane(from: IfcPlane): NativeTransform {

    const location = from.Position

    const transform =
      this.extractAxis2Placement3D(location, from.localID, true)

    return this.conwayModel.getAxis2Placement3D(transform)
  }

  /**
   * Extract a pointlist to a native vector.
   *
   * @param from
   * @return {StdVector< Vector3 >} The native vector of 3D vectors.
   */
  extractPointList3D(from: Array<IfcCartesianPoint>): StdVector<Vector3> {

    const result = this.nativeVectorGlmdVec3()

    for (const point of from) {

      const coords = point.Coordinates


      if (coords.length !== this.THREE_DIMENSIONS) {
        continue
      }

      result.push_back({ x: coords[0], y: coords[1], z: coords[2] })
    }

    return result
  }

  /**
   * Extract a list of a list of points to a native object.
   *
   * @param from the list of lists of cartesian points
   * @param to {out} the native vector of vector of points.
   * @return {void}
   */
  extractPointListList3D(
      from: Array<Array<IfcCartesianPoint>>,
      to: StdVector<StdVector<Vector3>>): void {

    for (const list of from) {
      to.push_back(this.extractPointList3D(list))
    }
  }

  /**
   * Extract a bspline surface
   *
   * @param from The bspline surface to extract
   * @return {BSplineSurface}
   */
  extractBSplineSurface(from: IfcBSplineSurface): BSplineSurface {

    const bsplineSurface: BSplineSurface = {
      active: true,
      uDegree: from.UDegree,
      vDegree: from.VDegree,
      closedU: from.UClosed ?? false,
      closedV: from.VClosed ?? false,
      controlPoints: this.nativeVectorVectorGlmdVec3(),
      uMultiplicity: this.conwayModel.nativeVectorDouble(),
      vMultiplicity: this.conwayModel.nativeVectorDouble(),
      uKnots: this.conwayModel.nativeVectorDouble(),
      vKnots: this.conwayModel.nativeVectorDouble(),
      weightPoints: this.conwayModel.nativeVectorVectorDouble(),
    }

    this.extractPointListList3D(from.ControlPointsList, bsplineSurface.controlPoints)

    return bsplineSurface
  }

  /**
   * Extract a bspline surface
   *
   * @param from The bspline surface to extract
   * @param to The surface to extract to
   */
  extractToDoubleVector(
      from: Array<number>,
      to: StdVector<number>,
      start = 0,
      end = from.length): void {

    to.resize(end - start, 0)

    for (let where = start; where < end; ++where) {
      to.set(where - start, from[where])
    }
  }

  /**
   * Extract a bspline surface
   *
   * @param from The bspline surface to extract
   * @param to The surface to extract to
   */
  extractToDoubleVectorVector(
      from: Array<Array<number>>,
      to: StdVector<StdVector<number>>): void {

    to.resize(from.length)

    for (let where = 0, end = from.length; where < end; ++where) {

      this.extractToDoubleVector(from[where], to.get(where))
    }
  }


  /**
   * Extract a bspline surface
   *
   * @param from The bspline surface to extract
   * @return {BSplineSurface}
   */
  extractBSplineSurfaceWithKnots(from: IfcBSplineSurfaceWithKnots): BSplineSurface {

    const result = this.extractBSplineSurface(from)

    // console.log(`selfIntersect: ${from.SelfIntersect}` ? 'True' : 'False')
    /* from.UDegree // UDegree (0)
    from.VDegree // VDegree (1)
    from.ControlPoints //ControlPoints (2)
    from.SurfaceForm //curve type, unused (3)
    from.UClosed //closedU (4)
    from.VClosed //closedV (5)
    from.SelfIntersect //selfIntersect (6)
    from.UMultiplicities //knotSetU (7)
    from.VMultiplicities //knotSetV (8)
    from.UKnots //indexesSetU (9)
    from.VKnots //indexesSetV (10)*/


    this.extractToDoubleVector(from.UMultiplicities, result.uMultiplicity)
    this.extractToDoubleVector(from.VMultiplicities, result.vMultiplicity)
    this.extractToDoubleVector(from.UKnots, result.uKnots)
    this.extractToDoubleVector(from.VKnots, result.vKnots)

    return result
  }

  /**
   * Extract a bspline surface
   *
   * @param from The bspline surface to extract
   * @return {BSplineSurface} The extracted surface
   */
  extractRationalBSplineSurfaceWithKnots(
      from: IfcRationalBSplineSurfaceWithKnots): BSplineSurface {

    const result = this.extractBSplineSurfaceWithKnots(from)

    this.extractToDoubleVectorVector(from.WeightsData, result.weightPoints)

    return result
  }

  /**
   * Checks if a given point is not present in a collection of points.
   *
   * @param pt The point to check for presence.
   * @param points A collection of points to compare against.
   * @return {boolean} A boolean indicating whether the point
   * is not present in the collection.
   */
  notPresent(pt: Vector3, points: NativeVectorGlmVec3): boolean {
    for (let pointIndex = 0; pointIndex < points.size(); ++pointIndex) {
      const pt2 = points.get(pointIndex)
      if (pt.x === pt2.x && pt.y === pt2.y && pt.z === pt2.z) {
        return false
      }
    }
    return true
  }


  /**
   * Extract an advanced (NURBS) b-rep face.
   *
   * @param from
   * @param geometry
   */
  extractAdvancedFace(from: IfcAdvancedFace, geometry: GeometryObject) {

    if (from.Bounds.length > 0) {

      const bound3DVector = this.nativeBound3DVector()

      for (const bound of from.Bounds) {
        const vec3Array = this.nativeVectorGlmdVec3()

        const innerBound = bound.Bound
        const nativeEdgeCurves = this.nativeVectorCurve()
        // console.log("innerBound type: " + EntityTypesIfc[innerBound.type])

        if (innerBound instanceof IfcPolyLoop) {

          let prevLocalID: number = -1

          for ( const point of innerBound.Polygon ) {

            const coords = point.Coordinates
            const vec3 = {
              x: coords[0],
              y: coords[1],
              z: coords[2],
            }

            const currentLocalID: number = point.localID

            if ( currentLocalID !== prevLocalID ) {
              vec3Array.push_back(vec3)
              prevLocalID = currentLocalID
            }
          }
        } else if (innerBound instanceof IfcEdgeLoop) {
          // console.log("innerBound Ne: " + innerBound.Ne)
          for (const edge of innerBound.EdgeList) {
            // //  console.log("IfcOrientedEdge expressID: " + edge.expressID)
            if (edge.EdgeElement instanceof IfcEdgeCurve) {

              const edgeCurve = edge.EdgeElement.EdgeGeometry

              //  console.log("curve type: " +
              // EntityTypesIfc[edgeCurve.type] + " express ID: " + edgeCurve.expressID)

              const edgeStart = edge.EdgeElement.EdgeStart
              const edgeEnd = edge.EdgeElement.EdgeEnd

              let trimmingStart: TrimmingSelect | undefined
              let trimmingEnd: TrimmingSelect | undefined

              if (edgeStart instanceof IfcVertexPoint) {

                const startPoint = edgeStart.VertexGeometry

                // eslint-disable-next-line no-magic-numbers
                if (startPoint instanceof IfcCartesianPoint && startPoint.Dim === 3) {

                  const startCoords = startPoint.Coordinates

                  trimmingStart = {
                    hasParam: false,
                    hasPos: true,
                    hasLength: false,
                    param: 0.0,
                    pos: void 0,
                    pos3D: {
                      x: startCoords[0],
                      y: startCoords[1],
                      z: startCoords[2],
                    },
                  }
                }
              }

              if (edgeEnd instanceof IfcVertexPoint) {

                const endPoint = edgeEnd.VertexGeometry

                // eslint-disable-next-line no-magic-numbers
                if (endPoint instanceof IfcCartesianPoint && endPoint.Dim === 3) {

                  const endCoords = endPoint.Coordinates

                  trimmingEnd = {
                    hasParam: false,
                    hasPos: true,
                    hasLength: false,
                    param: 0.0,
                    pos: void 0,
                    pos3D: {
                      x: endCoords[0],
                      y: endCoords[1],
                      z: endCoords[2],
                    },
                  }
                }
              }

              const trimmingArguments: TrimmingArguments = {
                exist: !!((trimmingStart !== void 0 && trimmingEnd !== void 0)),
                start: trimmingStart,
                end: trimmingEnd,
              }

              const curve = this.extractCurve(edgeCurve, trimmingArguments)


              if (curve !== void 0) {

                if (edge.Orientation) {
                  // reverse curve
                  // console.log("edge orientation == true, inverting curve")
                  curve.invert()
                }

                // console.log("curve points size: " + curve.getPointsSize())
                /* for (let i = 0; i < curve.getPointsSize(); ++i) {
                  if (edgeCurve.Dim === this.TWO_DIMENSIONS) {
                    const pt__ = curve.get2d(i)

                    //    console.log(`[${EntityTypesIfc[edge.type]}]:
                     Point ${i}: x: ${pt__.x}, y: ${pt__.y}`)
                  } else if (edgeCurve.Dim === this.TWO_DIMENSIONS) {
                    const pt__ = curve.get3d(i)

                    //    console.log(`[${EntityTypesIfc[edge.type]}]:
                     Point ${i}: x: ${pt__.x}, y: ${pt__.y}, z: ${pt__.z}`)
                  }
                }*/

                nativeEdgeCurves.push_back(curve)
                // console.log("nativeEdgeCurves size: " + nativeEdgeCurves.size())

                // Important not to repeat the last point otherwise triangulation fails
                // if the list has zero points this is initial, no repetition is possible,
                // otherwise we must check
                /* if (vec3Array.size() === 0) {
                   for (
                     let where = 0, pointCount = curve.getPointsSize();
                     where < pointCount;
                     ++where) {

                     vec3Array.push_back(curve.get3d(where))
                   }
                 } else {
                   for (
                     let where = 0, pointCount = curve.getPointsSize();
                     where < pointCount;
                     ++where) {

                     const pt3d = curve.get3d(where)
                     if (this.notPresent(pt3d, vec3Array)) {
                       vec3Array.push_back(pt3d)
                     }
                   }
                 }*/

              } else {
                console.log(`curve === undefined, type: ${EntityTypesIfc[edgeCurve.type]}`)
              }

            } else {

              //  console.log("curve === null")
              const start = edge.EdgeStart

              if (start instanceof IfcVertexPoint) {

                const startPoint = start.VertexGeometry

                // eslint-disable-next-line no-magic-numbers
                if (startPoint instanceof IfcCartesianPoint && startPoint.Dim === 3) {

                  const startCoords = startPoint.Coordinates

                  vec3Array.push_back({
                    x: startCoords[0],
                    y: startCoords[1],
                    z: startCoords[2],
                  })
                }
              }
            }
          }

        } else {
          console.log(`Unsupported bound ${bound.Bound}`)
          return
        }

        // get curve
        const parameters: ParamsGetLoop = {
          points: vec3Array,
          edges: nativeEdgeCurves,
        }

        // console.log("isEdgeLoop: " + (isEdgeLoop) ? "TRUE" : "FALSE")
        const curve: CurveObject = this.conwayModel.getLoop(parameters)


        // create bound vector
        const parametersCreateBounds3D: ParamsCreateBound3D = {
          curve: curve,
          orientation: bound.Orientation,
          type: (bound.type === EntityTypesIfc.IFCFACEOUTERBOUND) ? 0 : 1,
        }

        const bound3D: Bound3DObject = this.conwayModel.createBound3D(parametersCreateBounds3D)

        bound3DVector.push_back(bound3D)
        vec3Array.delete()
        nativeEdgeCurves.delete()
      }

      const surface = from.FaceSurface

      // add face to geometry
      const nativeSurface = (new (this.wasmModule.IfcSurface)) as SurfaceObject

      if (surface instanceof IfcPlane) {

        nativeSurface.transformation = this.extractPlane(surface)

      } else if (surface instanceof IfcRationalBSplineSurfaceWithKnots) {

        /* nativeSurface.bspline = this.extractRationalBSplineSurfaceWithKnots(surface)

        if (!nativeSurface.bspline.active) {
          return
        }*/

      } else if (surface instanceof IfcBSplineSurfaceWithKnots) {

        /* nativeSurface.bspline = this.extractBSplineSurfaceWithKnots(surface)

        if (!nativeSurface.bspline.active) {
          console.log("bspline surface not active, returning")
          return
        }*/

      } else if (surface instanceof IfcBSplineSurface) {

        /* nativeSurface.bspline = this.extractBSplineSurface(surface)

        if (!nativeSurface.bspline.active) {
          return
        }*/

      } else if (surface instanceof IfcCylindricalSurface) {

        /* this.extractCylindricalSurface(surface, nativeSurface)

        if (!nativeSurface.cylinder.active) {
          return
        }*/

      } else if (surface instanceof IfcSurfaceOfRevolution) {

        /* this.extractSurfaceOfRevolution(surface, nativeSurface)

        if (!nativeSurface.revolution.active) {
          return
        }*/

      } else if (surface instanceof IfcSurfaceOfLinearExtrusion) {

        /* this.extractSurfaceOfLinearExtrusion(surface, nativeSurface)

        if (!nativeSurface.extrusion.active) {
          return
        }*/

      } else {

        console.log(`Unknown surface type: ${surface}`)
      }

      const parameters: ParamsAddFaceToGeometry = {
        boundsArray: bound3DVector,
        advancedBrep: true,
        surface: nativeSurface,
        scaling: this.getLinearScalingFactor(),
      }

      this.conwayModel.addFaceToGeometry(parameters, geometry)

      bound3DVector.delete()
    }
  }

  /**
   * Extract a linear extrusion/sweep surface
   *
   * @param from
   * @param nativeSurface
   */
  extractSurfaceOfLinearExtrusion(from: IfcSurfaceOfLinearExtrusion, nativeSurface: SurfaceObject) {

    const profile = this.extractProfile(from.SweptCurve)

    if (profile?.nativeProfile === void 0) {

      console.log('Couldn\'t get curve profile for linear extrusion surface')
      return
    }

    const directionCoords = from.ExtrudedDirection.DirectionRatios

    nativeSurface.extrusion = {
      active: true,
      length: from.Depth,
      direction: {
        x: directionCoords[0],
        y: directionCoords[1],
        z: directionCoords[2],
      },
      profile: profile?.nativeProfile!,
    }
  }

  /**
   * Extract a surface of revolution/rotational sweep surface
   *
   * @param from
   * @param nativeSurface
   */
  extractSurfaceOfRevolution(from: IfcSurfaceOfRevolution, nativeSurface: SurfaceObject) {

    const sweptCurve = from.SweptCurve

    if (!(sweptCurve instanceof IfcArbitraryOpenProfileDef)) {
      console.log('Unexpected 3D profile type for surface of revolution')
      return
    }

    const profile = this.extractProfile(sweptCurve)

    if (profile === void 0 || profile.curve === void 0) {

      console.log('Missing profile type for surface of revolution')
      return
    }

    const axisDirection = this.extractAxis1Placement3D(from.AxisPosition, from.localID, true)

    nativeSurface.revolution = {
      active: true,
      direction: this.conwayModel.getAxis1Placement3D(axisDirection),
      profile: {
        type: from.SweptCurve.ProfileName ?? '',
        curve: profile.curve,
        isConvex: false,
      },
    }
  }

  /**
   * Extract a cylindrical surface.
   *
   * @param from The IFC object to extract from.
   * @param nativeSurface The native surface representation.
   */
  extractCylindricalSurface(from: IfcCylindricalSurface, nativeSurface: SurfaceObject) {

    const location = from.Position

    const transform =
      this.extractAxis2Placement3D(location, from.localID, true)

    nativeSurface.transformation = this.conwayModel.getAxis2Placement3D(transform)
    nativeSurface.cylinder = { active: true, radius: from.Radius }
  }

  /**
   *
   * @param from
   * @param geometry
   */
  extractFace(from: IfcFace, geometry: GeometryObject) {
    if (from.Bounds.length > 0) {

      const bound3DVector = this.nativeBound3DVector()

      for (let boundIndex = 0; boundIndex < from.Bounds.length; ++boundIndex) {
        const vec3Array = this.nativeVectorGlmdVec3()
        const bound = from.Bounds[boundIndex]

        if (bound.Bound instanceof IfcPolyLoop) {

          let prevLocalID: number = -1

          for (let pointIndex = 0; pointIndex < bound.Bound.Polygon.length; ++pointIndex) {
            const vec3 = {
              x: bound.Bound.Polygon[pointIndex].Coordinates[0],
              y: bound.Bound.Polygon[pointIndex].Coordinates[1],
              z: bound.Bound.Polygon[pointIndex].Coordinates[2],
            }

            const currentLocalID: number = bound.Bound.Polygon[pointIndex].localID
            if (currentLocalID !== prevLocalID) {
              vec3Array.push_back(vec3)
              prevLocalID = currentLocalID
            }
          }
        }

        const edgesDummy: StdVector<CurveObject> = this.nativeVectorCurve()
        // get curve
        const parameters: ParamsGetLoop = {
          points: vec3Array,
          edges: edgesDummy,
        }

        const curve: CurveObject = this.conwayModel.getLoop(parameters)

        // create bound vector
        const parametersCreateBounds3D: ParamsCreateBound3D = {
          curve: curve,
          orientation: bound.Orientation,
          type: (bound.type === EntityTypesIfc.IFCFACEOUTERBOUND) ? 0 : 1,
        }

        const bound3D: Bound3DObject = this.conwayModel.createBound3D(parametersCreateBounds3D)

        bound3DVector.push_back(bound3D)
        vec3Array.delete()
        edgesDummy.delete()
      }

      // add face to geometry
      const defaultSurface = (new (this.wasmModule.IfcSurface)) as SurfaceObject
      const parameters: ParamsAddFaceToGeometry = {
        boundsArray: bound3DVector,
        advancedBrep: false,
        surface: defaultSurface,
        scaling: this.getLinearScalingFactor(),
      }

      this.conwayModel.addFaceToGeometry(parameters, geometry)

      bound3DVector.delete()
      defaultSurface.delete()
    }
  }

  /**
   * Extract an axis placement 2D native object.
   *
   * @param from The axis 2 placement to extract.
   * @return {any} The native placement transform.
   */
  extractAxis2Placement2D(from: IfcAxis2Placement2D): any {

    let normalizeX: boolean = false

    if (from.RefDirection !== null) {
      normalizeX = true
    }

    const position2D = {
      x: from.Location.Coordinates[0],
      y: from.Location.Coordinates[1],
    }

    const xAxisRef = {
      x: from.RefDirection?.DirectionRatios[0],
      y: from.RefDirection?.DirectionRatios[1],
    }

    const axis2Placement2DParameters: ParamsGetAxis2Placement2D = {
      isAxis2Placement2D: true,
      isCartesianTransformationOperator2D: false,
      isCartesianTransformationOperator2DNonUniform: false,
      position2D: position2D,
      customAxis1Ref: normalizeX,
      axis1Ref: xAxisRef,
      customAxis2Ref: false,
      axis2Ref: xAxisRef,
      customScale: false,
      scale1: 0,
      customScale2: false,
      scale2: 0,
    }

    const axis2Placement2DTransform = this.conwayModel
        .getAxis2Placement2D(axis2Placement2DParameters)

    return axis2Placement2DTransform
  }


  /**
   * Extracts a 2D Cartesian transformation operator from an IFC Cartesian
   *  transformation operator definition. The transformation can be uniform or non-uniform.
   *
   * @param from The IFC Cartesian transformation operator definition,
   *  which can be either uniform or non-uniform.
   * @return {any} The resulting transformation operator parameters.
   */
  extractCartesianTransformOperator2D(from: IfcCartesianTransformationOperator2D
    | IfcCartesianTransformationOperator2DnonUniform): any {
    let is2DNonUniform: boolean = false
    let scale1: number = 1.0
    let scale2: number = 1.0

    if (from.Scale !== null) {
      scale1 = from.Scale
    }

    if (from instanceof IfcCartesianTransformationOperator2DnonUniform) {
      is2DNonUniform = true
      if (from.Scale2 !== null) {
        scale2 = from.Scale2
      }
    } else {
      scale2 = scale1
    }

    const position: Vector2 = {
      x: from.LocalOrigin.Coordinates[0],
      y: from.LocalOrigin.Coordinates[1],
    }

    const axis1Ref: Vector3 =
      IfcGeometryExtraction.extractDirection(from.Axis1) ?? { x: 1, y: 0, z: 0 }
    const axis2Ref: Vector3 =
      IfcGeometryExtraction.extractDirection(from.Axis2) ?? { x: 0, y: 1, z: 0 }

    const axis2Placement2DParameters: ParamsGetAxis2Placement2D = {
      isAxis2Placement2D: false,
      isCartesianTransformationOperator2D: !is2DNonUniform,
      isCartesianTransformationOperator2DNonUniform: is2DNonUniform,
      position2D: position,
      customAxis1Ref: true,
      axis1Ref: axis1Ref,
      customAxis2Ref: true,
      axis2Ref: axis2Ref,
      customScale: true,
      scale1: scale1,
      customScale2: true,
      scale2: scale2,
    }

    return this.conwayModel.getAxis2Placement2D(axis2Placement2DParameters)
  }

  /**
   * Extract a placement, adding it to the scene.
   *
   * @param from The transform to extract.
   * @param parentLocalId The parent's local ID.
   * @return {void}
   */
  extractAxis1Placement3D(from: IfcAxis1Placement, parentLocalId: number): void
  /**
   * Extract a placement (no memoization/scene creation)
   *
   * @param from The transform to extract.
   * @param parentLocalId The parent's local ID.
   * @param extractOnly {true} Only extract, don't memoize and add to the scene
   * @return {ParamsAxis1Placement3D} The extracted placement.
   */
  // eslint-disable-next-line no-dupe-class-members
  extractAxis1Placement3D(
    from: IfcAxis1Placement,
    parentLocalId: number,
    extractOnly: true): ParamsAxis1Placement3D
  // eslint-disable-next-line no-dupe-class-members, require-jsdoc
  extractAxis1Placement3D(
      from: IfcAxis1Placement,
      parentLocalId: number,
      extractOnly: boolean = false): void | ParamsAxis1Placement3D {

    if (from === null) {
      return
    }

    const result = this.scene.getTransform(parentLocalId)

    if (result !== void 0) {

      this.scene.pushTransform(result)

      return
    }

    let normalizeZ: boolean = false

    if (from.Axis !== null) {
      normalizeZ = true
    }

    const position = {
      x: from.Location.Coordinates[0],
      y: from.Location.Coordinates[1],
      z: from.Location.Coordinates[2],
    }

    const zAxisRef = {
      x: from.Axis?.DirectionRatios[0] ?? 0,
      y: from.Axis?.DirectionRatios[1] ?? 0,
      z: from.Axis?.DirectionRatios[2] ?? 1,
    }

    const axis1Placement3DParameters: ParamsAxis1Placement3D = {
      position: position,
      zAxisRef: zAxisRef,
      normalizeZ: normalizeZ,
    }

    if (extractOnly) {
      return axis1Placement3DParameters
    }

    const axis1PlacementTransform = this.conwayModel
        .getAxis1Placement3D(axis1Placement3DParameters)

    this.scene.addTransform(
        parentLocalId,
        axis1PlacementTransform.getValues(),
        axis1PlacementTransform)
  }

  /**
   * Extract a placement, adding it to the scene.
   *
   * @param from The transform to extract.
   * @param parentLocalId The parent's local ID.
   * @return {void}
   */
  extractAxis2Placement3D(from: IfcAxis2Placement3D, parentLocalId: number): void
  /**
   * Extract a placement (no memoization/scene creation)
   *
   * @param from The transform to extract.
   * @param parentLocalId The parent's local ID.
   * @param extractOnly {true} Only extract, don't memoize and add to the scene
   * @return {ParamsAxis2Placement3D} The extracted placement.
   */
  // eslint-disable-next-line no-dupe-class-members
  extractAxis2Placement3D(
    from: IfcAxis2Placement3D,
    parentLocalId: number,
    extractOnly: true): ParamsAxis2Placement3D
  // eslint-disable-next-line no-dupe-class-members, require-jsdoc
  extractAxis2Placement3D(
      from: IfcAxis2Placement3D,
      parentLocalId: number,
      extractOnly: boolean = false): void | ParamsAxis2Placement3D {

    if (from === null) {
      return
    }

    const result = this.scene.getTransform(parentLocalId)

    if (result !== void 0) {

      this.scene.pushTransform(result)

      return
    }

    let normalizeZ: boolean = false
    let normalizeX: boolean = false

    if (from.Axis !== null) {
      normalizeZ = true
    }

    if (from.RefDirection !== null) {
      normalizeX = true
    }

    const position = {
      x: from.Location.Coordinates[0],
      y: from.Location.Coordinates[1],
      z: from.Location.Coordinates[2],
    }

    const zAxisRef = {
      x: from.Axis?.DirectionRatios[0] ?? 0,
      y: from.Axis?.DirectionRatios[1] ?? 0,
      z: from.Axis?.DirectionRatios[2] ?? 1,
    }

    const xAxisRef = {
      x: from.RefDirection?.DirectionRatios[0] ?? 1,
      y: from.RefDirection?.DirectionRatios[1] ?? 0,
      z: from.RefDirection?.DirectionRatios[2] ?? 0,
    }

    const axis2Placement3DParameters: ParamsAxis2Placement3D = {
      position: position,
      zAxisRef: zAxisRef,
      xAxisRef: xAxisRef,
      normalizeZ: normalizeZ,
      normalizeX: normalizeX,
    }

    if (extractOnly) {
      return axis2Placement3DParameters
    }

    const axis2PlacementTransform = this.conwayModel
        .getAxis2Placement3D(axis2Placement3DParameters)

    this.scene.addTransform(
        parentLocalId,
        axis2PlacementTransform.getValues(),
        axis2PlacementTransform)
  }

  /**
   * Extract a placement, adding it to the scene.
   *
   * @param from The transform to extract.
   * @param parentLocalId The parent's local ID.
   * @return {void}
   */
  extractAxis2Placement3DRelVoid(from: IfcAxis2Placement3D, parentLocalId: number): void
  /**
   * Extract a placement (no memoization/scene creation)
   *
   * @param from The transform to extract.
   * @param parentLocalId The parent's local ID.
   * @param extractOnly {true} Only extract, don't memoize and add to the scene
   * @return {ParamsAxis2Placement3D} The extracted placement.
   */
  // eslint-disable-next-line no-dupe-class-members
  extractAxis2Placement3DRelVoid(
    from: IfcAxis2Placement3D,
    parentLocalId: number,
    extractOnly: true): ParamsAxis2Placement3D
  // eslint-disable-next-line no-dupe-class-members, require-jsdoc
  extractAxis2Placement3DRelVoid(
      from: IfcAxis2Placement3D,
      parentLocalId: number,
      extractOnly: boolean = false): void | ParamsAxis2Placement3D {

    if (from === null) {
      return
    }

    const result = this.voidScene.getTransform(parentLocalId)

    if (result !== void 0) {

      this.voidScene.pushTransform(result)

      return
    }

    let normalizeZ: boolean = false
    let normalizeX: boolean = false

    if (from.Axis !== null) {
      normalizeZ = true
    }

    if (from.RefDirection !== null) {
      normalizeX = true
    }

    const position = {
      x: from.Location.Coordinates[0],
      y: from.Location.Coordinates[1],
      z: from.Location.Coordinates[2],
    }

    const zAxisRef = {
      x: from.Axis?.DirectionRatios[0] ?? 0,
      y: from.Axis?.DirectionRatios[1] ?? 0,
      z: from.Axis?.DirectionRatios[2] ?? 1,
    }

    const xAxisRef = {
      x: from.RefDirection?.DirectionRatios[0] ?? 1,
      y: from.RefDirection?.DirectionRatios[1] ?? 0,
      z: from.RefDirection?.DirectionRatios[2] ?? 0,
    }

    const axis2Placement3DParameters: ParamsAxis2Placement3D = {
      position: position,
      zAxisRef: zAxisRef,
      xAxisRef: xAxisRef,
      normalizeZ: normalizeZ,
      normalizeX: normalizeX,
    }

    if (extractOnly) {
      return axis2Placement3DParameters
    }

    const axis2PlacementTransform = this.conwayModel
        .getAxis2Placement3D(axis2Placement3DParameters)

    this.voidScene.addTransform(
        parentLocalId,
        axis2PlacementTransform.getValues(),
        axis2PlacementTransform)
  }

  /**
   *
   * @param from
   */
  extractPlacement(from: IfcObjectPlacement, isRelVoid: boolean = false) {

    let result: IfcSceneTransform | undefined
    if (!isRelVoid) {
      result = this.scene.getTransform(from.localID)
    } else {
      result = this.voidScene.getTransform(from.localID)
    }

    if (result !== void 0) {

      if (!isRelVoid) {
        this.scene.pushTransform(result)
      } else {
        this.voidScene.pushTransform(result)
      }

      return
    }

    if (from instanceof IfcLocalPlacement) {

      const relativeTo = from.PlacementRelTo

      if (relativeTo !== null) {

        this.extractPlacement(relativeTo, isRelVoid)
      }

      const relativePlacement = from.RelativePlacement

      if (relativePlacement instanceof IfcAxis2Placement3D) {

        if (!isRelVoid) {
          this.extractAxis2Placement3D(relativePlacement, from.localID)
        } else {
          this.extractAxis2Placement3DRelVoid(relativePlacement, from.localID)
        }
      }

    } else if (from instanceof IfcGridPlacement) {
      // TODO(nickcastel50) Implement IfcGridPlacement
      // console.log('IfcGridPlacement: unimplemented.')
    }
  }

  /**
   *
   * @param from
   * @param relVoidMeshVector
   * @param flattenedGeometry
   * @param relVoidLocalID
   * @param geometryCount
   */
  applyRelVoidToRepresentation(
      from: IfcRepresentationItem,
      relVoidMeshVector: NativeVectorGeometry,
      owningElementLocalID: number,
      isSpace: boolean = false ) {

    // get geometry from product and flatten it
    let flattenedGeometry: GeometryObject | undefined
    let productTransform: IfcSceneTransform | undefined

    const productElement = this.model.getElementByLocalID(owningElementLocalID) as IfcProduct

    if (productElement.ObjectPlacement !== null) {
      productTransform = this.scene.getTransform(productElement.ObjectPlacement.localID)
    }

    const mesh = this.model.voidGeometry.getByLocalID(from.localID)

    if (mesh !== undefined && mesh.type === CanonicalMeshType.BUFFER_GEOMETRY) {

      flattenedGeometry = mesh.geometry.clone()

      if (from instanceof IfcExtrudedAreaSolid) {
        if (from.Position !== null) {

          const paramsAxis2Placement3D: ParamsAxis2Placement3D =
            this.extractAxis2Placement3DRelVoid(from.Position, from.localID, true)
          const axis2PlacementTransform = this.conwayModel
              .getAxis2Placement3D(paramsAxis2Placement3D)

          if (axis2PlacementTransform !== void 0) {

            if (productTransform !== void 0) {
              const multiplyResultMat =
                this.conwayModel.multiplyNativeMatrices(
                    productTransform.absoluteNativeTransform, axis2PlacementTransform)

              flattenedGeometry.applyTransform(multiplyResultMat)
            } else {
              flattenedGeometry.applyTransform(axis2PlacementTransform.absoluteNativeTransform)
            }
          }
        }
      } else if (productTransform !== void 0) {
        flattenedGeometry.applyTransform(productTransform.absoluteNativeTransform)
      }

      if (relVoidMeshVector.size() === 0 ) {
        const canonicalMesh: CanonicalMesh = {
          type: CanonicalMeshType.BUFFER_GEOMETRY,
          geometry: mesh.geometry,
          localID: from.localID,
          model: this.model,
          temporary: false,
        }

        // add mesh to the list of mesh objects
        this.model.geometry.add(canonicalMesh)
        this.scene.addGeometry(from.localID, owningElementLocalID, isSpace)

        return
      }

      // flatten the relvoid mesh vector
      const relVoidFlattenedMesh = relVoidMeshVector.get(0)

      for (let vectorIndex = 1; vectorIndex < relVoidMeshVector.size(); ++vectorIndex) {
        relVoidFlattenedMesh.appendGeometry(relVoidMeshVector.get(vectorIndex))
      }

      // set mesh back to vector
      const relVoidMeshVector_ = this.nativeVectorGeometry()
      relVoidMeshVector_.push_back(relVoidFlattenedMesh)

      const relatedBuildingElementMeshVector = this.nativeVectorGeometry(1)

      relatedBuildingElementMeshVector.set(0, flattenedGeometry)

      const parameters: ParamsRelVoidSubtract = {
        flatFirstMesh: relatedBuildingElementMeshVector,
        flatSecondMesh: relVoidMeshVector_,
        operatorType: 2,
        parentMatrix: productTransform?.absoluteNativeTransform,
      }

      const booleanGeometryObject: GeometryObject = this.conwayModel.relVoidSubtract(parameters)

      const canonicalMesh: CanonicalMesh = {
        type: CanonicalMeshType.BUFFER_GEOMETRY,
        geometry: booleanGeometryObject,
        localID: from.localID,
        model: this.model,
        temporary: false,
      }

      this.model.geometry.add(canonicalMesh)
      this.scene.addGeometry(from.localID, owningElementLocalID, isSpace)

      relatedBuildingElementMeshVector.delete()
      relVoidMeshVector_.delete()
    }
  }
  /**
   *
   * @param from
   * @return {[NativeVectorGeometry, number[]] | undefined}
   */
  extractRelVoids(from: IfcProduct): [NativeVectorGeometry, number[]] | undefined {
    let isRelVoid: boolean = false
    let relVoidLocalIDs: number[] | undefined
    if (this.productToVoidGeometryMap.has(from.localID)) {
      // product has voids
      relVoidLocalIDs = this.productToVoidGeometryMap.get(from.localID)
      const relVoidMeshVector = this.nativeVectorGeometry()

      if (relVoidLocalIDs !== void 0) {

        for (const relVoidLocalID of relVoidLocalIDs) {
          let flattenedVoidGeometry: GeometryObject | undefined

          const relVoid =
            this.model.getElementByLocalID(relVoidLocalID) as IfcFeatureElementSubtraction


          const relVoidObjectPlacement = relVoid.ObjectPlacement
          let relVoidPlacementTransform: IfcSceneTransform | undefined
          if (relVoidObjectPlacement !== null) {
            this.extractPlacement(relVoidObjectPlacement, true)
            relVoidPlacementTransform = this.voidScene.getTransform(relVoidObjectPlacement.localID)
          }

          if (relVoid.Representation !== null) {
            for (const representation of relVoid.Representation.Representations) {

              if (representation instanceof IfcShapeRepresentation) {

                // this check is essential -
                // if RepresentationIdentifier !== Body or Facetation we must skip it
                if (representation.RepresentationIdentifier !== 'Body' &&
                  representation.RepresentationIdentifier !== 'Facetation') {
                  continue
                }
              }

              for (const item of representation.Items) {
                // extract geometry here and flatten
                this.extractRepresentationItem(item, undefined, true)
                const mesh = this.model.voidGeometry.getByLocalID(item.localID)
                if (mesh !== undefined && mesh.type === CanonicalMeshType.BUFFER_GEOMETRY) {

                  isRelVoid = true
                  const localGeometry = mesh.geometry.clone()

                  if (item instanceof IfcExtrudedAreaSolid) {
                    if (item.Position !== null) {
                      const paramsAxis2Placement3D: ParamsAxis2Placement3D =
                        this.extractAxis2Placement3DRelVoid(item.Position, item.localID, true)
                      const axis2PlacementTransform = this.conwayModel
                          .getAxis2Placement3D(paramsAxis2Placement3D)

                      if (axis2PlacementTransform !== void 0) {
                        if (relVoidPlacementTransform !== void 0) {
                          const multiplyResultMat =
                            this.conwayModel.multiplyNativeMatrices(
                                relVoidPlacementTransform.absoluteNativeTransform,
                                axis2PlacementTransform)

                          localGeometry.applyTransform(multiplyResultMat)
                        } else {
                          localGeometry.applyTransform(
                              axis2PlacementTransform.absoluteNativeTransform)
                        }
                      }
                    }
                  }

                  if (flattenedVoidGeometry === undefined) {
                    // TODO: not sure if we need to clone here..
                    flattenedVoidGeometry = localGeometry
                  } else {
                    flattenedVoidGeometry.appendGeometry(localGeometry)
                  }

                }
              }
            }

            if (isRelVoid && flattenedVoidGeometry !== void 0) {
              relVoidMeshVector.push_back(flattenedVoidGeometry)
            }
          }
        }

        return [relVoidMeshVector, relVoidLocalIDs]
      }
    }
  }

  /**
   *
   * @param from
   * @return {number | undefined}
   */
  extractMaterial(
      from: IfcMaterial |
      IfcMaterialList |
      IfcMaterialProfile |
      IfcMaterialProfileSet |
      IfcMaterialConstituent |
      IfcMaterialLayerSetUsage |
      IfcMaterialConstituentSet): number | undefined {
    if (from instanceof IfcMaterial) {
      return this.materials.materialDefinitionsMap.get(from.localID)
    } else if (from instanceof IfcMaterialLayerSetUsage) {
      for (const layer of from.ForLayerSet.MaterialLayers) {
        if (layer.Material) {
          const styledItemID = this.extractMaterial(layer.Material)
          if (styledItemID !== undefined) {
            return styledItemID
          }
        }
      }
    } else if (from instanceof IfcMaterialList) {
      for (const _material of from.Materials) {
        if (_material instanceof IfcMaterial) {
          const styledItemID = this.extractMaterial(_material)
          if (styledItemID !== undefined) {
            return styledItemID
          }
        }
      }
    } else if (from instanceof IfcMaterialProfile) {
      if (from.Material !== null) {
        const styledItemID = this.extractMaterial(from.Material)
        if (styledItemID !== undefined) {
          return styledItemID
        }
      } else {
        console.log(`from.Material === null`)
      }
    } else if (from instanceof IfcMaterialProfileSet) {
      for (const material of from.MaterialProfiles) {
        const styledItemID = this.extractMaterial(material)

        if (styledItemID !== undefined) {
          return styledItemID
        }
      }
    } else if (from instanceof IfcMaterialConstituent) {
      const styledItemID = this.extractMaterial(from.Material)
      if (styledItemID !== undefined) {
        return styledItemID
      }
    } else if (from instanceof IfcMaterialConstituentSet) {
      if (from.MaterialConstituents !== null) {
        for (const materialConstituents of from.MaterialConstituents) {
          const styledItemID = this.extractMaterial(materialConstituents)
          if (styledItemID !== undefined) {
            return styledItemID
          }
        }
      }
    }
  }

  /**
   *
   * @param from
   * @return {number | undefined}
   */
  extractMaterialStyle(from: IfcProduct): number | undefined {
    let styledItemID: number | undefined
    const materialID = this.materials.relMaterialsMap.get(from.localID)
    if ( materialID !== void 0 ) {
      if (this.materials.materialDefinitionsMap.has(materialID)) {
        // found material for mesh
        styledItemID = this.materials.materialDefinitionsMap.get(materialID)
      } else {
        const material = this.model.getElementByLocalID(materialID)
        if (material) {
          if (material instanceof IfcMaterial) {
            styledItemID = this.extractMaterial(material)
          } else if (material instanceof IfcMaterialLayerSetUsage) {
            styledItemID = this.extractMaterial(material)
          } else if (material instanceof IfcMaterialList) {
            styledItemID = this.extractMaterial(material)
          } else if (material instanceof IfcMaterialProfile) {
            styledItemID = this.extractMaterial(material)
          } else if (material instanceof IfcMaterialProfileSet) {
            styledItemID = this.extractMaterial(material)
          } else if (material instanceof IfcMaterialConstituent) {
            styledItemID = this.extractMaterial(material)
          } else if (material instanceof IfcMaterialConstituentSet) {
            styledItemID = this.extractMaterial(material)
          } else {
            console.log(`Material type not supported - type: ${EntityTypesIfc[material.type]}`)
          }
        }
      }
    }

    return styledItemID
  }

  /**
   *
   */
  populateStyledItemsMap() {
    const styledItems = this.model.types(IfcStyledItem)

    for (const styledItem of styledItems) {

      if (styledItem.Item !== null) {
        this.materials.styledItemMap.set(styledItem.Item.localID, styledItem.localID)
      }
    }
  }

  /**
   *
   */
  populateMaterialDefinitionsMap() {
    // populate MaterialDefinitionsMap
    const materialDefinitionRepresentations = this.model.types(IfcMaterialDefinitionRepresentation)

    for (const materialDefinitionRep of materialDefinitionRepresentations) {

      for (const representation of materialDefinitionRep.Representations) {
        for (let itemIndex = 0; itemIndex < representation.Items.length; ++itemIndex) {
          // save mapping of IfcMaterial --> IfcStyledItem
          this.materials.materialDefinitionsMap.set(
              materialDefinitionRep.RepresentedMaterial.localID,
              representation.Items[itemIndex].localID)
        }
      }
    }
  }

  /**
   *
   */
  populateRelVoidsMap() {
    // populate relvoids map
    const relVoids = this.model.types(IfcRelVoidsElement)
    for (const relVoid of relVoids) {
      // map product --> relvoids opening elements
      const geometryLocalIDArray =
        this.productToVoidGeometryMap.get(relVoid.RelatingBuildingElement.localID)

      if (geometryLocalIDArray === void 0) {
        const localIDArray: number[] = []
        localIDArray.push(relVoid.RelatedOpeningElement.localID)
        this.productToVoidGeometryMap.set(relVoid.RelatingBuildingElement.localID, localIDArray)
      } else {
        // append to it
        geometryLocalIDArray.push(relVoid.RelatedOpeningElement.localID)
        this.productToVoidGeometryMap.set(
            relVoid.RelatingBuildingElement.localID, geometryLocalIDArray)
      }
    }
  }

  /**
   * Extracts linear scaling factor
   */
  extractLinearScalingFactor() {
    const projects = this.model.types(IfcProject)

    const projectsArray = Array.from(projects)

    if (projectsArray.length <= 0) {
      console.log('No IfcProjects found?')
      return
    }

    const project = projectsArray[0]
    const unitsInContext = project.UnitsInContext

    if (unitsInContext === null) {
      console.log('No units defined.')
      return
    }

    // console.log(`UnitsInContext expressID: ${unitsInContext.expressID}`)
    for (const unit of unitsInContext.Units) {
      // console.log(`Unit type: ${EntityTypesIfc[unit.type]}, expressID: ${unit.expressID}`)

      if (unit instanceof IfcSIUnit) {
        const unitType = unit.UnitType
        const unitName = unit.Name
        const unitPrefix = unit.Prefix

        if (unitPrefix === null) {
          // console.log("Unit prefix not found")
          continue
        }

        const unitPrefixVal = this.convertPrefix(unitPrefix)
        if (unitType === IfcUnitEnum.LENGTHUNIT &&
          unitName === IfcSIUnitName.METRE &&
          unitPrefixVal !== null) {
          this.linearScalingFactor *= unitPrefixVal
          continue
        } else {
          // console.log("linear scaling factor not set for IfcSIUnit")
        }
      } else if (unit instanceof IfcConversionBasedUnit) {
        // TODO: Linear scaling factor for IfcConversionBasedUnit
        /* const unitType = unit.UnitType
        unit.ConversionFactor.UnitComponent
        unit.Dimensions
        console.log("unit.Name: " + unit.Name)*/
      }
    }
  }

  /**
   *
   * @param prefix
   * @return {number | null}
   */
  convertPrefix(prefix: IfcSIPrefix): number | null {
    /* eslint-disable no-magic-numbers */
    switch (prefix) {
      case IfcSIPrefix.EXA:
        return 1e18
      case IfcSIPrefix.PETA:
        return 1e15
      case IfcSIPrefix.TERA:
        return 1e12
      case IfcSIPrefix.GIGA:
        return 1e9
      case IfcSIPrefix.MEGA:
        return 1e6
      case IfcSIPrefix.KILO:
        return 1e3
      case IfcSIPrefix.HECTO:
        return 1e2
      case IfcSIPrefix.DECA:
        return 1e1
      case IfcSIPrefix.DECI:
        return 1e-1
      case IfcSIPrefix.CENTI:
        return 1e-2
      case IfcSIPrefix.MILLI:
        return 1e-3
      case IfcSIPrefix.MICRO:
        return 1e-6
      case IfcSIPrefix.NANO:
        return 1e-9
      case IfcSIPrefix.PICO:
        return 1e-12
      case IfcSIPrefix.FEMTO:
        return 1e-15
      case IfcSIPrefix.ATTO:
        return 1e-18
      default:
        return null
    }
    /* eslint-enable no-case-declarations */
  }

  /**
   * Extract the geometry data from the IFC
   *
   * @param model - Input IfcStepModel to extract geometry data from
   * @param logTime boolean - print execution time (default no)
   * @return {[ExtractResult, IfcSceneBuilder]} - Enum indicating extraction result
   * + Geometry array
   */
  extractIFCGeometryData(logTime: boolean = false):
    [ExtractResult, IfcSceneBuilder] {

    let result: ExtractResult = ExtractResult.INCOMPLETE

    const startTime = Date.now()

    this.extractLinearScalingFactor()
    const previousMemoizationState = this.model.elementMemoization

    // populate relMaterialsMap
    const relAssociatesMaterials = this.model.types(IfcRelAssociatesMaterial)

    try {

      this.model.elementMemoization = false

      for (const relAssociateMaterial of relAssociatesMaterials) {
        const relatingMaterial = relAssociateMaterial.RelatingMaterial
        for (const relatedObject of relAssociateMaterial.RelatedObjects) {
          const product = relatedObject

          if (product instanceof IfcProduct) {
            if (product instanceof IfcOpeningElement ||
              product instanceof IfcSpace ||
              product instanceof IfcOpeningStandardCase) {
              continue
            }

            // save mapping of IfcProduct --> IfcMaterial
            this.materials.relMaterialsMap.set(
                product.localID,
                relatingMaterial.localID)
          } else {
            //     console.log(`type other than IfcProduct: ${EntityTypesIfc[product.type]}`)
          }
        }
      }

      // populate MaterialDefinitionsMap
      this.populateMaterialDefinitionsMap()

      // populate relvoids map
      this.populateRelVoidsMap()

      // populate styled items map
      this.populateStyledItemsMap()

      const products = this.model.types(IfcProduct)

      for (const product of products) {

        this.scene.clearParentStack()

        if (
          product instanceof IfcOpeningElement ||
          product instanceof IfcSpace ||
          product instanceof IfcOpeningStandardCase) {
          continue
        }

        const objectPlacement = product.ObjectPlacement

        if (objectPlacement !== null) {

          this.extractPlacement(objectPlacement)
        }

        const representations = product.Representation

        if (representations !== null) {

          // extract styledItem material
          const styledItemID: number | undefined =
            this.extractMaterialStyle(product)

          let hasRelVoid: boolean = false
          const extractRelVoidsResult = this.extractRelVoids(product)
          let relVoidsMeshVector: NativeVectorGeometry | undefined
          let relVoidLocalIDs: number[] | undefined

          if (extractRelVoidsResult !== void 0) {
            // eslint-disable-next-line no-unused-vars
            [relVoidsMeshVector, relVoidLocalIDs] = extractRelVoidsResult
          }

          if (relVoidsMeshVector !== void 0) {
            hasRelVoid = true
          }

          if (styledItemID) {
            // optimization: extract the first representation item and cache
            // the styleID to apply to the rest of the product geometry
            const styledItem = this.model.getElementByLocalID(styledItemID)
            let reusableStyleID: number | undefined

            for (const representation of representations.Representations) {

              if (representation instanceof IfcShapeRepresentation) {

                // this check is essential -
                // if RepresentationIdentifier !== Body or Facetation we must skip it
                if (representation.RepresentationIdentifier !== 'Body' &&
                  representation.RepresentationIdentifier !== 'Facetation') {
                  continue
                }
              }

              for (const item of representation.Items) {

                this.extractRepresentationItem(item, product.localID, hasRelVoid)

                if (hasRelVoid) {
                  this.applyRelVoidToRepresentation(
                      item,
                    relVoidsMeshVector!,
                    product.localID)
                }

                const styledItemLocalID_ = this.materials.styledItemMap.get(item.localID)

                if (styledItemLocalID_ !== undefined) {
                  const styledItem_ =
                    this.model.getElementByLocalID(styledItemLocalID_) as IfcStyledItem
                  this.extractStyledItem(styledItem_)
                } else if (reusableStyleID !== void 0) {
                  this.materials.addGeometryMapping(item.localID, reusableStyleID)
                } else if (styledItem instanceof IfcStyledItem) {
                  // here we have the styled item, apply it to all geometry in this IfcProduct
                  reusableStyleID = this.extractStyledItem(styledItem, item)
                }
              }
            }

          } else {

            for (const representation of representations.Representations) {

              if (representation instanceof IfcShapeRepresentation) {

                // this check is essential -
                // if RepresentationIdentifier !== Body or Facetation we must skip it
                if (representation.RepresentationIdentifier !== 'Body' &&
                  representation.RepresentationIdentifier !== 'Facetation') {
                  continue
                }
              }

              for (const item of representation.Items) {

                this.extractRepresentationItem(item, product.localID, hasRelVoid)

                const styledItemLocalID_ = this.materials.styledItemMap.get(item.localID)
                if (styledItemLocalID_ !== void 0) {
                  const styledItem_ =
                    this.model.getElementByLocalID(styledItemLocalID_) as IfcStyledItem
                  this.extractStyledItem(styledItem_)
                }

                if (hasRelVoid) {
                  this.applyRelVoidToRepresentation(
                      item,
                    relVoidsMeshVector!,
                    product.localID)
                }
              }
            }
          }

          relVoidsMeshVector?.delete()
        }
      }

      const relAggregates = this.model.types(IfcRelAggregates)

      for ( const relAggregate of relAggregates ) {

        for ( const productRepresentation of relAggregate.RelatedObjects ) {

          if ( productRepresentation instanceof IfcProduct ) {

            const isSpace =
              productRepresentation instanceof IfcOpeningElement ||
              productRepresentation instanceof IfcSpace ||
              productRepresentation instanceof IfcOpeningStandardCase

            const product = productRepresentation

            this.scene.clearParentStack()

            const objectPlacement = product.ObjectPlacement

            if (objectPlacement !== null) {

              this.extractPlacement(objectPlacement)
            }

            const representations = product.Representation

            if ( representations !== null ) {

              // extract styledItem material
              const styledItemID: number | undefined =
                this.extractMaterialStyle(product)

              const extractRelVoidsResult = this.extractRelVoids(product)

              let hasRelVoid: boolean = false

              let relVoidsMeshVector: NativeVectorGeometry | undefined
              let relVoidLocalIDs: number[] | undefined

              if (extractRelVoidsResult !== void 0) {
                // eslint-disable-next-line no-unused-vars
                [relVoidsMeshVector, relVoidLocalIDs] = extractRelVoidsResult
              }

              if (relVoidsMeshVector !== void 0) {
                hasRelVoid = true
              }

              if ( styledItemID !== void 0 ) {

                // optimization: extract the first representation item and cache
                // the styleID to apply to the rest of the product geometry
                const styledItem = this.model.getElementByLocalID(styledItemID)

                let reusableStyleID: number | undefined

                for (const representation of representations.Representations) {

                  if (representation instanceof IfcShapeRepresentation) {

                    // this check is essential -
                    // if RepresentationIdentifier !== Body or Facetation we must skip it
                    if (representation.RepresentationIdentifier !== 'Body' &&
                      representation.RepresentationIdentifier !== 'Facetation') {
                      continue
                    }
                  }

                  for (const item of representation.Items) {

                    this.extractRepresentationItem(item, product.localID, hasRelVoid, isSpace)

                    if (hasRelVoid) {
                      this.applyRelVoidToRepresentation(
                          item,
                          relVoidsMeshVector!,
                          product.localID,
                          isSpace)
                    }

                    const styledItemLocalID_ = this.materials.styledItemMap.get(item.localID)

                    if (styledItemLocalID_ !== undefined) {

                      const styledItem_ =
                        this.model.getElementByLocalID(styledItemLocalID_) as IfcStyledItem

                      this.extractStyledItem(styledItem_)

                    } else if (reusableStyleID !== void 0) {

                      this.materials.addGeometryMapping(item.localID, reusableStyleID)

                    } else if (styledItem instanceof IfcStyledItem) {

                      // here we have the styled item, apply it to all geometry in this IfcProduct
                      reusableStyleID = this.extractStyledItem(styledItem, item)
                    }
                  }
                }
              } else {

                for (const representation of representations.Representations) {

                  if (representation instanceof IfcShapeRepresentation) {

                    // this check is essential -
                    // if RepresentationIdentifier !== Body or Facetation we must skip it
                    if (representation.RepresentationIdentifier !== 'Body' &&
                      representation.RepresentationIdentifier !== 'Facetation') {
                      continue
                    }
                  }

                  for (const item of representation.Items) {

                    this.extractRepresentationItem(item, product.localID, hasRelVoid, isSpace)

                    const styledItemLocalID_ = this.materials.styledItemMap.get(item.localID)

                    if (styledItemLocalID_ !== void 0) {
                      const styledItem_ =
                        this.model.getElementByLocalID(styledItemLocalID_) as IfcStyledItem
                      this.extractStyledItem(styledItem_)
                    }

                    if ( hasRelVoid ) {
                      this.applyRelVoidToRepresentation(
                          item,
                          relVoidsMeshVector!,
                          product.localID,
                          isSpace)
                    }
                  }
                }
              }

              relVoidsMeshVector?.delete()
            }
          }
        }
      }

      result = ExtractResult.COMPLETE

      const endTime = Date.now()
      const executionTimeInMs = endTime - startTime

      if (logTime) {
        console.log(`Geometry Extraction took ${executionTimeInMs} milliseconds to execute.`)
      }

      return [result, this.scene]
    } finally {
      this.model.elementMemoization = previousMemoizationState
    }
  }
}<|MERGE_RESOLUTION|>--- conflicted
+++ resolved
@@ -3111,18 +3111,15 @@
       }
 
       if (!isRelVoid) {
-        this.scene.addGeometry(from.localID, owningElementLocalID, isSpace)
-      }
-<<<<<<< HEAD
-
-=======
+        this.scene.addGeometry(from.localID, owningElementLocalID)
+      }
     } else if (from instanceof IfcTriangulatedFaceSet) {
       this.extractTriangulatedFaceSet(from, false, isRelVoid)
 
       if (!isRelVoid) {
-        this.scene.addGeometry(from.localID, owningElementLocalID)
-      }
->>>>>>> 9e3cf8af
+        this.scene.addGeometry(from.localID, owningElementLocalID, isSpace)
+      }
+
     } else if (from instanceof IfcBooleanResult) {
 
       // also handles IfcBooleanClippingResult
