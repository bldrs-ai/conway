import { number } from 'yargs'
import {
  ConwayGeometry,
  ParamsPolygonalFaceSet,
  GeometryObject,
  ResultsGltf,
  IndexedPolygonalFace,
  ParamsAxis2Placement3D,
  ParamsCartesianTransformationOperator3D,
  Vector3,
  Segment,
  ParamsGetIfcIndexedPolyCurve,
  CurveObject,
  ParamsGetAxis2Placement2D,
  ParamsGetCircleCurve,
  ParamsCreateNativeIfcProfile,
  ParamsGetExtrudedAreaSolid,
  ParamsGetBooleanResult,
  ProfileObject,
  StdVector,
  MaterialObject,
  BlendMode,
  toAlphaMode,
  Vector2,
  ParamsGetIfcCircle,
  ParamsGetIfcTrimmedCurve,
  ParamsGetHalfspaceSolid,
  ParamsGetLoop,
  Bound3DObject,
  ParamsCreateBound3D,
  ParamsAddFaceToGeometry,
  SurfaceObject,
  ParamsGetRectangleProfileCurve,
} from '../../dependencies/conway-geom/conway_geometry'
import { CanonicalMaterial, ColorRGBA, exponentToRoughness } from '../core/canonical_material'
import { CanonicalMesh, CanonicalMeshType } from '../core/canonical_mesh'
import { CanonicalProfile } from '../core/canonical_profile'
import {
  IfcArbitraryClosedProfileDef,
  IfcAxis2Placement2D,
  IfcAxis2Placement3D,
  IfcBooleanResult,
  IfcCartesianPointList2D,
  IfcCartesianPointList3D,
  IfcCartesianTransformationOperator3D,
  IfcCircleProfileDef,
  IfcColourRgb,
  IfcCompositeProfileDef,
  IfcDirection,
  IfcExtrudedAreaSolid,
  IfcGridPlacement,
  IfcIndexedPolyCurve,
  IfcIndexedPolygonalFaceWithVoids,
  IfcLocalPlacement,
  IfcMappedItem,
  IfcNormalisedRatioMeasure,
  IfcObjectPlacement,
  IfcOpeningElement,
  IfcOpeningStandardCase,
  IfcPolygonalFaceSet,
  IfcProduct,
  IfcReflectanceMethodEnum,
  IfcProfileDef,
  IfcRepresentationItem,
  IfcSpace,
  IfcSpecularExponent,
  IfcSpecularRoughness,
  IfcStyledItem,
  IfcSurfaceStyle,
  IfcSurfaceStyleRefraction,
  IfcSurfaceStyleRendering,
  IfcSurfaceStyleShading,
  IfcPresentationStyleAssignment,
  IfcSurfaceSide,
  IfcPolygonalBoundedHalfSpace,
  IfcBooleanClippingResult,
  IfcCompositeCurve,
  IfcPolyline,
  IfcTrimmedCurve,
  IfcCartesianPoint,
  IfcParameterValue,
  IfcCurve,
  IfcTrimmingPreference,
  IfcCircle,
  IfcHalfSpaceSolid,
  IfcPlane,
  IfcBoundingBox,
  IfcShellBasedSurfaceModel,
  IfcClosedShell,
  IfcOpenShell,
  IfcFace,
  IfcFaceOuterBound,
  IfcFaceBound,
  IfcPolyLoop,
  IfcFacetedBrep,
  IfcPresentationLayerAssignment,
  IfcRepresentation,
  IfcRelAssociatesMaterial,
  IfcShapeRepresentation,
  IfcMaterialDefinition,
  IfcMaterialList,
  IfcMaterialUsageDefinition,
  IfcMaterialLayer,
  IfcObjectDefinition,
  IfcPropertyDefinition,
  IfcRoot,
  IfcMaterialDefinitionRepresentation,
  IfcStyledRepresentation,
  IfcWallStandardCase,
  IfcProductRepresentation,
  IfcMaterialLayerSetUsage,
  IfcMaterial,
  IfcRelVoidsElement,
  IfcRectangleProfileDef,
  IfcFeatureElementSubtraction,
  IfcMaterialProfileSet,
  IfcMaterialConstituentSet,
  IfcMaterialConstituent,
  IfcMaterialProfile,
} from './ifc4_gen'
import EntityTypesIfc from './ifc4_gen/entity_types_ifc.gen'
import { IfcMaterialCache } from './ifc_material_cache'
import { IfcSceneBuilder } from './ifc_scene_builder'
import IfcStepModel from './ifc_step_model'


type Mutable<T> = { -readonly [P in keyof T]: T[P] }
type NativeVectorGlmVec3 = StdVector<Vector3>
type NativeVectorGlmVec2 = StdVector<Vector2>
type NativeUintVector = StdVector<number>
type NativeULongVector = StdVector<number>
type NativeVectorIndexedPolygonalFace = StdVector<IndexedPolygonalFace>

type NativeVectorSegment = StdVector<Segment>
type NativeVectorGeometry = StdVector<GeometryObject>
type NativeVectorMaterial = StdVector<MaterialObject>
type NativeVectorProfile = StdVector<ProfileObject>
type NativeVectorCurve = StdVector<CurveObject>
type NativeVectorBound3D = StdVector<Bound3DObject>
type WasmModule = any

/**
 * Enum presenting the extraction results.
 */
/* eslint-disable no-shadow, no-unused-vars, no-magic-numbers */
// -- eslint doesn't understand enums properly.
export enum ExtractResult {

  COMPLETE = 0,
  INCOMPLETE = 1,
  SYNTAX_ERROR = 2,
  MISSING_TYPE = 3,
  INVALID_STEP = 4
}
/* eslint-enable no-shadow, no-unused-vars, no-magic-numbers */

/**
 * Extract a specular highlight, converting specular exponents to a roughness value.
 *
 * @param from The scalar of either an exponent or a roughness to extract.
 * @return {number} A roughness value 1 (roughest) to zero (full specular/mirror).
 */
export function extractSpecularHighlight(
  from: IfcSpecularExponent | IfcSpecularRoughness | null): number | undefined {

  if (from === null) {
    return void 0
  }

  if (from instanceof IfcSpecularExponent) {

    return exponentToRoughness(from.Value)
  }

  return from.Value
}

/**
 * Extract an IFC Colour into our RGBA color, using premultiplied alpha.
 *
 * Transparency is usually handled via pre-multiplied alpha, and this is what
 * gltf (for example) expects.
 *
 * @param from The color to extract.
 * @param alpha The alpha value to be associated with the colour.
 * @return {ColorRGBA} The created colour.
 */
export function extractColorRGBPremultiplied(from: IfcColourRgb, alpha: number = 1): ColorRGBA {

  return [from.Red * alpha, from.Green * alpha, from.Blue * alpha, alpha]
}

/**
 * Extract an IFC Colour into our RGBA color.
 *
 * @param from The color to extract.
 * @param alpha The alpha value to be associated with the colour.
 * @return {ColorRGBA} The created colour.
 */
export function extractColorRGB(from: IfcColourRgb, alpha: number = 1): ColorRGBA {

  return [from.Red, from.Green, from.Blue, alpha]
}

/**
 * Use to extract a color or a factor from a color/factor select.
 *
 * @param from The color or factor to extract this from.
 * @param surfaceColor The surface color (if this is a factor), which will be used to
 * create the factor.
 * @param alpha The alpha to use for this.
 * @return {ColorRGBA}
 */
export function extractColorOrFactor(
  from: IfcColourRgb | IfcNormalisedRatioMeasure,
  surfaceColor: ColorRGBA, alpha: number = 1): ColorRGBA {

  if (from instanceof IfcColourRgb) {
    return extractColorRGB(from, alpha)
  } else {

    const factor = from.Value

    return [
      factor * surfaceColor[0],
      factor * surfaceColor[1],
      factor * surfaceColor[2],
      alpha * surfaceColor[3],
    ]
  }
}

/**
 * Handles Geometry data extraction from a populated IfcStepModel
 * Can export to OBJ, GLTF (Draco), GLB (Draco)
 */
export class IfcGeometryExtraction {

  private wasmModule: WasmModule

  public readonly scene: IfcSceneBuilder

  public readonly materials: IfcMaterialCache

  private readonly relVoidsMap: Map<number, number>

  private readonly productToVoidGeometryMap: Map<number, number>

  /**
   * Construct a geometry extraction from an IFC step model and conway model
   *
   * @param conwayModel
   * @param model
   */
  constructor(
    private readonly conwayModel: ConwayGeometry,
    public readonly model: IfcStepModel) {

    this.materials = new IfcMaterialCache()
    this.scene = new IfcSceneBuilder(model, conwayModel, this.materials)
    this.relVoidsMap = new Map<number, number>()
    this.productToVoidGeometryMap = new Map<number, number>()


    //console.log(`wasmModule: ${conwayModel.wasmModule}`)
    this.wasmModule = conwayModel.wasmModule
  }

  /**
   *
   * @return {WasmModule} - A handle to the loaded wasm module
   */
  getWasmModule(): WasmModule {
    return this.wasmModule
  }


  /**
   *
   * @param initialSize number - initial size of the vector (optional)
   * @return {NativeVectorGeometry} - a native std::vector<GeometryObject> from the wasm module
   */
  nativeVectorGeometry(initialSize?: number): NativeVectorGeometry {
    const nativeVectorGeometry_ =
      // eslint-disable-next-line new-cap
      (new (this.wasmModule.geometryArray)()) as NativeVectorGeometry

    if (initialSize) {
      const defaultGeometry = (new (this.wasmModule.IfcGeometry)) as GeometryObject
      // resize has a required second parameter to set default values
      nativeVectorGeometry_.resize(initialSize, defaultGeometry)
    }

    return nativeVectorGeometry_
  }

  /**
   * Create a native material from a canonical one.
   *
   * @param from The material to create the native material from
   * @return {MaterialObject} The created canonical material.
   */
  nativeMaterial(from: CanonicalMaterial): MaterialObject {
    const native: MaterialObject = {

      alphaCutoff: 0,
      alphaMode: toAlphaMode(this.wasmModule, from.blend),
      base: {
        x: from.baseColor[0],
        y: from.baseColor[1],
        z: from.baseColor[2],
        w: from.baseColor[3],
      },
      doubleSided: from.doubleSided,
      /* eslint-disable no-magic-numbers */
      ior: from.ior ?? 1.4,
      metallic: from.metalness ?? 1.0,
      roughness: from.roughness ?? 1.0,
      specular: from.specular !== void 0 ? {
        x: from.specular[0],
        y: from.specular[1],
        z: from.specular[2],
        w: from.specular[3],
      } : void 0,
    }
    /* eslint-enable no-magic-numbers */
    return native
  }

  /**
   *
   * @param initialSize number - initial size of the vector (optional)
   * @return {NativeVectorGlmVec2} - a native std::vector<glm::vec2> from the wasm module
   */
  nativeVectorGlmVec2(initialSize?: number): NativeVectorGlmVec2 {
    // eslint-disable-next-line new-cap
    const nativeVectorGlmVec2_ = new (this.wasmModule.vec2Array)() as NativeVectorGlmVec2

    if (initialSize) {
      // resize has a required second parameter to set default values
      nativeVectorGlmVec2_.resize(initialSize, { x: 0, y: 0 })
    }

    return nativeVectorGlmVec2_
  }

  /**
   * Create a native vector profile to pass across the boundary.
   *
   * @param initialSize number - initial size of the vector (optional)
   * @return {NativeVectorProfile} - a native std::vector<IfcProfile> from the wasm module
   */
  nativeVectorProfile(initialSize?: number): NativeVectorProfile {
    // eslint-disable-next-line new-cap
    const nativeVectorProfile_ = new (this.wasmModule.profileArray)() as NativeVectorProfile

    if (initialSize) {
      // resize has a required second parameter to set default values
      const defaultProfile = new (this.wasmModule.IfcProfile as any)
      nativeVectorProfile_.resize(initialSize, defaultProfile)
    }

    return nativeVectorProfile_
  }

  /**
   * Create a native version of a vector curve to parse across the boundary.
   *
   * @param initialSize number - initial size of the vector (optional)
   * @return {NativeVectorCurve} - a native std::vector<IfcCurve> from the wasm module
   */
  nativeVectorCurve(initialSize?: number): NativeVectorCurve {
    // eslint-disable-next-line new-cap
    const nativeVectorCurve_ = new (this.wasmModule.curveArray)() as NativeVectorCurve

    if (initialSize) {
      // resize has a required second parameter to set default values
      const defaultCurve = new (this.wasmModule.IfcCurve as any)
      nativeVectorCurve_.resize(initialSize, defaultCurve)
    }

    return nativeVectorCurve_
  }


  /**
   * Create a native vector of glm::vec3 to pass across the boundary.
   *
   * @param initialSize number - initial size of the vector (optional)
   * @return {NativeVectorMaterial} - a native std::vector<MaterialObject> from the wasm module
   */
  nativeVectorMaterial(initialSize?: number): NativeVectorMaterial {
    const nativeVectorMaterial_ =
      // eslint-disable-next-line new-cap
      (new (this.wasmModule.materialArray)()) as NativeVectorMaterial

    if (initialSize) {
      // resize has a required second parameter to set default values
      nativeVectorMaterial_.resize(initialSize)
    }

    return nativeVectorMaterial_
  }

  /**
   *
   * @param initialSize number - initial size of the vector (optional)
   * @return {NativeVectorGlmVec3} - a native std::vector<glm::vec3> from the wasm module
   */
  nativeVectorGlmVec3(initialSize?: number): NativeVectorGlmVec3 {
    const nativeVectorGlmVec3_ =
      // eslint-disable-next-line new-cap
      (new (this.wasmModule.glmVec3Array)()) as NativeVectorGlmVec3

    if (initialSize) {
      // resize has a required second parameter to set default values
      nativeVectorGlmVec3_.resize(initialSize, { x: 0, y: 0, z: 0 })
    }

    return nativeVectorGlmVec3_
  }

  /**
   *
   * @param initialSize number - initial size of the vector (optional)
   * @return {NativeVectorGlmVec3} - a native std::vector<glm::vec3> from the wasm module
   */
  nativeVectorGlmdVec3(initialSize?: number): NativeVectorGlmVec3 {
    const nativeVectorGlmdVec3_ =
      // eslint-disable-next-line new-cap
      (new (this.wasmModule.glmdVec3Array)()) as NativeVectorGlmVec3

    if (initialSize) {
      // resize has a required second parameter to set default values
      nativeVectorGlmdVec3_.resize(initialSize, { x: 0, y: 0, z: 0 })
    }

    return nativeVectorGlmdVec3_
  }

  /**
   * Create a native 32bit uint vector.
   *
   * @param initialSize number - initial size of the vector (optional)
   * @return {NativeUintVector} - a native std::vector<uint32_t> from the wasm module
   */
  nativeUintVector(initialize?: number): NativeUintVector {
    const nativeUintVector_ = (new (this.wasmModule.UintVector)()) as NativeUintVector

    if (initialize) {
      // resize has a required second parameter to set default values
      nativeUintVector_.resize(initialize, 0)
    }

    return nativeUintVector_
  }

  /**
   * Create a native 32bit size_t vector.
   *
   * @param initialSize number - initial size of the vector (optional)
   * @return {NativeULongVector} - a native std::vector<size_t> from the wasm module
   */
  nativeULongVector(initialize?: number): NativeULongVector {
    const nativeULongVector_ = new (this.wasmModule.ULongVector)() as NativeULongVector

    if (initialize) {
      // resize has a required second parameter to set default values
      nativeULongVector_.resize(initialize, 0)
    }

    return nativeULongVector_
  }

  /**
   * Create a native vector of indexed polygonal faces uint vector.
   *
   * @param initialSize number - initial size of the vector (optional)
   * @return {NativeVectorIndexedPolygonalFace} - a native object from the wasm module
   */
  nativeIndexedPolygonalFaceVector(initialize?: number): NativeVectorIndexedPolygonalFace {
    const nativeVectorIndexedPolygonalFace = new
      (this.wasmModule.VectorIndexedPolygonalFace)() as NativeVectorIndexedPolygonalFace

    if (initialize) {
      // resize has a required second parameter to set default values
      nativeVectorIndexedPolygonalFace.resize(initialize)
    }

    return nativeVectorIndexedPolygonalFace
  }

  /**
   * Create a native vector of segments.
   *
   * @param initialize number - initial size of the vector (optional)
   * @return {NativeVectorSegment} - a native object from the wasm module
   */
  nativeSegmentVector(initialize?: number): NativeVectorSegment {
    const nativeVectorSegment =
      new (this.wasmModule.VectorSegment)() as NativeVectorSegment

    if (initialize) {
      // resize has a required second parameter to set default values
      nativeVectorSegment.resize(initialize)
    }

    return nativeVectorSegment
  }

  /**
   * 
   * @param initialize 
   * @returns {NativeVectorBound3D}
   */
  nativeBound3DVector(initialize?: number): NativeVectorBound3D {
    const nativeVectorBound3D =
      new (this.wasmModule.bound3DArray)() as NativeVectorBound3D

    if (initialize) {
      // resize has a required second parameter to set default values
      nativeVectorBound3D.resize(initialize)
    }

    return nativeVectorBound3D
  }


  /**
   * Has the wasm module been initialised?
   *
   * @return {boolean} indicating if the wasm module has been initialized
   */
  isInitialized(): boolean {
    if (this.conwayModel !== void 0) {
      return this.conwayModel.initialized
    }

    return false
  }

  /**
   * @param modelId - model ID
   * @param geometry - GeometryObject to convert to OBJ
   * @return {string} - Obj string or blank string
   */
  toObj(geometry: GeometryObject, modelId: number = 0): string {
    if (this.conwayModel !== void 0) {
      return this.conwayModel.toObj(geometry)
    }

    return ''
  }

  /**
   * Convert this to a GLTF/GLB
   *
   * @param geometry - GeometryObject to convert to GLTF / GLB
   * @param isGlb boolean - Should the output be a single GLB file?
   * @param outputDraco boolean - Should the output be Draco compressed?
   * @param fileUri string - base filenames for GLTF / GLB files
   * @return {ResultsGltf} - Structure containing GLTF / GLB filenames + data vectors
   */
  toGltf(geometry: NativeVectorGeometry, materials: NativeVectorMaterial, isGlb: boolean,
    outputDraco: boolean, fileUri: string, modelId: number = 0): ResultsGltf {
    const noResults: ResultsGltf = { success: false, bufferUris: undefined, buffers: undefined }
    noResults.success = false
    if (this.conwayModel !== void 0) {

      return this.conwayModel.toGltf(geometry, materials, isGlb, outputDraco, fileUri)
    }

    return noResults
  }

  /**
   * Destroy geometry processor and deinitialize
   */
  destroy(modelId: number = 0) {
    if (this.conwayModel !== void 0) {
      this.conwayModel.destroy()
      this.conwayModel.initialized = false
    }
  }

  /**
   *
   * @param arr - a 2D number array
   * @return {number} - total length of all 2D array elements
   */
  private getTotalLength(arr: number[][]): number {
    return arr.reduce((totalLength, innerArray) => totalLength + innerArray.length, 0)
  }

  /**
   *
   * @param indices
   * @return {NativeUintVector}
   */
  private createAndPopulateNativeIndices(indices: number[]): NativeUintVector {
    // Create native indices array
    const indexArray: NativeUintVector = this.nativeUintVector(indices.length)

    // Populate the array
    for (let j = 0; j < indices.length; j++) {
      indexArray.set(j, indices[j])
    }

    return indexArray
  }

  /**
   * Create and populate a list of native profiles from an array of canonical profiles.
   *
   * @param profiles The profiles to convert to native profiles.
   * @return {NativeVectorProfile} The populated native profiles.
   */
  private createAndPopulateNativeProfiles(profiles: CanonicalProfile[]): NativeVectorProfile {
    // Create native indices array
    const profileArray: NativeVectorProfile = this.nativeVectorProfile(profiles.length)

    // Populate the array
    for (let j = 0; j < profiles.length; j++) {
      profileArray.set(j, profiles[j].nativeProfile!)
    }

    return profileArray
  }

  // /**
  //  *
  //  * @param geometry - GeometryObject to print information from
  //  */
  // printGeometryInfo(geometry: GeometryObject) {
  //   const vertexDataPtr = geometry.getVertexData()
  //   const vertexDataSize = geometry.getVertexDataSize()
  //   const indexDataPtr = geometry.getIndexData()
  //   const indexDataSize = geometry.getIndexDataSize()

  //   // unwrap vertex data
  //   const returnedVertexData =
  //     new Float32Array(this.wasmModule.HEAPF32.buffer, vertexDataPtr, vertexDataPtr.length)

  //   // unwrap index data
  //   const returnedIndexData =
  //     new Uint32Array(this.wasmModule.HEAPU32.buffer, indexDataPtr, indexDataPtr.length)

  //   //console.log(`VertexData Ptr: ${vertexDataPtr}`)
  //   //console.log(`VertexData Size: ${vertexDataSize}`)
  //   //console.log(`IndexData Ptr: ${indexDataPtr}`)
  //   //console.log(`IndexData Size: ${indexDataSize}`)

  //   // Now you can access the vertex Data array in TypeScript using the returnedVertexData object
  //   //console.log(`returnedVertexData[0]: ${returnedVertexData[0]}`)

  //   // Now you can access the indexData array in TypeScript using the returnedIndexData object
  //   //console.log(`returnedIndexData[0]: ${returnedIndexData[0]}`)
  // }

  /**
   *
   * @param entity - IfcPolygonalFaceSet
   * @param polygonalFaceStartIndices - Vector of face start indices
   * @param modelId - current modelId
   * @return {ExtractResult} - Extraction status result
   */
  private extractPolygonalFaceSet(entity: IfcPolygonalFaceSet,
    polygonalFaceStartIndices: NativeULongVector, temporary: boolean = false, isRelVoid: boolean = false): ExtractResult {
    const result: ExtractResult = ExtractResult.COMPLETE

    // map points
    const points = entity.Coordinates.CoordList.map(([x, y, z]) => ({ x, y, z }))
    // map indices
    const faces = entity.Faces.values()

    let indicesPerFace: number = -1

    // initialize new polygonalFaceVector
    const polygonalFaceVector: NativeVectorIndexedPolygonalFace =
      this.nativeIndexedPolygonalFaceVector()

    // handle faces + voids
    for (const polygonalFace of faces) {
      if (polygonalFace instanceof IfcIndexedPolygonalFaceWithVoids) {

        indicesPerFace = polygonalFace.CoordIndex.length

        // initialize new native indices array (free memory with delete())
        const polygonalFaceStartIndicesVoids: NativeULongVector =
          this.nativeULongVector(1 + polygonalFace.InnerCoordIndices.length)

        // set the first index to 0
        let voidsIndex = 0
        let coordIndexIdx = 0
        polygonalFaceStartIndicesVoids.set(voidsIndex++, coordIndexIdx)

        // create a coordIndex with
        // size == coordIndex.length + total size of innerCoordIndices array
        const coordIndex: NativeUintVector =
          this.nativeUintVector(polygonalFace.CoordIndex.length +
            this.getTotalLength(polygonalFace.InnerCoordIndices))

        for (let i = 0; i < polygonalFace.CoordIndex.length; i++) {
          coordIndex.set(coordIndexIdx++, polygonalFace.CoordIndex[i])
        }

        // second index
        polygonalFaceStartIndicesVoids.set(voidsIndex++, coordIndexIdx)

        for (let i = 0; i < polygonalFace.InnerCoordIndices.length; i++) {
          for (let j = 0; j < polygonalFace.InnerCoordIndices[i].length; j++) {
            coordIndex.set(coordIndexIdx++, polygonalFace.InnerCoordIndices[i][j])
          }

          // Set the nth index if it's not the last iteration of the outer loop
          if (i + 1 < polygonalFace.InnerCoordIndices.length) {
            polygonalFaceStartIndicesVoids.set(voidsIndex++, coordIndexIdx)
          }
        }

        const indexedPolygonalFaceParameters: IndexedPolygonalFace = {
          indices: coordIndex,
          face_starts: polygonalFaceStartIndicesVoids,
        }

        polygonalFaceVector.push_back(indexedPolygonalFaceParameters)

      } else {

        indicesPerFace = polygonalFace.CoordIndex.length

        const coordIndex = this.createAndPopulateNativeIndices(polygonalFace.CoordIndex)

        const indexedPolygonalFaceParameters: IndexedPolygonalFace = {
          indices: coordIndex,
          face_starts: polygonalFaceStartIndices,
        }
        polygonalFaceVector.push_back(indexedPolygonalFaceParameters)

      }
    }

    // initialize new native glm::vec3 array object (free memory with delete())
    const pointsArray: NativeVectorGlmVec3 = this.nativeVectorGlmVec3(points.length)

    // populate points array
    for (let i = 0; i < points.length; i++) {
      pointsArray.set(i, points[i])
    }

    const parameters: ParamsPolygonalFaceSet = {
      indicesPerFace: indicesPerFace,
      points: pointsArray,
      faces: polygonalFaceVector,
    }

    const geometry: GeometryObject = this.conwayModel.getPolygonalFaceSetGeometry(parameters)

    const canonicalMesh: CanonicalMesh = {
      type: CanonicalMeshType.BUFFER_GEOMETRY,
      geometry: geometry,
      localID: entity.localID,
      model: this.model,
      temporary: temporary,
    }

    // add mesh to the list of mesh objects
    if (!isRelVoid) {
      this.model.geometry.add(canonicalMesh)
    } else {
      this.model.voidGeometry.add(canonicalMesh)
    }

    // free allocated wasm vectors
    pointsArray.delete()

    for (let i = 0; i < polygonalFaceVector.size(); i++) {
      polygonalFaceVector.get(i).indices.delete()
      if (polygonalFaceVector.get(i).face_starts.size() > 1) {
        polygonalFaceVector.get(i).face_starts.delete()
      }
    }
    polygonalFaceVector.delete()

    return result

  }

  /**
   *
   * @param entities - IfcPolygonalFaceSet array
   * @param modelId - the modelId
   * @return {ExtractResult} - Extraction status result
   */
  private extractPolygonalFaceSets(entities: IfcPolygonalFaceSet[]): ExtractResult {

    let result: ExtractResult = ExtractResult.COMPLETE
    let faceSetResult: ExtractResult = ExtractResult.INCOMPLETE
    // initialize new native indices array (free memory with delete())
    const polygonalFaceStartIndices: NativeULongVector = this.nativeULongVector(1)

    polygonalFaceStartIndices.set(0, 0)


    for (const entity of entities) {
      faceSetResult = this.extractPolygonalFaceSet(entity, polygonalFaceStartIndices)

      if (faceSetResult !== ExtractResult.COMPLETE) {
        //console.log(`Warning, face set express ID: ${entity.expressID} extraction incomplete.`)
        result = ExtractResult.INCOMPLETE
      }
    }

    polygonalFaceStartIndices.delete()

    return result
  }

  /**
   * Extract a 3D direction vector from an IFC direction.
   *
   * @param from The IFC direction to extract the vector from.
   * @return {Vector3 | undefined} The vector, or undefined if it can't be extracted.
   */
  static extractDirection(from: IfcDirection | null): Vector3 | undefined {

    if (from === null) {
      return void 0
    }

    return {
      x: from.DirectionRatios[0],
      y: from.DirectionRatios[1],
      z: from.DirectionRatios[2],
    }
  }

  /**
   * Extract an IFC 3D cartesian transform operator as a transform matrix.
   *
   * @param from The IFC cartesian transform to extract from.
   * @return {any} The internal matrix type extract.
   */
  extractCartesianTransformOperator3D(from: IfcCartesianTransformationOperator3D) {
    const conwayModel = this.conwayModel

    const position: Vector3 = {
      x: from.LocalOrigin.Coordinates[0],
      y: from.LocalOrigin.Coordinates[1],
      z: from.LocalOrigin.Coordinates[2],
    }

    const axis1Ref: Vector3 =
      IfcGeometryExtraction.extractDirection(from.Axis1) ?? { x: 1, y: 0, z: 0 }
    const axis2Ref: Vector3 =
      IfcGeometryExtraction.extractDirection(from.Axis2) ?? { x: 0, y: 1, z: 0 }
    const axis3Ref: Vector3 =
      IfcGeometryExtraction.extractDirection(from.Axis3) ?? { x: 0, y: 0, z: 1 }

    const parameters: ParamsCartesianTransformationOperator3D = {
      position: position,
      axis1Ref: axis1Ref,
      axis2Ref: axis2Ref,
      axis3Ref: axis3Ref,
      normalizeAxis1: true,
      normalizeAxis2: true,
      normalizeAxis3: true,
      nonUniform: false,
      realScale: true,
      scale1_: from.Scl,
      scale2_: from.Scl,
      scale3_: from.Scl,
    }

    return conwayModel.getCartesianTransformationOperator3D(parameters)
  }


  /**
   * Accepts IfcBooleanResult and IfcBooleanClippingResult
   * @param from
   */
  extractBooleanResult(from: IfcBooleanResult | IfcBooleanClippingResult, isRelVoid: boolean = false) {

    if (from.FirstOperand instanceof IfcExtrudedAreaSolid ||
      from.FirstOperand instanceof IfcPolygonalFaceSet ||
      from.FirstOperand instanceof IfcBooleanResult ||
      from.FirstOperand instanceof IfcBooleanClippingResult) {
      this.extractBooleanOperand(from.FirstOperand, isRelVoid)
    }

    if (from.SecondOperand instanceof IfcExtrudedAreaSolid ||
      from.SecondOperand instanceof IfcPolygonalFaceSet ||
      from.SecondOperand instanceof IfcBooleanResult ||
      from.SecondOperand instanceof IfcHalfSpaceSolid) {
      this.extractBooleanOperand(from.SecondOperand, isRelVoid)
    }

    // get geometry TODO(nickcastel50): eventually support flattening meshes
    const flatFirstMeshVector = this.nativeVectorGeometry(1)
    const firstMesh = this.model.geometry.getByLocalID(from.FirstOperand.localID)

    if (firstMesh !== void 0 && firstMesh.type === CanonicalMeshType.BUFFER_GEOMETRY) {
      flatFirstMeshVector.set(0, firstMesh.geometry)
    } else {
      console.log(
        `Error extracting firstOperand geometry for expressID: 
        ${from.FirstOperand.expressID} - type: ${EntityTypesIfc[from.FirstOperand.type]}`)
      //console.log(firstMesh)
      return
    }

    const flatSecondMeshVector = this.nativeVectorGeometry(1)
    const secondMesh = this.model.geometry.getByLocalID(from.SecondOperand.localID)
    if (secondMesh !== void 0 && secondMesh.type === CanonicalMeshType.BUFFER_GEOMETRY) {
      flatSecondMeshVector.set(0, secondMesh.geometry)
    } else {
      console.log(
        `Error extracting secondOperand geometry for expressID: 
        ${from.SecondOperand.localID} - type: ${EntityTypesIfc[from.SecondOperand.type]}`)
      return
    }

    const parameters: ParamsGetBooleanResult = {
      flatFirstMesh: flatFirstMeshVector,
      flatSecondMesh: flatSecondMeshVector,
      operatorType: from.Operator.valueOf(),
    }
    const booleanGeometryObject: GeometryObject = this.conwayModel.getBooleanResult(parameters)

    if (firstMesh.type === CanonicalMeshType.BUFFER_GEOMETRY) {
      if (secondMesh.type === CanonicalMeshType.BUFFER_GEOMETRY) {

        const canonicalMesh: CanonicalMesh = {
          type: CanonicalMeshType.BUFFER_GEOMETRY,
          geometry: booleanGeometryObject,
          localID: from.localID,
          model: this.model,
          temporary: false,
        }

        // add mesh to the list of mesh objects
        if (!isRelVoid) {
          this.model.geometry.add(canonicalMesh)
        } else {
          this.model.voidGeometry.add(canonicalMesh)
        }
      }
    }
  }

  /**
   * Extract a boolean operand from a boolean result.
   * @param from The operand to extract.
   * @return {void}
   */
  extractBooleanOperand(from: IfcExtrudedAreaSolid | IfcPolygonalFaceSet | IfcBooleanResult | IfcHalfSpaceSolid | IfcBooleanClippingResult, isRelVoid: boolean = false) {

    if (from instanceof IfcExtrudedAreaSolid) {
      // mark as temporary
      this.extractExtrudedAreaSolid(from, true)
    } else if (from instanceof IfcPolygonalFaceSet) {
      // initialize new native indices array (free memory with delete())
      const polygonalFaceStartIndices: NativeULongVector = this.nativeULongVector(1)

      polygonalFaceStartIndices.set(0, 0)

      // mark as temporary
      const faceSetResult: ExtractResult =
        this.extractPolygonalFaceSet(from, polygonalFaceStartIndices, true, isRelVoid)

      if (faceSetResult !== ExtractResult.COMPLETE) {
        //console.log(`Warning, face set express ID: ${from.expressID} extraction incomplete.`)
      }

      polygonalFaceStartIndices.delete()
    } else if (from instanceof IfcHalfSpaceSolid) {
      this.extractHalfspaceSolid(from, true, isRelVoid)
    } else if (from instanceof IfcBooleanResult) {

      if (from.FirstOperand instanceof IfcExtrudedAreaSolid ||
        from.FirstOperand instanceof IfcPolygonalFaceSet ||
        from.FirstOperand instanceof IfcBooleanResult ||
        from.FirstOperand instanceof IfcBooleanClippingResult) {
        this.extractBooleanOperand(from.FirstOperand, isRelVoid)
      }

      if (from.SecondOperand instanceof IfcExtrudedAreaSolid ||
        from.SecondOperand instanceof IfcPolygonalFaceSet ||
        from.SecondOperand instanceof IfcBooleanResult ||
        from.SecondOperand instanceof IfcHalfSpaceSolid) {
        this.extractBooleanOperand(from.SecondOperand, isRelVoid)
      }

      // get geometry TODO(nickcastel50): eventually support flattening meshes
      const flatFirstMeshVector = this.nativeVectorGeometry(1)
      const firstMesh = this.model.geometry.getByLocalID(from.FirstOperand.localID)
      if (firstMesh !== void 0 && firstMesh.type === CanonicalMeshType.BUFFER_GEOMETRY) {
        flatFirstMeshVector.set(0, firstMesh.geometry)
      } else {
        console.log(
          `(Operand) Error extracting firstOperand geometry for expressID: 
          ${from.FirstOperand.expressID} - type: ${EntityTypesIfc[from.FirstOperand.type]}`)
        //console.log(firstMesh)
        return
      }

      const flatSecondMeshVector = this.nativeVectorGeometry(1)
      const secondMesh = this.model.geometry.getByLocalID(from.SecondOperand.localID)
      if (secondMesh !== void 0 && secondMesh.type === CanonicalMeshType.BUFFER_GEOMETRY) {
        flatSecondMeshVector.set(0, secondMesh.geometry)
      } else {
        console.log(
          `(Operand) Error extracting secondOperand geometry for expressID: 
          ${from.SecondOperand.expressID} - type: ${EntityTypesIfc[from.SecondOperand.type]}`)
        return
      }

      const parameters: ParamsGetBooleanResult = {
        flatFirstMesh: flatFirstMeshVector,
        flatSecondMesh: flatSecondMeshVector,
        operatorType: from.Operator.valueOf(),
      }

      const booleanGeometryObject: GeometryObject = this.conwayModel.getBooleanResult(parameters)

      const canonicalMesh: CanonicalMesh = {
        type: CanonicalMeshType.BUFFER_GEOMETRY,
        geometry: booleanGeometryObject,
        localID: from.localID,
        model: this.model,
        temporary: true,
      }

      // add mesh to the list of mesh objects
      if (!isRelVoid) {
        this.model.geometry.add(canonicalMesh)
      } else {
        this.model.voidGeometry.add(canonicalMesh)
      }
    }
  }

  /* eslint-disable no-magic-numbers */ // No magic numbers disabled
  // Cos we have *lots* of default material values.
  /**
   * Extract a canonical material from a surface style.
   *
   * @param from The surface style to extract a material from.
   */
  extractSurfaceStyle(from: IfcSurfaceStyle) {

    const materials = this.materials

    const material = materials.get(from.localID)

    if (material === void 0) {

      const readDoubleSided = from.Side === IfcSurfaceSide.BOTH || from.Side === IfcSurfaceSide.POSITIVE

      const newMaterial: Mutable<CanonicalMaterial> = {
        name: `#${from.expressID}`,
        baseColor: [0.8, 0.8, 0.8, 1],
        doubleSided: readDoubleSided,
        blend: BlendMode.OPAQUE,
      }

      for (const style of from.Styles) {

        if (style instanceof IfcSurfaceStyleRefraction) {

          newMaterial.ior = style.RefractionIndex ?? newMaterial.ior

        } else if (style instanceof IfcSurfaceStyleRendering) {

          const transparency = style.Transparency ?? 0
          const surfaceColor = extractColorRGBPremultiplied(style.SurfaceColour, 1 - transparency)

          newMaterial.baseColor = style.DiffuseColour !== null ?
            extractColorOrFactor(style.DiffuseColour, surfaceColor) : surfaceColor

          newMaterial.roughness = extractSpecularHighlight(style.SpecularHighlight)

          newMaterial.specular = style.SpecularColour !== null ?
            extractColorOrFactor(style.SpecularColour, surfaceColor) : void 0

          switch (style.ReflectanceMethod) {

            case IfcReflectanceMethodEnum.NOTDEFINED:
            case IfcReflectanceMethodEnum.PHONG:
            case IfcReflectanceMethodEnum.BLINN: {

              newMaterial.metalness = 0.0
              newMaterial.roughness ??= 1
              newMaterial.ior ??= 1.4
              break
            }

            case IfcReflectanceMethodEnum.FLAT: {

              newMaterial.metalness = 0.0
              newMaterial.roughness ??= 0.9
              newMaterial.ior ??= 1.5
              break

            }

            case IfcReflectanceMethodEnum.GLASS: {

              newMaterial.metalness = 0.0
              newMaterial.roughness ??= 0
              newMaterial.ior ??= 1.52
              break

            }

            case IfcReflectanceMethodEnum.MATT:

              newMaterial.metalness = 0
              newMaterial.roughness ??= 1
              break

            case IfcReflectanceMethodEnum.METAL:

              newMaterial.metalness = 1
              newMaterial.roughness ??= 0.2
              break

            case IfcReflectanceMethodEnum.MIRROR:

              newMaterial.metalness = 1
              newMaterial.roughness ??= 0
              newMaterial.ior ??= 1.52
              break

            case IfcReflectanceMethodEnum.PLASTIC:

              newMaterial.metalness = 0.0
              newMaterial.roughness ??= 0
              newMaterial.ior ??= 1.47
              break

            case IfcReflectanceMethodEnum.STRAUSS:

              newMaterial.metalness = 1.0
              newMaterial.roughness ??= 0.95
              newMaterial.ior ??= 1.47
              break

            default:

          }

        } else if (style instanceof IfcSurfaceStyleShading) {

          const transparency = style.Transparency ?? 0

          newMaterial.baseColor =
            extractColorRGBPremultiplied(style.SurfaceColour, 1 - transparency)
        } else {
          //console.log(`Unsupported style: ${EntityTypesIfc[style.type]} expressID: ${style.expressID}`)
        }

      }

      const isTransparent = newMaterial.baseColor[3] < 1.0

      newMaterial.metalness ??= 0
      newMaterial.roughness ??= 0
      newMaterial.ior ??= 1.4
      newMaterial.doubleSided = isTransparent || newMaterial.doubleSided
      newMaterial.blend = isTransparent ? BlendMode.BLEND : BlendMode.OPAQUE

      materials.add(from.localID, newMaterial)
    }

  }
  /* eslint-enable no-magic-numbers */

  /**
   * Extract a style item.
   *
   * @param from The styled item to extract from
   */
  extractStyledItem(from: IfcStyledItem, representationItem?: IfcRepresentationItem): number | undefined {

    let surfaceStyleID: number | undefined = void 0
    let surfaceStyleExpressID: number | undefined = void 0

    for (const style of from.Styles) {

      if (style instanceof IfcPresentationStyleAssignment) {

        for (const innerStyle of style.Styles) {
          if (innerStyle instanceof IfcSurfaceStyle) {

            surfaceStyleID = innerStyle.localID
            surfaceStyleExpressID = innerStyle.expressID
            this.extractSurfaceStyle(innerStyle)
            break
          } else {
            //console.log(`Unsupported style: ${EntityTypesIfc[style.type]} expressID: ${style.expressID}`)
          }
        }

      } else if (style instanceof IfcSurfaceStyle) {

        surfaceStyleID = style.localID
        surfaceStyleExpressID = style.expressID
        this.extractSurfaceStyle(style)
      } else {
        //console.log(`Unsupported style: ${EntityTypesIfc[style.type]} expressID: ${style.expressID}`)
      }
    }


    if (surfaceStyleID === void 0) {
      return
    }

    if (representationItem !== undefined) {
      ////console.log(`mapped representationItem.expressID: (#${this.model.getElementByLocalID(representationItem.localID)?.expressID}) to surface style ID: (#${this.model.getElementByLocalID(surfaceStyleID)?.expressID})`)
      this.materials.addGeometryMapping(representationItem.localID, surfaceStyleID)
    } else if (from.Item !== null) {

      ////console.log(`mapped item.expressID: (#${this.model.getElementByLocalID(from.Item.localID)?.expressID}) to surface style ID: (#${this.model.getElementByLocalID(surfaceStyleID)?.expressID})`)
      this.materials.addGeometryMapping(from.Item.localID, surfaceStyleID)
    }

    return surfaceStyleID
  }

  /**
   * 
   * @param from 
   * @param temporary 
   */
  extractHalfspaceSolid(from: IfcHalfSpaceSolid, temporary: boolean = false, isRelVoid: boolean = false) {

    if (from.BaseSurface instanceof IfcPlane) {
      const paramsAxis2Placement3D: ParamsAxis2Placement3D =
        this.extractAxis2Placement3D(from.BaseSurface.Position, from.localID, true)
      const axis2PlacementTransform = this.conwayModel
        .getAxis2Placement3D(paramsAxis2Placement3D)

      // get geometry
      const parameters: ParamsGetHalfspaceSolid = {
        flipWinding: from.AgreementFlag,
        optionalLinearScalingFactor: 1.0,
      }

      const geometry: GeometryObject = this.conwayModel.GetHalfSpaceSolid(parameters)

      // apply transform
      if (axis2PlacementTransform !== void 0) {
        geometry.applyTransform(axis2PlacementTransform)
      }

      const canonicalMesh: CanonicalMesh = {
        type: CanonicalMeshType.BUFFER_GEOMETRY,
        geometry: geometry,
        localID: from.localID,
        model: this.model,
        temporary: temporary,
      }

      // add mesh to the list of mesh objects
      if (!isRelVoid) {
        this.model.geometry.add(canonicalMesh)
      } else {
        this.model.voidGeometry.add(canonicalMesh)
      }
    } else {
      //console.log(`Unsupported surface: ${EntityTypesIfc[from.BaseSurface.type]} expressID: ${from.BaseSurface.expressID}`)
    }
  }

  /**
   * 
   * @param from 
   * @param temporary 
   */
  extractPolygonalBoundedHalfSpace(from: IfcPolygonalBoundedHalfSpace, temporary: boolean = false) {

    //extract position 
    let axis2PlacementTransform: any | undefined = (void 0)

    const paramsAxis2Placement3D: ParamsAxis2Placement3D =
      this.extractAxis2Placement3D(from.Position, from.localID, true)
    axis2PlacementTransform = this.conwayModel
      .getAxis2Placement3D(paramsAxis2Placement3D)

    //console.log(`[PolygonalBoundedHalfSpace]: from.PolygonalBoundary type: ${EntityTypesIfc[from.PolygonalBoundary.type]}`)


  }

  /**
   *
   * @param from
   * @param temporary
   */
  extractExtrudedAreaSolid(from: IfcExtrudedAreaSolid, temporary: boolean = false, isRelVoid: boolean = false) {

    let axis2PlacementTransform: any | undefined = (void 0)
    if (from.Position !== null) {
      const paramsAxis2Placement3D: ParamsAxis2Placement3D =
        this.extractAxis2Placement3D(from.Position, from.localID, true)
      axis2PlacementTransform = this.conwayModel
        .getAxis2Placement3D(paramsAxis2Placement3D)
    }

    const profile: CanonicalProfile | undefined = this.extractProfile(from.SweptArea)

    if (profile !== void 0 && profile.nativeProfile !== void 0) {

      const dir = {
        x: from.ExtrudedDirection.DirectionRatios[0],
        y: from.ExtrudedDirection.DirectionRatios[1],
        z: from.ExtrudedDirection.DirectionRatios[2],
      }

      // get geometry
      const parameters: ParamsGetExtrudedAreaSolid = {
        depth: from.Depth,
        dir: dir,
        profile: profile.nativeProfile,
      }

      const geometry: GeometryObject = this.conwayModel.getExtrudedAreaSolid(parameters)

      // apply transform
      if (axis2PlacementTransform !== void 0) {
        geometry.applyTransform(axis2PlacementTransform)
      }

      const canonicalMesh: CanonicalMesh = {
        type: CanonicalMeshType.BUFFER_GEOMETRY,
        geometry: geometry,
        localID: from.localID,
        model: this.model,
        temporary: temporary,
      }

      // add mesh to the list of mesh objects
      if (!isRelVoid) {
        this.model.geometry.add(canonicalMesh)
      } else {
        this.model.voidGeometry.add(canonicalMesh)
      }

    } else {
      console.log(`Couldn't parse profile, expressID: ${from.SweptArea.expressID} type: ${EntityTypesIfc[from.SweptArea.type]}`)
    }
  }

  /**
   * Extract a canonical profile from a profile definition.
   *
   * @param from The profile definition to extract from.
   * @return {CanonicalProfile | undefined} The extracted profile,
   * or undefined if one cannot be extracted.
   */
  extractProfile(from: IfcProfileDef): CanonicalProfile | undefined {

    const foundProfile = this.model.profiles.getByLocalID(from.localID)

    if (foundProfile !== void 0) {

      // we already have this profile, return it and exit
      /*const elementTest = this.model.getElementByLocalID(foundProfile.localID)
      if (elementTest) {
        console.log(`Already have this profile: ${EntityTypesIfc[elementTest.type]} expressID: ${from.expressID}`)
      }*/
      return foundProfile
    }

    let profile: CanonicalProfile | undefined

    if (from instanceof IfcArbitraryClosedProfileDef) {
      const outerCurve = from.OuterCurve
      if (outerCurve instanceof IfcCompositeCurve) {
        const compositeCurve = this.extractCompositeCurve(outerCurve)

        if (compositeCurve !== void 0) {
          profile = {
            localID: from.localID,
            curve: compositeCurve,
            holes: void 0,
            profiles: (void 0),
            nativeProfile: (void 0),
          }
        }
      }
      else {

        const curveObject = this.extractCurve(outerCurve)

        if (curveObject) {
          profile = {
            localID: from.localID,
            curve: curveObject,
            holes: void 0,
            profiles: (void 0),
            nativeProfile: (void 0),
          }
        }
      }
    } else if (from instanceof IfcCircleProfileDef) {

      const curveObject = this.extractCircleCurve(from)

      if (curveObject) {
        profile = {
          localID: from.localID,
          curve: curveObject,
          holes: (void 0),
          profiles: (void 0),
          nativeProfile: (void 0),
        }
      }
    } else if (from instanceof IfcCompositeProfileDef) {
      profile = {
        localID: from.localID,
        curve: (void 0),
        holes: (void 0),
        profiles: (void 0),
        nativeProfile: (void 0),
      }

      const profiles: CanonicalProfile[] = []

      for (let profileIndex = 0; profileIndex < from.Profiles.length; ++profileIndex) {
        const profile_ = this.extractProfile(from.Profiles[profileIndex])

        if (profile_ !== void 0) {
          profiles.push(profile_)
        }
      }

      profile.profiles = profiles
    } else if (from instanceof IfcRectangleProfileDef) {
      const curveObject = this.extractRectangleCurve(from)

      if (curveObject) {
        profile = {
          localID: from.localID,
          curve: curveObject,
          holes: (void 0),
          profiles: (void 0),
          nativeProfile: (void 0),
        }
      }

    }
    else {
      console.log(`Unsupported Profile! Type: ${EntityTypesIfc[from.type]} expressID: ${from.expressID}`)
    }

    // add profile to the list of profile objects
    let isComposite: boolean = false
    if (profile !== void 0) {
      const holesArray: NativeVectorCurve = this.nativeVectorCurve()
      if (profile.profiles !== void 0 && profile.profiles.length > 0) {
        isComposite = true

        const profilesArray: NativeVectorProfile = this.nativeVectorProfile(profile.profiles.length)

        if (!profile.curve) {
          // create a blank curve for a composite profile
          profile.curve = new (this.wasmModule.IfcCurve as any)
        }

        // we must create a native profile for each profile
        for (let profileIndex = 0; profileIndex < profile.profiles.length; ++profileIndex) {
          const profilesArrayCurrent: NativeVectorProfile = this.nativeVectorProfile()
          const parameters: ParamsCreateNativeIfcProfile = {
            curve: profile.profiles[profileIndex].curve,
            // TODO(nickcastel50): support profiles with holes (out of scope at the moment)
            holes: holesArray,
            isConvex: false,
            isComposite: false,
            profiles: profilesArrayCurrent,
          }

          profile.profiles[profileIndex].nativeProfile =
            this.conwayModel.createNativeIfcProfile(parameters)

          profilesArray.set(profileIndex, profile.profiles[profileIndex].nativeProfile)
        }


        // create native IfcProfile vector
        const parameters: ParamsCreateNativeIfcProfile = {
          curve: profile.curve,
          // TODO(nickcastel50): support profiles with holes (out of scope at the moment)
          holes: holesArray,
          isConvex: false,
          isComposite: isComposite,
          profiles: profilesArray,
        }

        profile.nativeProfile = this.conwayModel.createNativeIfcProfile(parameters)
      } else {

        const profilesArray: NativeVectorProfile = this.nativeVectorProfile()
        const parameters: ParamsCreateNativeIfcProfile = {
          curve: profile.curve,
          // TODO(nickcastel50): support profiles with holes (out of scope at the moment)
          holes: holesArray,
          isConvex: false,
          isComposite: isComposite,
          profiles: profilesArray,
        }

        profile.nativeProfile = this.conwayModel.createNativeIfcProfile(parameters)
      }

      // Check if profile is already in the model's profiles
      const existingProfile = this.model.profiles.getByLocalID(profile.localID)

      if (!existingProfile) {
        // If profile is not already in the model's profiles, add it
        this.model.profiles.add(profile)
      }
    }

    return profile
  }

  /**
   * 
   * @param from 
   * @returns {CurveObject | undefined}
   */
  extractCompositeCurve(from: IfcCompositeCurve): CurveObject | undefined {
    const curveObjects: CurveObject[] = []
    let compositeCurve: CurveObject | undefined = undefined
    for (let i = 0; i < from.Segments.length; i++) {

      const parentCurve = from.Segments[i].ParentCurve
      let currentCurveObject = undefined
      if (parentCurve instanceof IfcCompositeCurve) {
        currentCurveObject = this.extractCompositeCurve(parentCurve)
      } else {
        currentCurveObject = this.extractCurve(from.Segments[i].ParentCurve)
      }

      if (currentCurveObject !== undefined) {
        if (i === 0) {
          compositeCurve = currentCurveObject
        } else {
          if (from.Segments[i].Dim === 2) {
            for (let j = 0; j < currentCurveObject.getPointsSize(); ++j) {
              compositeCurve!.add2d(currentCurveObject.get2d(j))
            }
          } else if (from.Segments[i].Dim === 3) {
            for (let j = 0; j < currentCurveObject.getPointsSize(); ++j) {
              compositeCurve!.add3d(currentCurveObject.get3d(j))
            }
          }
        }
      } else {
        //console.log(`curve segment parse === undefined`)
      }
    }

    return compositeCurve
  }

  /**
   * 
   * @param from 
   * @returns {CurveObject | undefined}
   */
  extractCurve(from: IfcCurve | IfcTrimmedCurve | IfcPolyline | IfcIndexedPolyCurve | IfcCircle): CurveObject | undefined {
    if (from instanceof IfcTrimmedCurve) {
      return this.extractIfcTrimmedCurve(from)
    }

    if (from instanceof IfcPolyline) {
      return this.extractIfcPolyline(from)
    }

    if (from instanceof IfcIndexedPolyCurve) {
      return this.extractIndexedPolyCurve(from)
    }

    if (from instanceof IfcCircle) {
      return this.extractIfcCircle(from)
    }

    //console.log(`Unsupported Curve! Type: ${EntityTypesIfc[from.type]}`)
  }


  extractIfcCircle(from: IfcCircle, parametersTrimmedCurve: ParamsGetIfcTrimmedCurve = {
    masterRepresentation: 0,
    dimensions: 0,
    senseAgreement: false,
    trim1Cartesian2D: undefined,
    trim1Cartesian3D: undefined,
    trim1Double: 0,
    trim2Cartesian2D: undefined,
    trim2Cartesian3D: undefined,
    trim2Double: 0
  }): CurveObject | undefined {

    let axis2Placement2D: any = void 0 //glmdmat3
    let axis2Placement3D: any = void 0 //glmdmat4
    if (from.Position instanceof IfcAxis2Placement2D) {
      axis2Placement2D = this.extractAxis2Placement2D(from.Position)
      axis2Placement3D = (new (this.wasmModule.glmdmat4)) as any
    } else {
      axis2Placement3D = this.extractAxis2Placement3D(from.Position, from.localID, true)
      axis2Placement2D = (new (this.wasmModule.glmdmat3)) as any
    }

    const parametersIfcCircle: ParamsGetIfcCircle = {
      dimensions: from.Dim,
      axis2Placement2D: axis2Placement2D,
      axis2Placement3D: axis2Placement3D,
      radius: from.Radius,
      paramsGetIfcTrimmedCurve: parametersTrimmedCurve
    }

    const curve: CurveObject = this.conwayModel.getIfcCircle(parametersIfcCircle)

    return curve
  }

  /**
   * 
   * @param from 
   * @returns {CurveObject | undefined}
   */
  extractIfcTrimmedCurve(from: IfcTrimmedCurve): CurveObject | undefined {

    let trim1Cartesian2D: Vector2 = { x: 0, y: 0 }
    let trim1Cartesian3D: Vector3 = { x: 0, y: 0, z: 0 }
    let trim1Double: number = 0
    let trim2Cartesian2D: Vector2 = { x: 0, y: 0 }
    let trim2Cartesian3D: Vector3 = { x: 0, y: 0, z: 0 }
    let trim2Double: number = 0

    //use Cartesian if unspecified  
    if (from.MasterRepresentation === IfcTrimmingPreference.CARTESIAN ||
      from.MasterRepresentation === IfcTrimmingPreference.UNSPECIFIED) {
      for (let trimIndex = 0; trimIndex < from.Trim1.length; trimIndex++) {
        const trim1 = from.Trim1[trimIndex]
        if (trim1 instanceof IfcCartesianPoint) {

          if (from.Dim === 2) {
            trim1Cartesian2D = {
              x: trim1.Coordinates[0],
              y: trim1.Coordinates[1]
            }
          } else if (from.Dim === 3) {
            trim1Cartesian3D = {
              x: trim1.Coordinates[0],
              y: trim1.Coordinates[1],
              z: trim1.Coordinates[2],
            }
          }

          break
        }
      }

      for (let trimIndex = 0; trimIndex < from.Trim2.length; trimIndex++) {
        const trim2 = from.Trim2[trimIndex]
        if (trim2 instanceof IfcCartesianPoint) {

          if (from.Dim === 2) {
            trim2Cartesian2D = {
              x: trim2.Coordinates[0],
              y: trim2.Coordinates[1]
            }
          } else if (from.Dim === 3) {
            trim2Cartesian3D = {
              x: trim2.Coordinates[0],
              y: trim2.Coordinates[1],
              z: trim2.Coordinates[2],
            }
          }

          break
        }
      }
    } else {
      //use parameter value 
      for (let trimIndex = 0; trimIndex < from.Trim1.length; trimIndex++) {
        const trim1 = from.Trim1[trimIndex]
        if (trim1 instanceof IfcParameterValue) {
          trim1Double = trim1.Value
          break
        }
      }

      for (let trimIndex = 0; trimIndex < from.Trim2.length; trimIndex++) {
        const trim2 = from.Trim2[trimIndex]
        if (trim2 instanceof IfcParameterValue) {
          trim2Double = trim2.Value
          break
        }
      }
    }


    const paramsGetIfcTrimmedCurve: ParamsGetIfcTrimmedCurve = {
      masterRepresentation: from.MasterRepresentation.valueOf(),
      dimensions: from.Dim,
      senseAgreement: from.SenseAgreement,
      trim1Cartesian2D: trim1Cartesian2D,
      trim1Cartesian3D: trim1Cartesian3D,
      trim1Double: trim1Double,
      trim2Cartesian2D: trim2Cartesian2D,
      trim2Cartesian3D: trim2Cartesian3D,
      trim2Double: trim2Double
    }

    if (from.BasisCurve instanceof IfcCircle) {
      const curveObject = this.extractIfcCircle(from.BasisCurve, paramsGetIfcTrimmedCurve)

      if (curveObject !== void 0) {
        return curveObject
      }

    } else {
      //console.log(`[IfcTrimmedCurve]: Unsupported basisCurve type: ${EntityTypesIfc[from.BasisCurve.type]} expressID: ${from.BasisCurve.expressID}`)
    }

    return undefined
  }


  /**
   * 
   * @param from 
   * @returns {CurveObject | undefined }
   */
  extractIfcPolyline(from: IfcPolyline): CurveObject | undefined {

    if (from.Points.length > 0) {
      const nativeCurve = (new (this.wasmModule.IfcCurve)) as CurveObject
      //dims check 
      if (from.Dim == 2) {
        for (let pointsIndex = 0; pointsIndex < from.Points.length; ++pointsIndex) {

          const coords = from.Points[pointsIndex].Coordinates
          const coord = {
            x: coords[0],
            y: coords[1],
          }

          nativeCurve.add2d(coord)
        }
      } else {
        for (let pointsIndex = 0; pointsIndex < from.Points.length; ++pointsIndex) {
          const coords = from.Points[pointsIndex].Coordinates

          const coord = {
            x: coords[0],
            y: coords[1],
            z: coords[2]
          }

          nativeCurve.add3d(coord)
        }
      }

      return nativeCurve

    }
  }

  extractRectangleCurve(from: IfcRectangleProfileDef): CurveObject | undefined {
    if (from.Position !== null) {
      const placement2D = this.extractAxis2Placement2D(from.Position)

      const paramsGetCircleCurve: ParamsGetRectangleProfileCurve = {
        xDim: from.XDim,
        yDim: from.YDim,
        hasPlacement: true,
        matrix: placement2D,
      }

      const ifcCurve: CurveObject = this.conwayModel.getRectangleProfileCurve(paramsGetCircleCurve)
      return ifcCurve

    } else {
      const paramsGetCircleCurve: ParamsGetRectangleProfileCurve = {
        xDim: from.XDim,
        yDim: from.YDim,
        hasPlacement: true,
        matrix: void 0,
      }

      const ifcCurve: CurveObject = this.conwayModel.getRectangleProfileCurve(paramsGetCircleCurve)
      return ifcCurve
    }
  }


  /**
   * Extract a curve object from a circle profile.
   *
   * @param from The circle definition to extract from.
   * @return {CurveObject | undefined} The extracted circle curve,
   * or undefined if one cannot be extracted.
   */
  extractCircleCurve(from: IfcCircleProfileDef): CurveObject | undefined {
    if (from.Position !== null) {
      const placement2D = this.extractAxis2Placement2D(from.Position)

      const paramsGetCircleCurve: ParamsGetCircleCurve = {
        radius: from.Radius,
        hasPlacement: true,
        placement: placement2D,
      }

      const ifcCurve: CurveObject = this.conwayModel.getCircleCurve(paramsGetCircleCurve)
      return ifcCurve

    } else {
      const paramsGetCircleCurve: ParamsGetCircleCurve = {
        radius: from.Radius,
        hasPlacement: false,
        placement: (void 0),
      }

      const ifcCurve: CurveObject = this.conwayModel.getCircleCurve(paramsGetCircleCurve)
      return ifcCurve
    }
  }

  /**
   * Extract an indexed poly curve and turn it into a curve object.
   *
   * @param from - IfcIndexedPolyCurve to process
   * @return {CurveObject | undefined} The extracted curve or undefined if it
   * can't be extracted.
   */
  extractIndexedPolyCurve(from: IfcIndexedPolyCurve): CurveObject | undefined {

    if (from.Points instanceof IfcCartesianPointList3D) {
      //console.log('IfcCartesianPointList3D not supported in IfcIndexedPolycurve.')
      return
    }

    // TODO(Error happening here on access)
    // ////console.log(`\t\t\touterCurve.Dim: ${outerCurve.Dim}`)

    // initialize new segment vector
    const segmentVector = this.nativeSegmentVector()

    if (from.Segments !== null) {

      for (let i = 0; i < from.Segments.length; i++) {

        const indexArray = this.createAndPopulateNativeIndices(from.Segments[i].Value)

        const segment: Segment = {
          isArcType: (from.Segments[i].type === EntityTypesIfc.IFCARCINDEX),
          indices: indexArray,
        }

        segmentVector.push_back(segment)
      }
    }

    if (from.Points instanceof IfcCartesianPointList2D) {
      const points = from.Points.CoordList.map(([x, y]) => ({ x: x, y: y } as Vector2))

      // initialize new native glm::vec3 array object (free memory with delete())
      const pointsArray: NativeVectorGlmVec2 = this.nativeVectorGlmVec2(points.length)

      // populate points array
      for (let i = 0; i < points.length; i++) {
        pointsArray.set(i, points[i])
      }

      const paramsGetIndexedPolyCurve: ParamsGetIfcIndexedPolyCurve = {
        dimensions: 2,
        segments: segmentVector,
        points: pointsArray,
      }

      const ifcCurve: CurveObject = this.conwayModel.getIndexedPolyCurve(paramsGetIndexedPolyCurve)

      return ifcCurve
    }

  }

  /**
   * Extract a mapped item to add its transform to instance an item.
   *
   * @param from The mapped item to extract.
   */
  extractMappedItem(from: IfcMappedItem, owningElementLocalID?: number) {

    const representationMap = from.MappingSource
    const mappingTarget = from.MappingTarget

    let popTransform = false

    if (mappingTarget instanceof IfcCartesianTransformationOperator3D) {

      const nativeCartesianTransform =
        this.extractCartesianTransformOperator3D(mappingTarget)

      this.scene.addTransform(
        mappingTarget.localID,
        nativeCartesianTransform.getValues(),
        nativeCartesianTransform)

      popTransform = true
    }

    for (const representationItem of representationMap.MappedRepresentation.Items) {

<<<<<<< HEAD
      this.extractRepresentationItem(representationItem)

      const styledItemLocalID_ = this.materials.styledItemMap.get(representationItem.localID)
      if (styledItemLocalID_ !== undefined) {
        const styledItem_ = this.model.getElementByLocalID(styledItemLocalID_) as IfcStyledItem
        this.extractStyledItem(styledItem_)
      }
=======
      this.extractRepresentationItem(representationItem, owningElementLocalID)
>>>>>>> 53379c6d
    }

    if (popTransform) {

      this.scene.popTransform()
    }
  }

  static facetedBrepCount_: number = 0

  /**
   * Extract a representation item, including its geometry if necessary,
   * adding it to the current scene walk.
   *
   * Note - memoized result for instancing.
   *
   * @param from The representation to extract from.
   */
<<<<<<< HEAD
  extractRepresentationItem(from: IfcRepresentationItem, isRelVoid: boolean = false) {
=======
  extractRepresentationItem(from: IfcRepresentationItem, owningElementLocalID?: number) {
>>>>>>> 53379c6d

    let foundGeometry
    if (!isRelVoid) {
      foundGeometry = this.model.geometry.getByLocalID(from.localID)
    }
    else {
      foundGeometry = this.model.voidGeometry.getByLocalID(from.localID)
    }

    if (foundGeometry !== void 0) {

<<<<<<< HEAD
      if (!isRelVoid) {
        this.scene.addGeometry(from.localID)
      }

=======
      this.scene.addGeometry(from.localID, owningElementLocalID)
>>>>>>> 53379c6d
      return
    }

    if (from instanceof IfcPolygonalFaceSet) {

      // initialize new native indices array (free memory with delete())
      const polygonalFaceStartIndices: NativeULongVector = this.nativeULongVector(1)

      polygonalFaceStartIndices.set(0, 0)

      const faceSetResult: ExtractResult =
        this.extractPolygonalFaceSet(from, polygonalFaceStartIndices, false, isRelVoid)

      if (faceSetResult !== ExtractResult.COMPLETE) {
        //console.log(`Warning, face set express ID: ${from.expressID} extraction incomplete.`)
      }

      polygonalFaceStartIndices.delete()

<<<<<<< HEAD
      if (!isRelVoid) {
        this.scene.addGeometry(from.localID)
      }

=======
      this.scene.addGeometry(from.localID, owningElementLocalID)
>>>>>>> 53379c6d

    } else if (from instanceof IfcBooleanResult) {
      //also handles IfcBooleanClippingResult
      this.extractBooleanResult(from, isRelVoid)

      // TODO: (Error with this geometry here for momentum.ifc...)
      // if (from.expressID !== 108680)

      if (!isRelVoid) {
        this.scene.addGeometry(from.localID)
      }

<<<<<<< HEAD
    } else if (from instanceof IfcExtrudedAreaSolid) {
      this.extractExtrudedAreaSolid(from, false, isRelVoid)
      if (!isRelVoid) {
        this.scene.addGeometry(from.localID)
      }
=======
      this.extractExtrudedAreaSolid(from)
      this.scene.addGeometry(from.localID, owningElementLocalID)
>>>>>>> 53379c6d

    } else if (from instanceof IfcHalfSpaceSolid) {
      this.extractHalfspaceSolid(from, false, isRelVoid)
      if (!isRelVoid) {
        this.scene.addGeometry(from.localID)
      }


    } else if (from instanceof IfcMappedItem) {

      this.extractMappedItem(from)
    } else if (from instanceof IfcPolyline) {
      //web-ifc ignores IfcPolylines as meshes
      ////console.log(`IFCPOLYLINE, expressID: ${from.expressID}`)
    } else if (from instanceof IfcFacetedBrep) {
      ++IfcGeometryExtraction.facetedBrepCount_
      this.extractIfcFacetedBrep(from)
      this.scene.addGeometry(from.localID)
    }
    else if (from instanceof IfcShellBasedSurfaceModel) {
      this.extractIfcShellBasedSurfaceModel(from)
      this.scene.addGeometry(from.localID)
    } else if (from instanceof IfcBoundingBox) {
      //I don't think this is necessary right now 
    }
    else {
      ////console.log(`Unsupported type: ${EntityTypesIfc[from.type]} expressID: ${from.expressID}`)
    }
  }

  /**
   * 
   * @param from 
   */
  extractIfcFacetedBrep(from: IfcFacetedBrep, isRelVoid: boolean = false) {
    const faces = from.Outer.CfsFaces



    this.extractFaces(faces, from.localID, isRelVoid)
  }


  /**
   * 
   * @param from 
   */
  extractIfcShellBasedSurfaceModel(from: IfcShellBasedSurfaceModel, isRelVoid: boolean = false) {
    const sbsmBoundary = from.SbsmBoundary

    if (sbsmBoundary.length > 0) {
      if (sbsmBoundary[0] instanceof IfcClosedShell) {
        for (let sbsmBoundaryIndex = 0; sbsmBoundaryIndex < sbsmBoundary.length; ++sbsmBoundaryIndex) {
          const currentBoundary: IfcClosedShell = sbsmBoundary[sbsmBoundaryIndex]
          const faces = currentBoundary.CfsFaces

          this.extractFaces(faces, from.localID, isRelVoid)
        }
      } else if (sbsmBoundary[0] instanceof IfcOpenShell) {
        for (let sbsmBoundaryIndex = 0; sbsmBoundaryIndex < sbsmBoundary.length; ++sbsmBoundaryIndex) {
          const currentBoundary: IfcOpenShell = sbsmBoundary[sbsmBoundaryIndex]
          const faces = currentBoundary.CfsFaces

          this.extractFaces(faces, from.localID, isRelVoid)
        }
      } else {
        //console.log(`Unsupported IfcShellBasedSurfaceModel: ${EntityTypesIfc[from.type]} expressID: ${from.expressID}`)
      }
    }
  }

  static faceCount_: number = 0
  static polyLoopCount_: number = 0
  extractFaces(from: IfcFace[], parentLocalID: number, isRelVoid: boolean = false) {
    const geometry = (new (this.wasmModule.IfcGeometry)) as GeometryObject
    for (let faceIndex = 0; faceIndex < from.length; ++faceIndex) {
      const face: IfcFace = from[faceIndex]
      this.extractFace(face, geometry)
      //statistics
      ++IfcGeometryExtraction.faceCount_

    }

    const canonicalMesh: CanonicalMesh = {
      type: CanonicalMeshType.BUFFER_GEOMETRY,
      geometry: geometry,
      localID: parentLocalID,
      model: this.model,
      temporary: false,
    }

    // add mesh to the list of mesh objects
    if (!isRelVoid) {
      this.model.geometry.add(canonicalMesh)
    } else {
      this.model.voidGeometry.add(canonicalMesh)
    }
  }

  extractFace(from: IfcFace, geometry: GeometryObject) {
    if (from.Bounds.length > 0) {

      const bound3DVector = this.nativeBound3DVector()

      for (let boundIndex = 0; boundIndex < from.Bounds.length; ++boundIndex) {
        const vec3Array = this.nativeVectorGlmdVec3()
        let bound = from.Bounds[boundIndex]

        if (bound.Bound instanceof IfcPolyLoop) {

          let prevLocalID: number = -1

          for (let pointIndex = 0; pointIndex < bound.Bound.Polygon.length; ++pointIndex) {
            const vec3 = {
              x: bound.Bound.Polygon[pointIndex].Coordinates[0],
              y: bound.Bound.Polygon[pointIndex].Coordinates[1],
              z: bound.Bound.Polygon[pointIndex].Coordinates[2]
            }

            const currentLocalID: number = bound.Bound.Polygon[pointIndex].localID
            if (currentLocalID !== prevLocalID) {
              vec3Array.push_back(vec3)
              prevLocalID = currentLocalID
            } else {
              //console.log(`Pruning duplicate point, localID: ${currentLocalID}`)
            }
          }

          ++IfcGeometryExtraction.polyLoopCount_
        } else {
          //console.log(`Unsupported Loop! Type: ${EntityTypesIfc[bound.Bound.type]} expressID: ${from.expressID}`)
        }

        // get curve
        const parameters: ParamsGetLoop = {
          isEdgeLoop: false,
          points: vec3Array,
        }

        const curve: CurveObject = this.conwayModel.getLoop(parameters)

        //create bound vector
        const parametersCreateBounds3D: ParamsCreateBound3D = {
          curve: curve,
          orientation: bound.Orientation,
          type: (bound.type === EntityTypesIfc.IFCFACEOUTERBOUND) ? 0 : 1,
        }

        const bound3D: Bound3DObject = this.conwayModel.createBound3D(parametersCreateBounds3D)

        bound3DVector.push_back(bound3D)
        vec3Array.delete()
      }

      // add face to geometry
      const defaultSurface = (new (this.wasmModule.IfcSurface)) as SurfaceObject
      const parameters: ParamsAddFaceToGeometry = {
        boundsArray: bound3DVector,
        advancedBrep: false,
        surface: defaultSurface,
      }

      this.conwayModel.addFaceToGeometry(parameters, geometry)

      bound3DVector.delete()
    }
  }

  /**
   * Extract an axis placement 2D native object.
   *
   * @param from The axis 2 placement to extract.
   * @return {any} The native placement transform.
   */
  extractAxis2Placement2D(from: IfcAxis2Placement2D): any {

    let normalizeX: boolean = false

    if (from.RefDirection !== null) {
      normalizeX = true
    }

    const position2D = {
      x: from.Location.Coordinates[0],
      y: from.Location.Coordinates[1],
    }

    const xAxisRef = {
      x: from.RefDirection?.DirectionRatios[0],
      y: from.RefDirection?.DirectionRatios[1],
    }

    const axis2Placement2DParameters: ParamsGetAxis2Placement2D = {
      isAxis2Placement2D: true,
      isCartesianTransformationOperator2D: false,
      isCartesianTransformationOperator2DNonUniform: false,
      position2D: position2D,
      customAxis1Ref: normalizeX,
      axis1Ref: xAxisRef,
      customAxis2Ref: false,
      axis2Ref: xAxisRef,
      customScale: false,
      scale1: 0,
      customScale2: false,
      scale2: 0,
    }

    const axis2Placement2DTransform = this.conwayModel
      .getAxis2Placement2D(axis2Placement2DParameters)

    return axis2Placement2DTransform
  }

  /**
   * Extract a placement, adding it to the scene.
   *
   * @param from The transform to extract.
   * @param parentLocalId The parent's local ID.
   * @return {void}
   */
  extractAxis2Placement3D(from: IfcAxis2Placement3D, parentLocalId: number): void
  /**
   * Extract a placement (no memoization/scene creation)
   *
   * @param from The transform to extract.
   * @param parentLocalId The parent's local ID.
   * @param extractOnly {true} Only extract, don't memoize and add to the scene
   * @return {ParamsAxis2Placement3D} The extracted placement.
   */
  // eslint-disable-next-line no-dupe-class-members
  extractAxis2Placement3D(
    from: IfcAxis2Placement3D,
    parentLocalId: number,
    extractOnly: true): ParamsAxis2Placement3D
  // eslint-disable-next-line no-dupe-class-members, require-jsdoc
  extractAxis2Placement3D(
    from: IfcAxis2Placement3D,
    parentLocalId: number,
    extractOnly: boolean = false): void | ParamsAxis2Placement3D {

    if (from === null) {
      return
    }

    const result = this.scene.getTransform(parentLocalId)

    if (result !== void 0) {

      this.scene.pushTransform(result)

      return
    }

    let normalizeZ: boolean = false
    let normalizeX: boolean = false

    if (from.Axis !== null) {
      normalizeZ = true
    }

    if (from.RefDirection !== null) {
      normalizeX = true
    }

    const position = {
      x: from.Location.Coordinates[0],
      y: from.Location.Coordinates[1],
      z: from.Location.Coordinates[2],
    }

    const zAxisRef = {
      x: from.Axis?.DirectionRatios[0],
      y: from.Axis?.DirectionRatios[1],
      z: from.Axis?.DirectionRatios[2],
    }

    const xAxisRef = {
      x: from.RefDirection?.DirectionRatios[0],
      y: from.RefDirection?.DirectionRatios[1],
      z: from.RefDirection?.DirectionRatios[2],
    }

    const axis2Placement3DParameters: ParamsAxis2Placement3D = {
      position: position,
      zAxisRef: zAxisRef,
      xAxisRef: xAxisRef,
      normalizeZ: normalizeZ,
      normalizeX: normalizeX,
    }

    if (extractOnly) {
      return axis2Placement3DParameters
    }

    const axis2PlacementTransform = this.conwayModel
      .getAxis2Placement3D(axis2Placement3DParameters)

    this.scene.addTransform(
      parentLocalId,
      axis2PlacementTransform.getValues(),
      axis2PlacementTransform)
  }

  /**
   *
   * @param from
   */
  extractPlacement(from: IfcObjectPlacement) {

    const result = this.scene.getTransform(from.localID)

    if (result !== void 0) {

      this.scene.pushTransform(result)

      return
    }

    if (from instanceof IfcLocalPlacement) {

      const relativeTo = from.PlacementRelTo

      if (relativeTo !== null) {

        this.extractPlacement(relativeTo)
      }

      const relativePlacement = from.RelativePlacement

      if (relativePlacement instanceof IfcAxis2Placement3D) {

        this.extractAxis2Placement3D(relativePlacement, from.localID)
      }

    } else if (from instanceof IfcGridPlacement) {
      // TODO(nickcastel50) Implement IfcGridPlacement
      //console.log('IfcGridPlacement: unimplemented.')
    }
  }

  applyRelVoidToRepresentation(from: IfcRepresentationItem, relVoidMeshVector: NativeVectorGeometry, flattenedGeometry: GeometryObject | undefined, relVoidLocalID: number, geometryCount: number) {
    //get geometry from product and flatten it
    const mesh = this.model.voidGeometry.getByLocalID(relVoidLocalID)
    if (mesh !== undefined && mesh.type === CanonicalMeshType.BUFFER_GEOMETRY) {
      if (flattenedGeometry === undefined) {
        geometryCount++
        flattenedGeometry = mesh.geometry
      } else {
        geometryCount++
        flattenedGeometry.appendGeometry(mesh.geometry)
      }


      console.log("flattedGeometry size: " + geometryCount)

      const relatedBuildingElementMeshVector = this.nativeVectorGeometry(1)

      relatedBuildingElementMeshVector.set(0, flattenedGeometry)

      const parameters: ParamsGetBooleanResult = {
        flatFirstMesh: relatedBuildingElementMeshVector,
        flatSecondMesh: relVoidMeshVector,
        operatorType: 2,
      }
      const booleanGeometryObject: GeometryObject = this.conwayModel.getBooleanResult(parameters)
      const canonicalMesh: CanonicalMesh = {
        type: CanonicalMeshType.BUFFER_GEOMETRY,
        geometry: booleanGeometryObject,
        localID: from.localID,
        model: this.model,
        temporary: false,
      }

      // add mesh to the list of mesh objects
      this.model.geometry.add(canonicalMesh)

      this.scene.addGeometry(from.localID)
    } /*else {
      console.log("no meshes with this ID")
    }*/
  }
  /**
   * 
   * @param from 
   * @returns 
   */
  extractRelVoids(from: IfcProduct): [NativeVectorGeometry, number] | undefined {
    let geometryCount: number = 0
    let isRelVoid: boolean = false
    let relVoidLocalID: number | undefined
    if (this.productToVoidGeometryMap.has(from.localID)) {
      let flattenedVoidGeometry: GeometryObject | undefined = undefined
      //product has voids 
      relVoidLocalID = this.productToVoidGeometryMap.get(from.localID)

      if (relVoidLocalID) {
        const relVoid = this.model.getElementByLocalID(relVoidLocalID) as IfcFeatureElementSubtraction
        if (relVoid.Representation !== null) {
          for (const representation of relVoid.Representation.Representations) {

            if (representation instanceof IfcShapeRepresentation) {

              //this check is essential - if RepresentationIdentifier !== Body or Facetation we must skip it
              if (representation.RepresentationIdentifier !== "Body" && representation.RepresentationIdentifier !== "Facetation") {
                continue
              }
            }
            for (const item of representation.Items) {
              //extract geometry here and flatten 
              this.extractRepresentationItem(item, true)

              const mesh = this.model.voidGeometry.getByLocalID(item.localID)
              if (mesh !== undefined && mesh.type === CanonicalMeshType.BUFFER_GEOMETRY) {
                isRelVoid = true
                if (flattenedVoidGeometry === undefined) {
                  geometryCount++
                  flattenedVoidGeometry = mesh.geometry
                } else {
                  geometryCount++
                  flattenedVoidGeometry.appendGeometry(mesh.geometry)
                }
              }
            }
          }

          if (isRelVoid) {
            const relVoidMeshVector = this.nativeVectorGeometry(1)
            relVoidMeshVector.set(0, flattenedVoidGeometry)
            return [relVoidMeshVector, relVoidLocalID]
          }
        }
      }
    }
  }

  extractMaterial(
    from: IfcMaterial |
      IfcMaterialList |
      IfcMaterialProfile |
      IfcMaterialProfileSet |
      IfcMaterialConstituent |
      IfcMaterialLayerSetUsage |
      IfcMaterialConstituentSet): number | undefined {
    if (from instanceof IfcMaterial) {
      return this.materials.materialDefinitionsMap.get(from.localID)
    } else if (from instanceof IfcMaterialLayerSetUsage) {
      for (const layer of from.ForLayerSet.MaterialLayers) {
        if (layer.Material) {
          const styledItemID = this.extractMaterial(layer.Material)
          if (styledItemID !== undefined) {
            return styledItemID
          }
        }
      }
    } else if (from instanceof IfcMaterialList) {
      for (const _material of from.Materials) {
        if (_material instanceof IfcMaterial) {
          const styledItemID = this.extractMaterial(_material)
          if (styledItemID !== undefined) {
            return styledItemID
          }
        }
      }
    } else if (from instanceof IfcMaterialProfile) {
      if (from.Material !== null) {
        const styledItemID = this.extractMaterial(from.Material)
        if (styledItemID !== undefined) {
          return styledItemID
        }
      } else {
        console.log(`from.Material === null`)
      }
    }
    else if (from instanceof IfcMaterialProfileSet) {
      for (const material of from.MaterialProfiles) {
        const styledItemID = this.extractMaterial(material)

        if (styledItemID !== undefined) {
          return styledItemID
        }
      }
    } else if (from instanceof IfcMaterialConstituent) {
      const styledItemID = this.extractMaterial(from.Material)
      if (styledItemID !== undefined) {
        return styledItemID
      }
    }
    else if (from instanceof IfcMaterialConstituentSet) {
      if (from.MaterialConstituents !== null) {
        for (const materialConstituents of from.MaterialConstituents) {
          const styledItemID = this.extractMaterial(materialConstituents)
          if (styledItemID !== undefined) {
            return styledItemID
          }
        }
      }
    }
  }

  extractMaterialStyle(from: IfcProduct) {
    let styledItemID: number | undefined = undefined
    const materialID = this.materials.relMaterialsMap.get(from.localID)
    if (materialID !== undefined) {
      if (this.materials.materialDefinitionsMap.has(materialID)) {
        //found material for mesh
        styledItemID = this.materials.materialDefinitionsMap.get(materialID)
      } else {
        const material = this.model.getElementByLocalID(materialID)
        if (material) {
          if (material instanceof IfcMaterial) {
            styledItemID = this.extractMaterial(material)
          } else if (material instanceof IfcMaterialLayerSetUsage) {
            styledItemID = this.extractMaterial(material)
          } else if (material instanceof IfcMaterialList) {
            styledItemID = this.extractMaterial(material)
          } else if (material instanceof IfcMaterialProfile) {
            styledItemID = this.extractMaterial(material)
          } else if (material instanceof IfcMaterialProfileSet) {
            styledItemID = this.extractMaterial(material)
          } else if (material instanceof IfcMaterialConstituent) {
            styledItemID = this.extractMaterial(material)
          } else if (material instanceof IfcMaterialConstituentSet) {
            styledItemID = this.extractMaterial(material)
          }
          else {
            console.log(`Material type not supported - type: ${EntityTypesIfc[material.type]}`)
          }
        }
      }
    }

    return styledItemID
  }

  populateStyledItemsMap() {
    const styledItems = this.model.types(IfcStyledItem)

    for (const styledItem of styledItems) {

      if (styledItem.Item !== null) {
        this.materials.styledItemMap.set(styledItem.Item.localID, styledItem.localID)
      }
    }
  }

  /**
   * 
   */
  populateRelMaterialsMap() {

  }

  /**
   * 
   */
  populateMaterialDefinitionsMap() {
    //populate MaterialDefinitionsMap
    const materialDefinitionRepresentations = this.model.types(IfcMaterialDefinitionRepresentation)

    for (const materialDefinitionRep of materialDefinitionRepresentations) {

      for (const representation of materialDefinitionRep.Representations) {
        for (let itemIndex = 0; itemIndex < representation.Items.length; ++itemIndex) {
          //save mapping of IfcMaterial --> IfcStyledItem 
          this.materials.materialDefinitionsMap.set(materialDefinitionRep.RepresentedMaterial.localID, representation.Items[itemIndex].localID)
        }
      }
    }
  }

  /**
   * 
   */
  populateRelVoidsMap() {
    //populate relvoids map 
    const relVoids = this.model.types(IfcRelVoidsElement)
    for (const relVoid of relVoids) {
      //map product --> relvoids opening element 
      this.productToVoidGeometryMap.set(relVoid.RelatingBuildingElement.localID, relVoid.RelatedOpeningElement.localID)
    }
  }

  /**
   * Extract the geometry data from the IFC
   *
   * @param model - Input IfcStepModel to extract geometry data from
   * @param logTime boolean - print execution time (default no)
   * @return {[ExtractResult, IfcSceneBuilder]} - Enum indicating extraction result
   * + Geometry array
   */
  extractIFCGeometryData(logTime: boolean = false):
    [ExtractResult, IfcSceneBuilder] {
    let result: ExtractResult = ExtractResult.INCOMPLETE

    const startTime = Date.now()

    //populate relMaterialsMap
    const relAssociatesMaterials = this.model.types(IfcRelAssociatesMaterial)


    for (const relAssociateMaterial of relAssociatesMaterials) {
      const relatingMaterial = relAssociateMaterial.RelatingMaterial
      for (const relatedObject of relAssociateMaterial.RelatedObjects) {
        const product = relatedObject


        if (product instanceof IfcProduct) {
          if (product instanceof IfcOpeningElement ||
            product instanceof IfcSpace ||
            product instanceof IfcOpeningStandardCase) {
            continue
          }

          //save mapping of IfcProduct --> IfcMaterial
          this.materials.relMaterialsMap.set(product.localID, relatingMaterial.localID)
        } else {
          console.log(`type other than IfcProduct: ${EntityTypesIfc[product.type]}`)
        }
      }
    }

    //populate MaterialDefinitionsMap
    this.populateMaterialDefinitionsMap()

    //populate relvoids map 
    this.populateRelVoidsMap()

    //populate styled items map 
    this.populateStyledItemsMap()

    const products = this.model.types(IfcProduct)

    for (const product of products) {

      this.scene.clearParentStack()

      if (product instanceof IfcOpeningElement ||
        product instanceof IfcSpace ||
        product instanceof IfcOpeningStandardCase) {
        continue
      }

      const objectPlacement = product.ObjectPlacement

      if (objectPlacement !== null) {

        this.extractPlacement(objectPlacement)
      }

      const representations = product.Representation

      if (representations !== null) {
        //extract styledItem material
        let styledItemID: number | undefined = this.extractMaterialStyle(product)


        let hasRelVoid: boolean = false
        let extractRelVoidsResult = this.extractRelVoids(product)

<<<<<<< HEAD
        let relVoidsMeshVector: NativeVectorGeometry | undefined
        let relVoidLocalID: number | undefined

        if (extractRelVoidsResult !== void 0) {
          [relVoidsMeshVector, relVoidLocalID] = extractRelVoidsResult
=======
            this.extractRepresentationItem(item, product.localID)
          }
>>>>>>> 53379c6d
        }

        if (relVoidsMeshVector !== void 0) {
          hasRelVoid = true
        }

        if (styledItemID) {

          //optimization: extract the first representation item and cache 
          //the styleID to apply to the rest of the product geometry 
          const styledItem = this.model.getElementByLocalID(styledItemID)
          let reusableStyleID: number | undefined

          let flattenedGeometry: GeometryObject | undefined = undefined
          let geometryCount: number = 0
          for (const representation of representations.Representations) {
            if (representation instanceof IfcShapeRepresentation) {

              //this check is essential - if RepresentationIdentifier !== Body or Facetation we must skip it
              if (representation.RepresentationIdentifier !== "Body" && representation.RepresentationIdentifier !== "Facetation") {
                continue
              }
            }
            for (const item of representation.Items) {

              this.extractRepresentationItem(item, hasRelVoid)

              if (hasRelVoid) {
                this.applyRelVoidToRepresentation(item, relVoidsMeshVector!, flattenedGeometry, relVoidLocalID!, geometryCount)
              }
              const styledItemLocalID_ = this.materials.styledItemMap.get(item.localID)
              if (styledItemLocalID_ !== undefined) {
                const styledItem_ = this.model.getElementByLocalID(styledItemLocalID_) as IfcStyledItem
                this.extractStyledItem(styledItem_)
              } else if (reusableStyleID !== void 0) {
                this.materials.addGeometryMapping(item.localID, reusableStyleID)
              } else {
                if (styledItem instanceof IfcStyledItem) {
                  //here we have the styled item, apply it to all geometry in this IfcProduct
                  reusableStyleID = this.extractStyledItem(styledItem, item)
                }
              }
            }
          }
        } else {
          let flattenedGeometry: GeometryObject | undefined = undefined
          let geometryCount: number = 0
          for (const representation of representations.Representations) {
            if (representation instanceof IfcShapeRepresentation) {

              //this check is essential - if RepresentationIdentifier !== Body or Facetation we must skip it
              if (representation.RepresentationIdentifier !== "Body" && representation.RepresentationIdentifier !== "Facetation") {
                continue
              }
            }
            for (const item of representation.Items) {
              this.extractRepresentationItem(item, hasRelVoid)

              const styledItemLocalID_ = this.materials.styledItemMap.get(item.localID)
              if (styledItemLocalID_ !== undefined) {
                const styledItem_ = this.model.getElementByLocalID(styledItemLocalID_) as IfcStyledItem
                this.extractStyledItem(styledItem_)
              }

              if (hasRelVoid) {
                this.applyRelVoidToRepresentation(item, relVoidsMeshVector!, flattenedGeometry, relVoidLocalID!, geometryCount)
              }
            }
          }
        }
      }
    }

    result = ExtractResult.COMPLETE

    const endTime = Date.now()
    const executionTimeInMs = endTime - startTime

    if (logTime) {
      console.log(`Geometry Extraction took ${executionTimeInMs} milliseconds to execute.`)
    }

    return [result, this.scene]
  }
}<|MERGE_RESOLUTION|>--- conflicted
+++ resolved
@@ -1920,17 +1920,13 @@
 
     for (const representationItem of representationMap.MappedRepresentation.Items) {
 
-<<<<<<< HEAD
-      this.extractRepresentationItem(representationItem)
+      this.extractRepresentationItem(representationItem, owningElementLocalID)
 
       const styledItemLocalID_ = this.materials.styledItemMap.get(representationItem.localID)
       if (styledItemLocalID_ !== undefined) {
         const styledItem_ = this.model.getElementByLocalID(styledItemLocalID_) as IfcStyledItem
         this.extractStyledItem(styledItem_)
       }
-=======
-      this.extractRepresentationItem(representationItem, owningElementLocalID)
->>>>>>> 53379c6d
     }
 
     if (popTransform) {
@@ -1949,11 +1945,8 @@
    *
    * @param from The representation to extract from.
    */
-<<<<<<< HEAD
-  extractRepresentationItem(from: IfcRepresentationItem, isRelVoid: boolean = false) {
-=======
-  extractRepresentationItem(from: IfcRepresentationItem, owningElementLocalID?: number) {
->>>>>>> 53379c6d
+
+  extractRepresentationItem(from: IfcRepresentationItem, owningElementLocalID?: number, isRelVoid: boolean = false) {
 
     let foundGeometry
     if (!isRelVoid) {
@@ -1965,14 +1958,9 @@
 
     if (foundGeometry !== void 0) {
 
-<<<<<<< HEAD
       if (!isRelVoid) {
-        this.scene.addGeometry(from.localID)
-      }
-
-=======
-      this.scene.addGeometry(from.localID, owningElementLocalID)
->>>>>>> 53379c6d
+        this.scene.addGeometry(from.localID, owningElementLocalID)
+      }
       return
     }
 
@@ -1992,15 +1980,9 @@
 
       polygonalFaceStartIndices.delete()
 
-<<<<<<< HEAD
       if (!isRelVoid) {
-        this.scene.addGeometry(from.localID)
-      }
-
-=======
-      this.scene.addGeometry(from.localID, owningElementLocalID)
->>>>>>> 53379c6d
-
+        this.scene.addGeometry(from.localID, owningElementLocalID)
+      }
     } else if (from instanceof IfcBooleanResult) {
       //also handles IfcBooleanClippingResult
       this.extractBooleanResult(from, isRelVoid)
@@ -2012,24 +1994,16 @@
         this.scene.addGeometry(from.localID)
       }
 
-<<<<<<< HEAD
     } else if (from instanceof IfcExtrudedAreaSolid) {
       this.extractExtrudedAreaSolid(from, false, isRelVoid)
       if (!isRelVoid) {
         this.scene.addGeometry(from.localID)
       }
-=======
-      this.extractExtrudedAreaSolid(from)
-      this.scene.addGeometry(from.localID, owningElementLocalID)
->>>>>>> 53379c6d
-
     } else if (from instanceof IfcHalfSpaceSolid) {
       this.extractHalfspaceSolid(from, false, isRelVoid)
       if (!isRelVoid) {
-        this.scene.addGeometry(from.localID)
-      }
-
-
+        this.scene.addGeometry(from.localID, owningElementLocalID)
+      }
     } else if (from instanceof IfcMappedItem) {
 
       this.extractMappedItem(from)
@@ -2431,7 +2405,7 @@
             }
             for (const item of representation.Items) {
               //extract geometry here and flatten 
-              this.extractRepresentationItem(item, true)
+              this.extractRepresentationItem(item, undefined, true)
 
               const mesh = this.model.voidGeometry.getByLocalID(item.localID)
               if (mesh !== undefined && mesh.type === CanonicalMeshType.BUFFER_GEOMETRY) {
@@ -2680,17 +2654,11 @@
 
         let hasRelVoid: boolean = false
         let extractRelVoidsResult = this.extractRelVoids(product)
-
-<<<<<<< HEAD
         let relVoidsMeshVector: NativeVectorGeometry | undefined
         let relVoidLocalID: number | undefined
 
         if (extractRelVoidsResult !== void 0) {
           [relVoidsMeshVector, relVoidLocalID] = extractRelVoidsResult
-=======
-            this.extractRepresentationItem(item, product.localID)
-          }
->>>>>>> 53379c6d
         }
 
         if (relVoidsMeshVector !== void 0) {
@@ -2716,7 +2684,7 @@
             }
             for (const item of representation.Items) {
 
-              this.extractRepresentationItem(item, hasRelVoid)
+              this.extractRepresentationItem(item, product.localID, hasRelVoid)
 
               if (hasRelVoid) {
                 this.applyRelVoidToRepresentation(item, relVoidsMeshVector!, flattenedGeometry, relVoidLocalID!, geometryCount)
@@ -2747,7 +2715,7 @@
               }
             }
             for (const item of representation.Items) {
-              this.extractRepresentationItem(item, hasRelVoid)
+              this.extractRepresentationItem(item, product.localID, hasRelVoid)
 
               const styledItemLocalID_ = this.materials.styledItemMap.get(item.localID)
               if (styledItemLocalID_ !== undefined) {
