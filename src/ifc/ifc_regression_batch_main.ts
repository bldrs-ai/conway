--- conflicted
+++ resolved
@@ -15,9 +15,10 @@
  
 /**
  * Safe execute a process command with cancellation support.
+ *
  * @param command The command to run.
  * @param timeoutMs Number of milliseconds to wait before timing out.
- * @returns
+ * @return {Promise<RunErrorResults | { type: 'Success', stdout: string, stderr: string }>}
  */
 async function safeExecWithCancellation(
     command: string,
@@ -78,7 +79,7 @@
 
 const SKIP_PARAMS = 2
 
- 
+// eslint-disable-next-line no-magic-numbers
 const STD_OUT_ERR_MAX_BUFFER = 64 * 1024 * 1024
 
 interface RunSuccessResults {
@@ -102,8 +103,9 @@
 
 /**
  * Encapsulates a string in a CSV safe way.
+ *
  * @param from
- * @returns
+ * @return {string}
  */
 function csvSafeString( from: string ): string {
 
@@ -122,8 +124,9 @@
  * Encapsulates a string in a CSV safe way, taking
  * file paths (assumed by directory characters / and \,
  * ) and shortening them to file names without ".csv".
+ *
  * @param from
- * @returns
+ * @return {string}
  */
 function csvSafeStringFileNames( from: string ): string {
 
@@ -145,6 +148,7 @@
 
 /**
  * Run the git diff
+ *
  * @param ifcFolder    The folder we want to `cd` into before running git
  * @param outputFolder The folder containing outputs that we compare
  * @param target       The Git diff target (branch, commit, etc.)
@@ -190,10 +194,7 @@
 
 /**
  * Run a regression test digest for a file.
-<<<<<<< HEAD
-=======
- *
->>>>>>> 7459f496
+ *
  * @param filePath
  * @param outputPath
  * @param maxTimeout
@@ -253,10 +254,7 @@
 
 /**
  * Recursively collect all IFC file paths (instead of processing them immediately).
-<<<<<<< HEAD
-=======
- *
->>>>>>> 7459f496
+ *
  * @param parentPath
  * @param excludeRegex
  */
@@ -268,10 +266,7 @@
 
   /**
    * Recursively walk ifc files
-<<<<<<< HEAD
-=======
    *
->>>>>>> 7459f496
    * @param currentPath
    */
    
@@ -303,26 +298,23 @@
 }
 
 /**
- * @returns percentage of memory used on machine
+ * @return {number} percentage of memory used on machine
  */
 function getSystemMemoryUsagePercent(): number {
   const total = os.totalmem()  // total system memory in bytes
   const free = os.freemem()    // free system memory in bytes
   const used = total - free
-   
+  /* eslint-disable no-magic-numbers */
   console.log(`total: ${total / 1000 / 1000 / 1000} GB - ` +
     `used: ${used / 1000 / 1000 / 1000} GB - ` +
     `free: ${free / 1000 / 1000 / 1000} GB`)
   return (used / total) * 100
-   
+  /* eslint-enable no-magic-numbers */
 }
 
 /**
  * Parallel processing, using p-limit to limit concurrency to number of CPU cores.
-<<<<<<< HEAD
-=======
- *
->>>>>>> 7459f496
+ *
  * @param ifcFiles
  * @param outputPath
  * @param errorLines
@@ -512,7 +504,7 @@
           yargs2.check((argv) => {
             if (argv.parallel) {
               const memUtil = argv['mem-utilization']
-               
+              // eslint-disable-next-line no-magic-numbers
               if (typeof memUtil !== 'number' || memUtil < 1 || memUtil > 100) {
                 throw new Error('mem-utilization must be a number between 1 and 100')
               }
