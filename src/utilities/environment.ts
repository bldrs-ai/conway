import Logger from '../logging/logger'


<<<<<<< HEAD
 
export enum EnvironmentType {
    BROWSER = 0,
    NODE = 1,
    BOTH_FEATURES = 2,
    UNKNOWN = 3,
  }
 
=======
export enum EnvironmentType {
  BROWSER = 0,
  NODE = 1,
  BOTH_FEATURES = 2,
  UNKNOWN = 3,
}

>>>>>>> 7459f496

/** Environment class detects the runtime environment */
export default class Environment {
  static environmentType:EnvironmentType = EnvironmentType.UNKNOWN

  /**
   * determines the runtime environment
   */
  static checkEnvironment(): void {
    const isBrowser = typeof window !== 'undefined' && typeof window.document !== 'undefined'
    const isNode = typeof global !== 'undefined' &&
    typeof global.process !== 'undefined' &&
    global.process.versions &&
    global.process.versions.node

    if (isBrowser && isNode) {
      // Environment might be something like Electron
      Logger.info('This environment has features of both Node.js and a web browser.')
      this.environmentType = EnvironmentType.BOTH_FEATURES
    } else if (isNode) {
      this.environmentType = EnvironmentType.NODE
    } else if (isBrowser) {
      this.environmentType = EnvironmentType.BROWSER
    } else {
      Logger.info('ENVIRONMENT === unknown')
      this.environmentType = EnvironmentType.UNKNOWN
    }
  }
}<|MERGE_RESOLUTION|>--- conflicted
+++ resolved
@@ -1,16 +1,6 @@
 import Logger from '../logging/logger'
 
 
-<<<<<<< HEAD
- 
-export enum EnvironmentType {
-    BROWSER = 0,
-    NODE = 1,
-    BOTH_FEATURES = 2,
-    UNKNOWN = 3,
-  }
- 
-=======
 export enum EnvironmentType {
   BROWSER = 0,
   NODE = 1,
@@ -18,7 +8,6 @@
   UNKNOWN = 3,
 }
 
->>>>>>> 7459f496
 
 /** Environment class detects the runtime environment */
 export default class Environment {
