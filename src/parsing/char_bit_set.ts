import { encodeCharacter, encodeToken } from './token_parsing'


const BITSET_DWORD_COUNT = 8

/**
 * Simple bitset for parsing to identify if a character is a match within a bitset range.
 */
export default class ByteBitSet {
  public readonly bitset = new Uint32Array( BITSET_DWORD_COUNT )

  public has = ( char: number ): boolean => {
     
    return ( this.bitset[ char >>> 5 ] & ( 1 << ( char & 31 ) ) ) !== 0
  }

  /**
   * Kleene Star operator (zero or many)
   * @param input The input buffer to match against.
   * @param cursor The cursor to test the match against.
   * @param endCursor The end point to look at in the buffer.
   * @param end
<<<<<<< HEAD
   * @returns The end of the match.
=======
   * @return {number} The end of the match.
>>>>>>> 7459f496
   */
  public star = ( input: Uint8Array, cursor: number, end: number ) : number => {
    while ( cursor < end && this.has( input[ cursor ] ) ) {
      ++cursor
    }

    return cursor
  }

  /**
   * Plus operator (one or many)
   * @param input The input buffer to match against.
   * @param cursor The cursor to test the match against.
   * @param endCursor The end point to look at in the buffer.
   * @param end
<<<<<<< HEAD
   * @returns The end of the match or undefined.
=======
   * @return {number | undefined} The end of the match or undefined.
>>>>>>> 7459f496
   */
  public plus = ( input: Uint8Array, cursor: number, end: number ) : number | undefined => {
    if ( cursor >= end || !this.has( input[ cursor ] ) ) {
      return
    }

    ++cursor

    while ( cursor < end && this.has( input[ cursor ] ) ) {
      ++cursor
    }

    return cursor
  }

  /**
   * Set a range of characters into the bitset.
   * @param begin
   * @param end
   */
  protected range( begin: number | string, end: number | string ) {
    if ( typeof begin === 'string' ) {
      begin = encodeCharacter( begin )
    }

    if ( typeof end === 'string' ) {
      end = encodeCharacter( end )
    }

    for ( ; begin <= end; ++begin ) {
      this.set( begin )
    }
  }

  /**
   * Set items in the bitfield corresponding to a byte or bytes.
   * @param chars A byte as number, a string as a set of characters (ASCII) or a list
   * of bytes in a Uint8array.
   */
  public set( chars: number | string | Uint8Array ) {
    if ( typeof chars === 'number' ) {
       
      this.bitset[ chars >>> 5 ] |= 1 << ( chars & 31 )
    } else if ( typeof chars === 'string' ) {
      this.set( encodeToken( chars ) )
    } else {
      for ( const innerChar of chars ) {
        this.set( innerChar )
      }
    }
  }

}<|MERGE_RESOLUTION|>--- conflicted
+++ resolved
@@ -10,21 +10,17 @@
   public readonly bitset = new Uint32Array( BITSET_DWORD_COUNT )
 
   public has = ( char: number ): boolean => {
-     
+    // eslint-disable-next-line no-magic-numbers
     return ( this.bitset[ char >>> 5 ] & ( 1 << ( char & 31 ) ) ) !== 0
   }
 
   /**
    * Kleene Star operator (zero or many)
+   *
    * @param input The input buffer to match against.
    * @param cursor The cursor to test the match against.
-   * @param endCursor The end point to look at in the buffer.
-   * @param end
-<<<<<<< HEAD
-   * @returns The end of the match.
-=======
+   * @param end The end point to look at in the buffer.
    * @return {number} The end of the match.
->>>>>>> 7459f496
    */
   public star = ( input: Uint8Array, cursor: number, end: number ) : number => {
     while ( cursor < end && this.has( input[ cursor ] ) ) {
@@ -36,15 +32,11 @@
 
   /**
    * Plus operator (one or many)
+   *
    * @param input The input buffer to match against.
    * @param cursor The cursor to test the match against.
-   * @param endCursor The end point to look at in the buffer.
-   * @param end
-<<<<<<< HEAD
-   * @returns The end of the match or undefined.
-=======
+   * @param end The end point to look at in the buffer.
    * @return {number | undefined} The end of the match or undefined.
->>>>>>> 7459f496
    */
   public plus = ( input: Uint8Array, cursor: number, end: number ) : number | undefined => {
     if ( cursor >= end || !this.has( input[ cursor ] ) ) {
@@ -62,6 +54,7 @@
 
   /**
    * Set a range of characters into the bitset.
+   *
    * @param begin
    * @param end
    */
@@ -81,12 +74,13 @@
 
   /**
    * Set items in the bitfield corresponding to a byte or bytes.
+   *
    * @param chars A byte as number, a string as a set of characters (ASCII) or a list
    * of bytes in a Uint8array.
    */
   public set( chars: number | string | Uint8Array ) {
     if ( typeof chars === 'number' ) {
-       
+      // eslint-disable-next-line no-magic-numbers
       this.bitset[ chars >>> 5 ] |= 1 << ( chars & 31 )
     } else if ( typeof chars === 'string' ) {
       this.set( encodeToken( chars ) )
