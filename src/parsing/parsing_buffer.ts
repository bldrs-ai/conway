--- conflicted
+++ resolved
@@ -68,7 +68,8 @@
 
   /**
    * Get the current linecount for this parser.
-   * @returns The line count.
+   *
+   * @return {number} The line count.
    */
   public get lineCount(): number {
     return this.lineCount_
@@ -76,7 +77,8 @@
 
   /**
    * Get the current position in the buffer this parser is at.
-   * @returns The cursor position in bytes.
+   *
+   * @return {number} The cursor position in bytes.
    */
   public get cursor(): number {
     return this.cursor_
@@ -84,7 +86,8 @@
 
   /**
    * Has this parsing buffer hit or parsed its end mark?
-   * @returns True if the parsing buffer is not passed its end mark.
+   *
+   * @return {boolean} True if the parsing buffer is not passed its end mark.
    */
   public get unfinished(): boolean {
 
@@ -94,7 +97,8 @@
 
   /**
    * Has this parsing buffer hit or parsed its end mark?
-   * @returns True if the parsing buffer has passed its end mark.
+   *
+   * @return {boolean} True if the parsing buffer has passed its end mark.
    */
   public get finished(): boolean {
 
@@ -104,7 +108,8 @@
 
   /**
    * Get the current cursor address of the stream, relative the initial offset.
-   * @returns The cursor relative the initial offset,
+   *
+   * @return {number} The cursor relative the initial offset,
    * instead of absolute the start of the buffer.
    */
   public get address(): number {
@@ -114,6 +119,7 @@
 
   /**
    * Reinitialize this with a new buffer, initial offset and end offset.
+   *
    * @param buffer The buffer to initialize this with.
    * @param initialOffset The initial offset in bytes to start the cursor at in
    * the buffer.
@@ -132,6 +138,7 @@
 
   /**
    * Construct this with a buffer, initial offset into the buffer and an end offset.
+   *
    * @param buffer Input datasource.
    * @param initialOffset The initial offset in the buffer to start parsing from (will default to 0)
    * @param endOffset The (exclusive) offset to stop parsing/treat as the end of the buffer
@@ -154,7 +161,7 @@
 
   /**
    * Move the cursor forwards while a particular char isn't found.
-   * @param char
+   *
    * @param chars
    */
   public whileNot = ( chars: ByteBitSet ): void => {
@@ -179,7 +186,8 @@
   /**
    * Commit a parsing cursor transaction, ending the
    * transaction at the current cursor and accepting it.
-   * @returns
+   *
+   * @return {void}
    */
   public commit = (): void => {
 
@@ -191,7 +199,8 @@
   /**
    * Rollback a parsing transaction, moving the cursor
    * back to its value at the beginning of a transaction.
-   * @returns
+   *
+   * @return {void}
    */
   public rollback = (): void => {
 
@@ -206,7 +215,8 @@
 
   /**
    * Eat whitespace from the stream.
-   * @returns Always true, but this allows this to be used as a matcher
+   *
+   * @return {boolean} Always true, but this allows this to be used as a matcher
    */
   public whitespace = (): boolean => {
     let   localCursor  = this.cursor_
@@ -235,8 +245,9 @@
   /**
    * Match an encoded token at the current cursor,
    * and rewind if it's not matched.
+   *
    * @param encoded The encoded token.
-   * @returns True if the token is matched.
+   * @return {boolean} True if the token is matched.
    */
   public token = ( encoded: EncodedToken ): boolean => {
     const tokenLength = encoded.length
@@ -267,7 +278,8 @@
 
   /**
    * Match an integer
-   * @returns True if an integer has been parsed at the current location,
+   *
+   * @return {boolean} True if an integer has been parsed at the current location,
    * false if no integer has been found and the cursor has been rewound
    */
   public integer = (): boolean => {
@@ -285,8 +297,9 @@
   /**
    * Try and match a single matching function, with rewind semantics.
    * (i.e. return to the initial cursor on failure).
+   *
    * @param against The matching function to run.
-   * @returns True if a match is found. False otherwise.
+   * @return {boolean} True if a match is found. False otherwise.
    */
   public match = (
       against: (
@@ -307,8 +320,9 @@
   /**
    * Try and run a sequence of parsing operations, with rewind semantics
    * (i.e. return to the initial cursor on failure).
+   *
    * @param against The sequence to run.
-   * @returns True if all operations in the sequence return true in order. False otherwise.
+   * @return {boolean} True if all operations in the sequence return true in order. False otherwise.
    */
   public sequence = ( ...against : (() => boolean)[] ): boolean => {
     const initialCursor = this.cursor_
@@ -328,8 +342,9 @@
    * (i.e. return to the initial cursor on failure).
    *
    * Also eats whitespace before each match.
+   *
    * @param against The sequence to run.
-   * @returns True if all operations in the sequence return true in order. False otherwise.
+   * @return {boolean} True if all operations in the sequence return true in order. False otherwise.
    */
   public sequencews = ( ...against : (() => boolean)[] ): boolean => {
     const initialCursor = this.cursor_
@@ -352,8 +367,9 @@
   /**
    * In order of specification, try each operation in turn until one succeeds,
    * rewinding the cursor on each failure.
+   *
    * @param choices The sequence to run.
-   * @returns True if any operations in the sequence return true. False otherwise.
+   * @return {boolean} True if any operations in the sequence return true. False otherwise.
    */
   public choice = ( ...choices : (() => boolean)[] ): boolean => {
     const initialCursor = this.cursor_
@@ -371,7 +387,8 @@
 
   /**
    * Match an unsigned number.
-   * @returns True if an integer has been parsed at the current location, false if
+   *
+   * @return {boolean} True if an integer has been parsed at the current location, false if
    * no integer has been found and the cursor has been rewound
    */
   public unsigned = (): boolean => {
@@ -388,8 +405,9 @@
 
   /**
    * Match against a single char and move the cursor forwards if so.
+   *
    * @param value A char in the ascii range that's been encoded into a number.
-   * @returns True if the match was successful.
+   * @return {boolean} True if the match was successful.
    */
   public char = ( value: EncodedAsciiCharacter ): boolean => {
     const cursor = this.cursor_
@@ -404,13 +422,9 @@
 
   /**
    * Match against any one of the chars in a token and return the index in the token.
-   * @param value A char in the ascii range that's been encoded into a number.
-   * @param encoded
-<<<<<<< HEAD
-   * @returns True if the match was successful.
-=======
+   *
+   * @param encoded The encoded token to match against
    * @return {number | undefined} True if the match was successful.
->>>>>>> 7459f496
    */
   public indexof = ( encoded: EncodedToken ): number | undefined => {
 
@@ -444,7 +458,8 @@
 
   /**
    * Match an unsigned hex number
-   * @returns True if a hex number has been parsed at the current location,
+   *
+   * @return {boolean} True if a hex number has been parsed at the current location,
    * false if none has been found and the cursor has been rewound
    */
   public hex = (): boolean => {
@@ -453,7 +468,8 @@
 
   /**
    * Match an unsigned hex number with a C style prefix (0x 0X)
-   * @returns True if a hex number has been parsed at the current location,
+   *
+   * @return {boolean} True if a hex number has been parsed at the current location,
    * false if none has been found and the cursor has been rewound
    */
   public hexc = (): boolean => {
@@ -462,7 +478,8 @@
 
   /**
    * Match a real
-   * @returns True if an integer has been parsed at the current location,
+   *
+   * @return {boolean} True if an integer has been parsed at the current location,
    * false if no integer has been found and the cursor has been rewound
    */
   public real = (): boolean => {
@@ -488,7 +505,8 @@
 
   /**
    * Looks at the current cursor value without advancing.
-   * @returns the current byte value or undefined if past end of the buffer.
+   *
+   * @return {number | undefined} the current byte value or undefined if past end of the buffer.
    */
   public peek(): number | undefined {
 
@@ -501,7 +519,8 @@
 
   /**
    * Looks at the current cursor value and advance.
-   * @returns the current byte value or undefined if past end of the buffer.
+   *
+   * @return {number | undefined} the current byte value or undefined if past end of the buffer.
    */
   public get(): number | undefined {
 
@@ -516,7 +535,8 @@
    * Read a real valued number from the current stream, supports scientific notation.
    *
    * Rewinds the stream if no match is found.
-   * @returns The number, or undefined if no match is found.
+   *
+   * @return {number | undefined} The number, or undefined if no match is found.
    */
   public readReal = (): number | undefined => {
     let   cursor = this.cursor_
@@ -657,7 +677,8 @@
    * Read an unsigned integer from UTF-8 or ASCII.
    *
    * Rewinds the stream if no match is found.
-   * @returns The number, or undefined if no match is found.
+   *
+   * @return {number | undefined} The number, or undefined if no match is found.
    */
   public readUnsigned = (): number | undefined => {
     let   cursor = this.cursor_
@@ -705,7 +726,8 @@
    * Read an unsigned integer from UTF-8 or ASCII.
    *
    * Rewinds the stream if no match is found.
-   * @returns The number, or undefined if no match is found.
+   *
+   * @return {number | undefined} The number, or undefined if no match is found.
    */
   public readInteger = (): number | undefined => {
     let   cursor = this.cursor_
