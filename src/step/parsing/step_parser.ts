import TypeIndex from '../../indexing/type_index'
import HexParser from '../../parsing/hex_parser'
import ParsingBuffer from '../../parsing/parsing_buffer'
import ParsingConstants from '../../parsing/parsing_constants'
import {
  EncodedToken,
  EncodedUnicodeCharacter as EncodedAsciiCharacter,
  encodeToken,
} from '../../parsing/token_parsing'
import StepAttributeMap, { ATTRIBUTE_PARSE_TYPE } from './step_attribute_map'
import StepCommentParser from './step_comment_parser'
import { stepExtractString } from './step_deserialization_functions'
import StepEntityIdentifierParser from './step_entity_identifier_parser'
import StepEnumParser from './step_enum_parser'
import StepStringParser from './step_string_parser'
import StepVtableBuilder, { IndexMark } from './step_vtable_builder'


export interface StepIndexEntryBase<TypeIDType> {

  address: number
  length: number
  typeID?: TypeIDType
  expressID?: number
  inlineEntities?: StepInlineIndexEntry<TypeIDType>[]
}

export interface StepInlineIndexEntry<TypeIDType> extends StepIndexEntryBase<TypeIDType> {

  expressID?: undefined
}

export interface StepIndexEntry<TypeIDType> extends StepIndexEntryBase<TypeIDType> {

  expressID: number
}

export interface StepIndex<TypeIDType> {

  elements: StepIndexEntry<TypeIDType>[]

}

export interface Argument {
  type: number
  value: any
}

// https://github.com/stepcode/stepcode/blob/develop/src/cleditor/STEPfile.cc (REFERENCE)

/**
 *
 */
 
// -- eslint doesn't understand enums properly.
export enum ParseResult {

  COMPLETE = 0,
  INCOMPLETE = 1,
  SYNTAX_ERROR = 2,
  MISSING_TYPE = 3,
  INVALID_STEP = 4,
}
 

const BYTE_ORDER_MARK = encodeToken(decodeURIComponent('%EF%BB%BF'))
const ISO_10303_21 = encodeToken('ISO-10303-21')
const HEADER = encodeToken('HEADER')
const DATA = encodeToken('DATA')
const END_SECTION = encodeToken('ENDSEC')
const INF = encodeToken( 'INF' )
const HASH = ParsingConstants.HASH
const EQUALS = ParsingConstants.EQUALS
const COMMA = ParsingConstants.COMMA
const OPEN_PAREN = ParsingConstants.OPEN_PAREN
const CLOSE_PAREN = ParsingConstants.CLOSE_PAREN
const SEMICOLON = ParsingConstants.SEMICOLON
const WHITESPACE = ParsingConstants.WHITE_SPACE_SET
const QUOTE = ParsingConstants.QUOTE

const enumParser = StepEnumParser.Instance.match
const identifierParser = StepEntityIdentifierParser.Instance.match
const binaryParser = HexParser.Instance.step
const attributeMap = StepAttributeMap.Instance.get
const commentParser = StepCommentParser.Instance.match
const stringParser = StepStringParser.Instance.match

export type BlockParseResult<TypeIDType> = [StepIndex<TypeIDType>, ParseResult]
export type LineArgumentParseResult<TypeIDType> = [StepIndex<TypeIDType>, ParseResult]

export interface StepHeader {
  headers: Map<string, string>
}

export type HeaderParseResult = [StepHeader, ParseResult]

const textDecoder = new TextDecoder()

/**
 * Parser base for header parsing.
 */
export class StepHeaderParser {

  private static instance_?: StepHeaderParser

  /**
   * Get the singleton static instance of this.
   * @returns The singleton instance of this.
   */
  public static get instance(): StepHeaderParser {

    if ( this.instance_ === void 0 ) {

      this.instance_ = new StepHeaderParser()
    }

    return this.instance_
  }

  /**
   * Will parse the input up to data block (including the DATA token).
   * @param input The input buffer to parse the header from.
   * @returns The parse result for the header, plus the header values.
   */
  public parseHeader(input: ParsingBuffer): HeaderParseResult {
    const match = input.match
    const comment = () => match(commentParser)
    const whitespace = () => {
      do {
        input.whitespace()
      } while (comment())
    }
    const char = input.char
    const charws = (encoded: EncodedAsciiCharacter) => {
      whitespace(); return char(encoded)
    }
    const token = input.token
    const tokenws = (encoded: EncodedToken) => {
      whitespace(); return token(encoded)
    }

    const stringMatch = () => match(stringParser)
    const binaryHex = () => match(binaryParser)
    const real = input.real
    const unsigned = input.unsigned
    const unsignedws = () => {
      whitespace(); return unsigned()
    }
    const enumeration = () => match(enumParser)
    const identifier = () => match(identifierParser)

    const headers: StepHeader = { headers: new Map<string, string>() }

    const parseResult = (value: ParseResult): HeaderParseResult => [headers, value]
    const syntaxError = (): HeaderParseResult => [headers, ParseResult.SYNTAX_ERROR]

    token( BYTE_ORDER_MARK )

    if (!tokenws(ISO_10303_21)) {
      return parseResult(ParseResult.INVALID_STEP)
    }

    if (!charws(SEMICOLON)) {
      return parseResult(ParseResult.SYNTAX_ERROR)
    }

    if (!tokenws(HEADER)) {
      return parseResult(ParseResult.INVALID_STEP)
    }

    if (!charws(SEMICOLON)) {
      return parseResult(ParseResult.SYNTAX_ERROR)
    }

    while (input.unfinished && !tokenws(END_SECTION)) {
      const startIdentifier = input.cursor

      whitespace()

      if (!identifier()) {
        return syntaxError()
      }

      const headerID = textDecoder.decode(input.buffer.subarray(startIdentifier, input.cursor))

      let firstAttribute = true

      whitespace()

      const startBlock = input.cursor

      if (!char(OPEN_PAREN)) {
        return syntaxError()
      }

      let stackDepth = 1

      while (stackDepth > 0) {
        if (charws(CLOSE_PAREN)) {
          firstAttribute = false
          --stackDepth
          continue
        }

        if (!firstAttribute) {
          if (!char(COMMA)) {
            return syntaxError()
          }
        }

        firstAttribute = false

        whitespace()

        const nextChar = input.peek()

        if (nextChar === (void 0)) {
          return syntaxError()
        }

        switch (attributeMap(nextChar)) {
          case ATTRIBUTE_PARSE_TYPE.INVALID:

            return syntaxError()

          case ATTRIBUTE_PARSE_TYPE.NUMBER:

            if (!real()) {
              return syntaxError()
            }
            break

          case ATTRIBUTE_PARSE_TYPE.ENUM:

            if (!enumeration()) {
              return syntaxError()
            }
            break

          case ATTRIBUTE_PARSE_TYPE.STRING:

            if (!stringMatch()) {
              return syntaxError()
            }
            break

          case ATTRIBUTE_PARSE_TYPE.REFERENCE:

            input.step()

            if (!unsignedws()) {
              return syntaxError()
            }
            break

          case ATTRIBUTE_PARSE_TYPE.CONTAINER:

            firstAttribute = true
            input.step()
            ++stackDepth
            break

          case ATTRIBUTE_PARSE_TYPE.HEXBITS:

            if (!binaryHex()) {
              return syntaxError()
            }
            break

          case ATTRIBUTE_PARSE_TYPE.NULL:

            input.step()
            break

          case ATTRIBUTE_PARSE_TYPE.DERIVED:

            input.step()
            break

          default:

        }
      }

      whitespace()

      const headerBlock = textDecoder.decode(input.buffer.subarray(startBlock, input.cursor))

      headers.headers.set(headerID, headerBlock)

      if (!charws(SEMICOLON)) {
        return syntaxError()
      }
    }

    if (!charws(SEMICOLON)) {
      return syntaxError()
    }

    if (!tokenws(DATA)) {
      return syntaxError()
    }

    if (!charws(SEMICOLON)) {
      return syntaxError()
    }

    return parseResult(ParseResult.COMPLETE)
  }

}
/**
 * Parses out STEP files to allow indexing and deserialization.
 */
export default class StepParser<TypeIDType> extends StepHeaderParser {

  /**
   * Construct this with the type-index that will be used to map element types
   * to tokens.
   * @param index_ The index.
   */
  constructor(private readonly index_: Readonly<TypeIndex<TypeIDType>>) {
    super()
  }


  /**
   * This uses a much lighter non correctness verifying parse to extract the locations of
   * the fields for an entry, using the v-table builder to
   * append the top level entries.
   *
   * In this case, the cursor should represent the start of the
   * @param input
   * @param cursor
   * @param endCursor
   * @param vtableBuilder
   * @returns The vtable slice or undefined if it's not
   * defined due to an error.
   */
  public extractDataEntry(
      input: Uint8Array,
      cursor: number,
      endCursor: number,
      vtableBuilder: StepVtableBuilder): [IndexMark, number, number] | undefined {
    let stackDepth = 1

    while (cursor < endCursor && stackDepth > 0) {
      // skip whitespace.
      while (cursor < endCursor && WHITESPACE.has(input[cursor])) {
        ++cursor
      }

      if (cursor === endCursor) {
        if (stackDepth === 1) {
          return vtableBuilder.complete( cursor )
        } else {
          return
        }
      }

      if (stackDepth === 1) {
        vtableBuilder.push(cursor)
      }

      // Eat characters until we get to a comma or close paren.
      while (cursor < endCursor) {
        const readChar = input[cursor]

        // String is a special case because it might contain control characters,
        // we will run the string parsing DFA to skip over it.
        if (readChar === QUOTE) {
          const parsedStringOffset = stringParser(input, cursor, endCursor)

          // Couldn't parse a string, something's wrong.
          if (parsedStringOffset === void 0) {
            return
          }

          cursor = parsedStringOffset
          continue
        }

        ++cursor

        // Comma starts a new param entry
        if (readChar === COMMA) {
          break
        } else if (readChar === SEMICOLON) {
          return vtableBuilder.complete( cursor - 1 )

          // Will effectively terminate if this is the end of the entity,
          // or simply end the inline entity/container case otherwise.
        } else if (readChar === CLOSE_PAREN) {
          --stackDepth

          // Handles inline entity case and container cases.
        } else if (readChar === OPEN_PAREN) {
          ++stackDepth
          break
        }
      }
    }

    return vtableBuilder.complete( cursor )
  }

  /**
   * Parse the data block of a step file, indexing it.,
   * @param input The input parsing buffer, in the data section.
   * @returns The parsing result, including the index and result enum.
   */
  public parseDataBlock(input: ParsingBuffer): BlockParseResult<TypeIDType> {

    const indexResult: StepIndex<TypeIDType> = { elements: [] }

    const match = input.match
    const comment = () => match(commentParser)
    const whitespace = () => {
      do {
        input.whitespace()
      } while (comment())
    }
    const char = input.char
    const charws = (encoded: EncodedAsciiCharacter) => {
      whitespace(); return char(encoded)
    }
    const token = input.token
    const tokenws = (encoded: EncodedToken) => {
      whitespace(); return token(encoded)
    }

    const stringMatch = () => match(stringParser)
    const whileNotCommaBracket = () => input.whileNot( ParsingConstants.COMMA_END_SET )
    const readUnsigned = input.readUnsigned
    const readUnsignedws = () => {
      whitespace(); return readUnsigned()
    }
    const identifier = () => match(identifierParser)
    const parseResult = (value: ParseResult): BlockParseResult<TypeIDType> => {
      /* console.trace();*/ return [indexResult, value]
    }
    const syntaxError = (): BlockParseResult<TypeIDType> => {
      /* console.trace();*/ return [indexResult, ParseResult.SYNTAX_ERROR]
    }

    let inlineElements: StepInlineIndexEntry<TypeIDType>[] | undefined

    const parseInlineElement = (): BlockParseResult<TypeIDType> | undefined => {

      whitespace()

      const startIdentifier = input.cursor

      if (!identifier()) {
        return syntaxError()
      }

      const foundItem = this.index_.get(input.buffer, startIdentifier, input.cursor)

      let firstAttribute = true

      if (!charws(OPEN_PAREN)) {
        return syntaxError()
      }

      whitespace()

      const startElement = input.cursor
      let stackDepth = 1

      const savedInlineElements = inlineElements

      inlineElements = void 0

      while (stackDepth > 0) {
        if (charws(CLOSE_PAREN)) {
          firstAttribute = false
          --stackDepth
          continue
        }

        if (!firstAttribute) {
          if (!char(COMMA)) {
            return syntaxError()
          }
        }

        firstAttribute = false

        whitespace()

        const nextChar = input.peek()

        if (nextChar === (void 0)) {
          return syntaxError()
        }

        switch (attributeMap(nextChar)) {
          case ATTRIBUTE_PARSE_TYPE.INVALID:

            return syntaxError()

          case ATTRIBUTE_PARSE_TYPE.INLINE_INSTANCE: {

            // The semi-colon above is needed for an unambiguous
            // typescript parse.

            input.begin()
            const elementResult = parseInlineElement()

            if (elementResult !== (void 0)) {

              input.rollback()

              if ( tokenws( INF ) ) {
                break
              }

              return elementResult
            }

            input.commit()
            break
          }

          case ATTRIBUTE_PARSE_TYPE.NUMBER:
            whileNotCommaBracket()
            break

          case ATTRIBUTE_PARSE_TYPE.ENUM:
            whileNotCommaBracket()
            break

          case ATTRIBUTE_PARSE_TYPE.STRING:

            if (!stringMatch()) {
              return syntaxError()
            }
            break

          case ATTRIBUTE_PARSE_TYPE.REFERENCE:

            whileNotCommaBracket()
            break

          case ATTRIBUTE_PARSE_TYPE.CONTAINER:

            firstAttribute = true
            input.step()
            ++stackDepth
            break

          case ATTRIBUTE_PARSE_TYPE.HEXBITS:

            whileNotCommaBracket()
            break

          case ATTRIBUTE_PARSE_TYPE.NULL:

            input.step()
            break

          case ATTRIBUTE_PARSE_TYPE.DERIVED:

            input.step()
            break

          default:

        }
      }

      const nestedInlineElements = inlineElements

      inlineElements = savedInlineElements

      inlineElements ??= []

      inlineElements.push(
          {
            address: startElement,
            length: input.address - startElement,
            typeID: foundItem,
            inlineEntities: nestedInlineElements,
          })

    }

    while (input.unfinished) {

      if (!charws(HASH)) {
        if (tokenws(END_SECTION)) {
          return parseResult(ParseResult.COMPLETE)

        } else {
          return parseResult(ParseResult.INCOMPLETE)
        }
      }

      // TODO! work out range check - CS
      const expressID = readUnsignedws()

      if (expressID === undefined) {
        return syntaxError()
      }

      if (!charws(EQUALS)) {
        return syntaxError()
      }

      whitespace()

      const startIdentifier = input.cursor

      if (!identifier()) {

        if ( !char( OPEN_PAREN ) ) {
          return syntaxError()
        }

        whitespace()

        inlineElements = void 0

        const startElement = input.cursor

        // todo, loop and read inline then add them to a special "External Mapping" node.
        while ( !charws( CLOSE_PAREN ) ) {

          input.begin()
          const elementResult = parseInlineElement()

          if (elementResult !== (void 0)) {

            input.rollback()

            return elementResult
          }

          input.commit()
        }

        if (!charws(SEMICOLON)) {
          return syntaxError()
        }

        indexResult.elements.push(
            {
              address: startElement,
              length: input.address - startElement,
              typeID: 0 as TypeIDType, // external mapping special case.
              expressID: expressID,
              inlineEntities: inlineElements,
            })

        continue
      }

      const foundItem = this.index_.get(input.buffer, startIdentifier, input.cursor)

      let firstAttribute = true

      if (!charws(OPEN_PAREN)) {
        return syntaxError()
      }

      whitespace()

      const startElement = input.cursor
      let stackDepth = 1

      inlineElements = void 0

      while (stackDepth > 0) {
        if (charws(CLOSE_PAREN)) {
          firstAttribute = false
          --stackDepth
          continue
        }

        if (!firstAttribute) {
          if (!char(COMMA)) {
            return syntaxError()
          }
        }

        firstAttribute = false

        whitespace()

        const nextChar = input.peek()

        if (nextChar === (void 0)) {
          return syntaxError()
        }

        switch (attributeMap(nextChar)) {
          case ATTRIBUTE_PARSE_TYPE.INVALID:

            return syntaxError()

          case ATTRIBUTE_PARSE_TYPE.INLINE_INSTANCE: {

            input.begin()
            const elementResult = parseInlineElement()

            if (elementResult !== (void 0)) {

              input.rollback()

              if ( tokenws( INF ) ) {
                break
              }

              return elementResult
            }

            input.commit()
            break
          }

          case ATTRIBUTE_PARSE_TYPE.NUMBER:

            whileNotCommaBracket()

            break

          case ATTRIBUTE_PARSE_TYPE.ENUM:

            whileNotCommaBracket()
            break

          case ATTRIBUTE_PARSE_TYPE.STRING:

            if (!stringMatch()) {
              return syntaxError()
            }
            break

          case ATTRIBUTE_PARSE_TYPE.REFERENCE:


            whileNotCommaBracket()
            break

          case ATTRIBUTE_PARSE_TYPE.CONTAINER:

            firstAttribute = true
            input.step()
            ++stackDepth
            break

          case ATTRIBUTE_PARSE_TYPE.HEXBITS:

            whileNotCommaBracket()
            break

          case ATTRIBUTE_PARSE_TYPE.NULL:

            input.step()
            break

          case ATTRIBUTE_PARSE_TYPE.DERIVED:

            input.step()
            break

          default:

        }
      }

      if (!charws(SEMICOLON)) {
        return syntaxError()
      }

      indexResult.elements.push(
          {
            address: startElement,
            length: input.address - startElement,
            typeID: foundItem,
            expressID: expressID,
            inlineEntities: inlineElements,
          })
    }

    // Got here without finding an end of the section.
    return parseResult(ParseResult.INCOMPLETE)
  }

  /**
   * Parse arguments from a single line from a step file, indexing it.,
   * @param input The input parsing buffer, in the data section.
   * @param expressID
<<<<<<< HEAD
   * @returns The parsing result, including the
=======
   * @return {LineArgumentParseResult} The parsing result, including the
>>>>>>> 7459f496
   * arguments array and result enum.
   */
  public extractArguments(input: ParsingBuffer, expressID: number): [any, ParseResult] {

    const indexResult: any[] = []

    const match = input.match
    const comment = () => match(commentParser)
    const whitespace = () => {
      do {
        input.whitespace()
      } while (comment())
    }
    const char = input.char
    const charws = (encoded: EncodedAsciiCharacter) => {
      whitespace(); return char(encoded)
    }

    const stringMatch = () => match(stringParser)
    const binaryHex = () => match(binaryParser)
    const enumeration = () => match(enumParser)
    const identifier = () => match(identifierParser)
    const parseResult = (value: ParseResult): [Argument[], ParseResult] => {
      /* console.trace();*/ return [indexResult, value]
    }
    const syntaxError = (): [Argument[], ParseResult] => {
      /* console.trace();*/ return [indexResult, ParseResult.SYNTAX_ERROR]
    }

    const parseInlineElement = (): [Argument[], ParseResult] | undefined => {

      // const inlineIndexResult: any[] = []
      const inlineContainerStack: any[][] = []

      whitespace()

      if (!identifier()) {
        return syntaxError()
      }

      let firstAttribute = true

      if (!charws(OPEN_PAREN)) {
        return syntaxError()
      }

      whitespace()

      let stackDepth = 1

      let arg_: Argument

      while (stackDepth > 0) {
        if (charws(CLOSE_PAREN)) {
          firstAttribute = false
          --stackDepth
          continue
        }

        if (!firstAttribute) {
          if (!char(COMMA)) {
            return syntaxError()
          }
        }

        firstAttribute = false

        whitespace()

        const nextChar = input.peek()

        if (nextChar === (void 0)) {
          return syntaxError()
        }

        /* eslint-disable no-case-declarations */
        switch (attributeMap(nextChar)) {
          case ATTRIBUTE_PARSE_TYPE.INVALID:

            return syntaxError()

          case ATTRIBUTE_PARSE_TYPE.INLINE_INSTANCE: {

            const elementResult = parseInlineElement()

            if (elementResult !== (void 0)) {
              //     indexResult.push(elementResult[0])
            }
            break
          }

          case ATTRIBUTE_PARSE_TYPE.NUMBER:

            const extractReal = input.readReal()
            if (extractReal !== void 0) {
              arg_ = {
                type: 4,
                value: extractReal,
              }

              if (inlineContainerStack.length > 0) {
                inlineContainerStack[inlineContainerStack.length - 1].push(arg_)
              } else {
                indexResult.push(arg_)
              }
            } else {
              return syntaxError()
            }

            break

          case ATTRIBUTE_PARSE_TYPE.ENUM:

            const startEnum_ = input.cursor

            if (!enumeration()) {
              return syntaxError()
            }

            // do not include the trailing period delimiter
            const subArray = input.buffer.subarray(startEnum_ + 1, input.cursor - 1)
            const enumString = new TextDecoder().decode(subArray)

            arg_ = {
              type: 3,
              value: enumString,
            }

            if (inlineContainerStack.length > 0) {
              inlineContainerStack[inlineContainerStack.length - 1].push(arg_)
            } else {
              indexResult.push(arg_)
            }

            break

          case ATTRIBUTE_PARSE_TYPE.STRING:

            const startString_ = input.cursor

            if (!stringMatch()) {
              return syntaxError()
            }

            const extractString = stepExtractString(input.buffer, startString_, input.cursor)

            if (extractString === void 0) {
              return syntaxError()
            }

            arg_ = {
              type: 1,
              value: extractString,
            }

            if (inlineContainerStack.length > 0) {
              inlineContainerStack[inlineContainerStack.length - 1].push(arg_)
            } else {
              indexResult.push(arg_)
            }
            break


          case ATTRIBUTE_PARSE_TYPE.REFERENCE:

            input.step()

            const expressID_ = input.readUnsigned()

            if (expressID_ !== void 0) {
              arg_ = {
                type: 5,
                value: expressID_,
              }

              if (inlineContainerStack.length > 0) {
                inlineContainerStack[inlineContainerStack.length - 1].push(arg_)
              } else {
                indexResult.push(arg_)
              }

            } else {
              return syntaxError()
            }
            break

          case ATTRIBUTE_PARSE_TYPE.CONTAINER:

            firstAttribute = true
            input.step()
            ++stackDepth

            // Start a new container: push a new empty array onto the stack.
            containerStack.push([])
            break

          case ATTRIBUTE_PARSE_TYPE.HEXBITS:

            if (!binaryHex()) {
              return syntaxError()
            }
            break

          case ATTRIBUTE_PARSE_TYPE.NULL:
            if (inlineContainerStack.length > 0) {
              inlineContainerStack[inlineContainerStack.length - 1].push(null)
            } else {
              indexResult.push(null)
            }

            input.step()
            break

          case ATTRIBUTE_PARSE_TYPE.DERIVED:

            input.step()
            break

          default:
        }
        /* eslint-enable no-case-declarations */
      }

      return [indexResult, ParseResult.COMPLETE]

    }


    whitespace()

    let firstAttribute = true

    // const startElement = input.cursor
    let stackDepth = 1
    const containerStack: any[][] = []

    while (stackDepth > 0) {
      if (charws(CLOSE_PAREN)) {
        firstAttribute = false
        --stackDepth
        if (containerStack.length > 0) {
          indexResult.push(containerStack.pop())
        }
        continue
      }

      if (!firstAttribute) {
        if (!char(COMMA)) {
          return syntaxError()
        }
      }

      firstAttribute = false

      whitespace()

      const nextChar = input.peek()

      if (nextChar === (void 0)) {
        return syntaxError()
      }


      let arg: Argument
      /* eslint-disable no-case-declarations */
      switch (attributeMap(nextChar)) {
        case ATTRIBUTE_PARSE_TYPE.INVALID:

          return syntaxError()

        case ATTRIBUTE_PARSE_TYPE.INLINE_INSTANCE: {

          const elementResult = parseInlineElement()

          if (elementResult !== (void 0)) {
            // indexResult.push(elementResult[0])
          }
          break
        }

        case ATTRIBUTE_PARSE_TYPE.NUMBER:

          const extractReal = input.readReal()
          if (extractReal !== void 0) {
            arg = {
              type: 4,
              value: extractReal,
            }

            if (containerStack.length > 0) {
              containerStack[containerStack.length - 1].push(arg)
            } else {
              indexResult.push(arg)
            }
          } else {
            return syntaxError()
          }

          break

        case ATTRIBUTE_PARSE_TYPE.ENUM:

          const startEnum_ = input.cursor

          if (!enumeration()) {
            return syntaxError()
          }

          // do not include the trailing period delimiter
          const subArray = input.buffer.subarray(startEnum_ + 1, input.cursor - 1)
          const enumString = new TextDecoder().decode(subArray)

          arg = {
            type: 3,
            value: enumString,
          }

          if (containerStack.length > 0) {
            containerStack[containerStack.length - 1].push(arg)
          } else {
            indexResult.push(arg)
          }

          break

        case ATTRIBUTE_PARSE_TYPE.STRING:

          const startString_ = input.cursor

          if (!stringMatch()) {
            return syntaxError()
          }

          const extractString = stepExtractString(input.buffer, startString_, input.cursor)

          if (extractString === void 0) {
            return syntaxError()
          }

          arg = {
            type: 1,
            value: extractString,
          }

          if (containerStack.length > 0) {
            containerStack[containerStack.length - 1].push(arg)
          } else {
            indexResult.push(arg)
          }
          break


        case ATTRIBUTE_PARSE_TYPE.REFERENCE:

          input.step()

          const expressID_ = input.readUnsigned()

          if (expressID_ !== void 0) {
            arg = {
              type: 5,
              value: expressID_,
            }

            if (containerStack.length > 0) {
              containerStack[containerStack.length - 1].push(arg)
            } else {
              indexResult.push(arg)
            }

          } else {
            return syntaxError()
          }
          break

        case ATTRIBUTE_PARSE_TYPE.CONTAINER:

          firstAttribute = true
          input.step()
          ++stackDepth

          // Start a new container: push a new empty array onto the stack.
          containerStack.push([])
          break

        case ATTRIBUTE_PARSE_TYPE.HEXBITS:

          if (!binaryHex()) {
            return syntaxError()
          }
          break

        case ATTRIBUTE_PARSE_TYPE.NULL:
          if (containerStack.length > 0) {
            containerStack[containerStack.length - 1].push(null)
          } else {
            indexResult.push(null)
          }

          input.step()
          break

        case ATTRIBUTE_PARSE_TYPE.DERIVED:

          input.step()
          break

        default:
      }
      /* eslint-enable no-case-declarations */
    }

    if (!charws(SEMICOLON)) {
      return syntaxError()
    }

    return parseResult(ParseResult.COMPLETE)
  }

}<|MERGE_RESOLUTION|>--- conflicted
+++ resolved
@@ -105,7 +105,8 @@
 
   /**
    * Get the singleton static instance of this.
-   * @returns The singleton instance of this.
+   *
+   * @return {StepHeaderParser} The singleton instance of this.
    */
   public static get instance(): StepHeaderParser {
 
@@ -119,8 +120,9 @@
 
   /**
    * Will parse the input up to data block (including the DATA token).
+   *
    * @param input The input buffer to parse the header from.
-   * @returns The parse result for the header, plus the header values.
+   * @return {HeaderParseResult} The parse result for the header, plus the header values.
    */
   public parseHeader(input: ParsingBuffer): HeaderParseResult {
     const match = input.match
@@ -317,6 +319,7 @@
   /**
    * Construct this with the type-index that will be used to map element types
    * to tokens.
+   *
    * @param index_ The index.
    */
   constructor(private readonly index_: Readonly<TypeIndex<TypeIDType>>) {
@@ -330,11 +333,12 @@
    * append the top level entries.
    *
    * In this case, the cursor should represent the start of the
+   *
    * @param input
    * @param cursor
    * @param endCursor
    * @param vtableBuilder
-   * @returns The vtable slice or undefined if it's not
+   * @return {[IndexMark, number] | undefined} The vtable slice or undefined if it's not
    * defined due to an error.
    */
   public extractDataEntry(
@@ -406,8 +410,9 @@
 
   /**
    * Parse the data block of a step file, indexing it.,
+   *
    * @param input The input parsing buffer, in the data section.
-   * @returns The parsing result, including the index and result enum.
+   * @return {BlockParseResult} The parsing result, including the index and result enum.
    */
   public parseDataBlock(input: ParsingBuffer): BlockParseResult<TypeIDType> {
 
@@ -790,13 +795,10 @@
 
   /**
    * Parse arguments from a single line from a step file, indexing it.,
+   *
    * @param input The input parsing buffer, in the data section.
    * @param expressID
-<<<<<<< HEAD
-   * @returns The parsing result, including the
-=======
    * @return {LineArgumentParseResult} The parsing result, including the
->>>>>>> 7459f496
    * arguments array and result enum.
    */
   public extractArguments(input: ParsingBuffer, expressID: number): [any, ParseResult] {
