import ParsingConstants from '../../parsing/parsing_constants'
import ParsingDfa16Table from '../../parsing/parsing_dfa_16table'

/**
 * Enum representing the state machine of the string parser DFA.
 */
/* eslint-disable no-shadow, no-unused-vars, no-magic-numbers */
// eslint doesn't really understand enums?
enum STRING_PARSER_STATE {
  TERMINUS = 0,
  REGULAR = 1,
  BSLASH = 2,
  QUOTE = 3,
  SPECIAL = 4,
  SPECIAL_BSLASH = 5
}
/* eslint-enable no-shadow, no-unused-vars, no-magic-numbers */

const STRING_PARSER_TERMINUS_FLAGS = (1 << STRING_PARSER_STATE.QUOTE)
const QUOTE = ParsingConstants.QUOTE
const BSLASH = ParsingConstants.BSLASH
const X = ParsingConstants.CAPITAL_X
const S = ParsingConstants.CAPITAL_S
const P = ParsingConstants.CAPITAL_P
const A = ParsingConstants.A
const I = ParsingConstants.I
const F = ParsingConstants.F
// eslint-disable-next-line no-magic-numbers
const TWO = ParsingConstants.ZERO + 2
// eslint-disable-next-line no-magic-numbers
const FOUR = ParsingConstants.ZERO + 4
const ZERO = ParsingConstants.ZERO
const NINE = ParsingConstants.NINE

const decoder = new TextDecoder()

// eslint-disable-next-line max-len -- Generated code do not edit, do not worry about max-len.
const ISO8859Table = [['¡', '¢', '£', '¤', '¥', '¦', '§', '¨', '©', 'ª', '«', '¬', '­', '®', '¯', '°', '±', '²', '³', '´', 'µ', '¶', '·', '¸', '¹', 'º', '»', '¼', '½', '¾', '¿', 'À', 'Á', 'Â', 'Ã', 'Ä', 'Å', 'Æ', 'Ç', 'È', 'É', 'Ê', 'Ë', 'Ì', 'Í', 'Î', 'Ï', 'Ð', 'Ñ', 'Ò', 'Ó', 'Ô', 'Õ', 'Ö', '×', 'Ø', 'Ù', 'Ú', 'Û', 'Ü', 'Ý', 'Þ', 'ß', 'à', 'á', 'â', 'ã', 'ä', 'å', 'æ', 'ç', 'è', 'é', 'ê', 'ë', 'ì', 'í', 'î', 'ï', 'ð', 'ñ', 'ò', 'ó', 'ô', 'õ', 'ö', '÷', 'ø', 'ù', 'ú', 'û', 'ü', 'ý', 'þ'], ['Ą', '˘', 'Ł', '¤', 'Ľ', 'Ś', '§', '¨', 'Š', 'Ş', 'Ť', 'Ź', '­', 'Ž', 'Ż', '°', 'ą', '˛', 'ł', '´', 'ľ', 'ś', 'ˇ', '¸', 'š', 'ş', 'ť', 'ź', '˝', 'ž', 'ż', 'Ŕ', 'Á', 'Â', 'Ă', 'Ä', 'Ĺ', 'Ć', 'Ç', 'Č', 'É', 'Ę', 'Ë', 'Ě', 'Í', 'Î', 'Ď', 'Đ', 'Ń', 'Ň', 'Ó', 'Ô', 'Ő', 'Ö', '×', 'Ř', 'Ů', 'Ú', 'Ű', 'Ü', 'Ý', 'Ţ', 'ß', 'ŕ', 'á', 'â', 'ă', 'ä', 'ĺ', 'ć', 'ç', 'č', 'é', 'ę', 'ë', 'ě', 'í', 'î', 'ď', 'đ', 'ń', 'ň', 'ó', 'ô', 'ő', 'ö', '÷', 'ř', 'ů', 'ú', 'ű', 'ü', 'ý', 'ţ'], ['Ħ', '˘', '£', '¤', '', 'Ĥ', '§', '¨', 'İ', 'Ş', 'Ğ', 'Ĵ', '­', '', 'Ż', '°', 'ħ', '²', '³', '´', 'µ', 'ĥ', '·', '¸', 'ı', 'ş', 'ğ', 'ĵ', '½', '', 'ż', 'À', 'Á', 'Â', '', 'Ä', 'Ċ', 'Ĉ', 'Ç', 'È', 'É', 'Ê', 'Ë', 'Ì', 'Í', 'Î', 'Ï', '', 'Ñ', 'Ò', 'Ó', 'Ô', 'Ġ', 'Ö', '×', 'Ĝ', 'Ù', 'Ú', 'Û', 'Ü', 'Ŭ', 'Ŝ', 'ß', 'à', 'á', 'â', '', 'ä', 'ċ', 'ĉ', 'ç', 'è', 'é', 'ê', 'ë', 'ì', 'í', 'î', 'ï', '', 'ñ', 'ò', 'ó', 'ô', 'ġ', 'ö', '÷', 'ĝ', 'ù', 'ú', 'û', 'ü', 'ŭ', 'ŝ'], ['Ą', 'ĸ', 'Ŗ', '¤', 'Ĩ', 'Ļ', '§', '¨', 'Š', 'Ē', 'Ģ', 'Ŧ', '­', 'Ž', '¯', '°', 'ą', '˛', 'ŗ', '´', 'ĩ', 'ļ', 'ˇ', '¸', 'š', 'ē', 'ģ', 'ŧ', 'Ŋ', 'ž', 'ŋ', 'Ā', 'Á', 'Â', 'Ã', 'Ä', 'Å', 'Æ', 'Į', 'Č', 'É', 'Ę', 'Ë', 'Ė', 'Í', 'Î', 'Ī', 'Đ', 'Ņ', 'Ō', 'Ķ', 'Ô', 'Õ', 'Ö', '×', 'Ø', 'Ų', 'Ú', 'Û', 'Ü', 'Ũ', 'Ū', 'ß', 'ā', 'á', 'â', 'ã', 'ä', 'å', 'æ', 'į', 'č', 'é', 'ę', 'ë', 'ė', 'í', 'î', 'ī', 'đ', 'ņ', 'ō', 'ķ', 'ô', 'õ', 'ö', '÷', 'ø', 'ų', 'ú', 'û', 'ü', 'ũ', 'ū'], ['Ё', 'Ђ', 'Ѓ', 'Є', 'Ѕ', 'І', 'Ї', 'Ј', 'Љ', 'Њ', 'Ћ', 'Ќ', '­', 'Ў', 'Џ', 'А', 'Б', 'В', 'Г', 'Д', 'Е', 'Ж', 'З', 'И', 'Й', 'К', 'Л', 'М', 'Н', 'О', 'П', 'Р', 'С', 'Т', 'У', 'Ф', 'Х', 'Ц', 'Ч', 'Ш', 'Щ', 'Ъ', 'Ы', 'Ь', 'Э', 'Ю', 'Я', 'а', 'б', 'в', 'г', 'д', 'е', 'ж', 'з', 'и', 'й', 'к', 'л', 'м', 'н', 'о', 'п', 'р', 'с', 'т', 'у', 'ф', 'х', 'ц', 'ч', 'ш', 'щ', 'ъ', 'ы', 'ь', 'э', 'ю', 'я', '№', 'ё', 'ђ', 'ѓ', 'є', 'ѕ', 'і', 'ї', 'ј', 'љ', 'њ', 'ћ', 'ќ', '§', 'ў'], ['', '', '', '¤', '', '', '', '', '', '', '', '،', '­', '', '', '', '', '', '', '', '', '', '', '', '', '', '؛', '', '', '', '؟', '', 'ء', 'آ', 'أ', 'ؤ', 'إ', 'ئ', 'ا', 'ب', 'ة', 'ت', 'ث', 'ج', 'ح', 'خ', 'د', 'ذ', 'ر', 'ز', 'س', 'ش', 'ص', 'ض', 'ط', 'ظ', 'ع', 'غ', '', '', '', '', '', 'ـ', 'ف', 'ق', 'ك', 'ل', 'م', 'ن', 'ه', 'و', 'ى', 'ي', 'ً', 'ٌ', 'ٍ', 'َ', 'ُ', 'ِ', 'ّ', 'ْ', '', '', '', '', '', '', '', '', '', '', '', ''], ['ʽ', 'ʼ', '£', '', '', '¦', '§', '¨', '©', '', '«', '¬', '­', '', '―', '°', '±', '²', '³', '΄', '΅', 'Ά', '·', 'Έ', 'Ή', 'Ί', '»', 'Ό', '½', 'Ύ', 'Ώ', 'ΐ', 'Α', 'Β', 'Γ', 'Δ', 'Ε', 'Ζ', 'Η', 'Θ', 'Ι', 'Κ', 'Λ', 'Μ', 'Ν', 'Ξ', 'Ο', 'Π', 'Ρ', '', 'Σ', 'Τ', 'Υ', 'Φ', 'Χ', 'Ψ', 'Ω', 'Ϊ', 'Ϋ', 'ά', 'έ', 'ή', 'ί', 'ΰ', 'α', 'β', 'γ', 'δ', 'ε', 'ζ', 'η', 'θ', 'ι', 'κ', 'λ', 'μ', 'ν', 'ξ', 'ο', 'π', 'ρ', 'ς', 'σ', 'τ', 'υ', 'φ', 'χ', 'ψ', 'ω', 'ϊ', 'ϋ', 'ό', 'ύ', 'ώ'], ['', '¢', '£', '¤', '¥', '¦', '§', '¨', '©', '×', '«', '¬', '­', '®', '‾', '°', '±', '²', '³', '´', 'µ', '¶', '·', '¸', '¹', '÷', '»', '¼', '½', '¾', '', '', '', '', '', '', '', '', '', '', '', '', '', '', '', '', '', '', '', '', '', '', '', '', '', '', '', '', '', '', '', '', '‗', 'א', 'ב', 'ג', 'ד', 'ה', 'ו', 'ז', 'ח', 'ט', 'י', 'ך', 'כ', 'ל', 'ם', 'מ', 'ן', 'נ', 'ס', 'ע', 'ף', 'פ', 'ץ', 'צ', 'ק', 'ר', 'ש', 'ת', '', '', '', ''], ['¡', '¢', '£', '¤', '¥', '¦', '§', '¨', '©', 'ª', '«', '¬', '­', '®', '¯', '°', '±', '²', '³', '´', 'µ', '¶', '·', '¸', '¹', 'º', '»', '¼', '½', '¾', '¿', 'À', 'Á', 'Â', 'Ã', 'Ä', 'Å', 'Æ', 'Ç', 'È', 'É', 'Ê', 'Ë', 'Ì', 'Í', 'Î', 'Ï', 'Ğ', 'Ñ', 'Ò', 'Ó', 'Ô', 'Õ', 'Ö', '×', 'Ø', 'Ù', 'Ú', 'Û', 'Ü', 'İ', 'Ş', 'ß', 'à', 'á', 'â', 'ã', 'ä', 'å', 'æ', 'ç', 'è', 'é', 'ê', 'ë', 'ì', 'í', 'î', 'ï', 'ğ', 'ñ', 'ò', 'ó', 'ô', 'õ', 'ö', '÷', 'ø', 'ù', 'ú', 'û', 'ü', 'ı', 'ş']]

/**
 * Read the number value from a hex character.
 *
 * @return {number | undefined} The numeric value of the hex character or
 * undefined if it isn't a valid hex character.
 */
function readHex(character: number): number | undefined {
  if (character >= A && character <= F) {

    // eslint-disable-next-line no-magic-numbers
    return (character - A) + 10

  } else if (character >= ZERO && character <= NINE) {

    return character - ZERO
  }

  return undefined
}

/**
 * String parser for step, note we don't do an exact check here, we wait for z
 */
export default class StepStringParser extends ParsingDfa16Table {

  /**
   * Construct this with the DFA lookup table required.
   */
  constructor() {
    super(STRING_PARSER_STATE.SPECIAL_BSLASH)

    // 0xFF is not a magic number, it's a byte mask.
    /* eslint-disable no-magic-numbers */
    this.range(STRING_PARSER_STATE.REGULAR, 0, 0xFF, STRING_PARSER_STATE.REGULAR)
    this.set(STRING_PARSER_STATE.REGULAR, '\\', STRING_PARSER_STATE.BSLASH)
    this.set(STRING_PARSER_STATE.REGULAR, '\'', STRING_PARSER_STATE.QUOTE)

    // double apostrophe case, all others are terminus
    this.set(STRING_PARSER_STATE.QUOTE, '\'', STRING_PARSER_STATE.REGULAR)

    this.range(STRING_PARSER_STATE.BSLASH, 0, 0xFF, STRING_PARSER_STATE.REGULAR)
    this.set(STRING_PARSER_STATE.BSLASH, 'S', STRING_PARSER_STATE.SPECIAL)

    // STEP doesn't seem to have an \' escape
    this.set(STRING_PARSER_STATE.BSLASH, '\'', STRING_PARSER_STATE.QUOTE)

    // Unless we see a backslash after the \S -> regular parsing mode
    this.range(STRING_PARSER_STATE.SPECIAL, 0, 0xFF, STRING_PARSER_STATE.REGULAR)
    this.set(STRING_PARSER_STATE.SPECIAL, '\'', STRING_PARSER_STATE.QUOTE)
    this.set(STRING_PARSER_STATE.SPECIAL, '\\', STRING_PARSER_STATE.SPECIAL_BSLASH)

    // Special Bslash always skip back to regular after the char.
    this.range(STRING_PARSER_STATE.SPECIAL_BSLASH, 0, 0xFF, STRING_PARSER_STATE.REGULAR)
    /* eslint-enable no-magic-numbers */
  }

  public extract = (
      input: Uint8Array,
      cursor: number,
      endCursor: number,
      codePage: number = 0): string | undefined => {

    // eslint-disable-next-line no-magic-numbers -- 2 is a minimum length.
    if ((endCursor - cursor) < 2) {
      return
    }

    if (input[cursor] !== QUOTE) {
      return
    }

    ++cursor

    let result: string = ''

    let reificationIndex = cursor

    while (cursor < endCursor) {
      const currentByte = input[cursor]

      switch (currentByte) {
        case QUOTE:
          {
            const nextCursor = cursor + 1

            if (nextCursor < endCursor && input[nextCursor] === QUOTE) {
              result ??= ''

              if (cursor > reificationIndex) {
                result += decoder.decode(input.subarray(reificationIndex, cursor - 1))
              }

              result += '\''
              cursor = nextCursor + 1

              reificationIndex = cursor
            } else {
              result ??= ''

              result += decoder.decode(input.subarray(reificationIndex, cursor))

              return result
            }
          }
          break

        case BSLASH:
        {
          const nextCursor = cursor + 1

          if (nextCursor >= endCursor) {
            return result
          }

          const nextChar = input[nextCursor]

          switch (nextChar) {
            case BSLASH:

              result ??= ''
              result += '\\'
              cursor = nextCursor + 1

              reificationIndex = cursor
              break

            case P: {
              const nextCursor2 = nextCursor + 1

              if (nextCursor2 >= endCursor) {
                return result
              }

              const nextChar2 = input[nextCursor2]

              if (nextChar2 !== BSLASH) {
                result ??= ''
                result += decoder.decode(input.subarray(reificationIndex, cursor))
                cursor = nextCursor2 + 1
                break
              }

              const nextCursor3 = nextCursor2 + 1

              if (nextCursor3 >= endCursor) {
                return result
              }

              const nextChar3 = input[nextCursor3]

              if (nextChar3 < A || nextChar3 > I) {
                return result
              }

              result ??= ''
              result += decoder.decode(input.subarray(reificationIndex, cursor))

              codePage = nextChar3 - A

              cursor = nextCursor3 + 1
              reificationIndex = cursor
              break
            }
            case S: {
              const nextCursor2 = nextCursor + 1

              if (nextCursor2 >= endCursor) {
                return result
              }

              const nextChar2 = input[nextCursor2]

              if (nextChar2 !== BSLASH) {
                result ??= ''
                result += decoder.decode(input.subarray(reificationIndex, cursor))
                cursor = nextCursor2 + 1
                break
              }

              const nextCursor3 = nextCursor2 + 1

              if (nextCursor3 >= endCursor) {
                return result
              }

              const nextChar3 = input[nextCursor3]

              result ??= ''
              result += decoder.decode(input.subarray(reificationIndex, cursor))

              /* eslint-disable no-magic-numbers */
              if (nextChar3 < 0x7F) {
                result += String.fromCharCode(nextChar3)
<<<<<<< HEAD
              } else
                if (nextChar >= 0xA1 && nextChar <= 0xFF) {
                  result += ISO8859Table[codePage][nextChar - 0xA1]
                } else {
                  return result
                }
=======
              } else if (nextChar >= 0xA1 && nextChar <= 0xFF) {
                result += ISO8859Table[codePage][nextChar - 0xA1]
              } else {
                return result
              }
>>>>>>> 79339e6d
              /* eslint-enable no-magic-numbers */

              cursor = nextCursor3 + 1
              reificationIndex = cursor
              break
            }
            case X: {
              const nextCursor2 = nextCursor + 1

              if (nextCursor2 >= endCursor) {
                return result
              }

              const nextChar2 = input[nextCursor2]

              result ??= ''
              result += decoder.decode(input.subarray(reificationIndex, cursor))

              // eslint-disable-next-line no-loop-func
              const hexParserTil0 = (count: number) => {

                if (nextCursor2 + 1 >= endCursor || input[nextCursor2 + 1] !== BSLASH) {
                  return false
                }

                // Parsing offsets
                /* eslint-disable no-magic-numbers */
                let intermediateCursor = nextCursor2 + 2
                let characterCode = 0

                while (intermediateCursor + 1 < endCursor && count >= 0) {
                  if (input[intermediateCursor] === BSLASH) {
                    if (
                      count !== 0 ||
                      intermediateCursor + 3 >= endCursor ||
                      input[intermediateCursor + 1] !== X ||
                      input[intermediateCursor + 2] !== ZERO ||
                      input[intermediateCursor + 3] !== BSLASH) {
                      return false
                    }

                    let codePoint: string

                    try {
                      codePoint = String.fromCodePoint(characterCode)
                    } catch (_) {
                      codePoint = '<invalid codepoint>'
                    }

                    result += codePoint

                    cursor = intermediateCursor + 4
                    reificationIndex = cursor

                    return true
                  }

                  const hex0 = readHex(input[intermediateCursor])
                  const hex1 = readHex(input[intermediateCursor + 1])

                  if (hex0 === void 0 || hex1 === void 0) {
                    return false
                  }

                  characterCode <<= 8
                  characterCode |= (hex0 << 4) | hex1

                  intermediateCursor += 2

                  --count

                  /* eslint-enable no-magic-numbers */
                }

                return false
              }

              switch (nextChar2) {
                case BSLASH: {

                  /* eslint-disable no-magic-numbers */
                  if (nextCursor2 + 2 >= endCursor) {
                    return result
                  }

                  const hex0 = readHex(input[nextCursor2 + 1])
                  const hex1 = readHex(input[nextCursor2 + 2])

                  if (hex0 === void 0 || hex1 === void 0) {
                    return result
                  }

                  const characterCode = (hex0 << 4) | hex1
                  let codePoint: string

                  try {
                    codePoint = String.fromCodePoint(characterCode)
                  } catch (_) {
                    codePoint = '<invalid codepoint>'
                  }

                  result += codePoint

                  cursor = nextCursor2 + 3
                  reificationIndex = cursor
                  /* eslint-disable no-magic-numbers */
                }

                  break

                case TWO:


                  if (!hexParserTil0(2)) {
                    return `${result}<invalid unicode>`
                  }

                  break

                case FOUR:


                  if (!hexParserTil0(4)) {
                    return `${result}<invalid unicode>`
                  }
                  break

                default:

                  return result
              }

              break
            }

            default:

              break
          }

          break
        }

        default:

          ++cursor
          break
      }
    }
  }

  /**
   * Match a STEP string
   *
   * @param input The input buffer.
   * @param cursor The offset in the input buffer where the string may be.
   * @param endCursor The end point of the parse which should not be overflowed.
   * @return {number | undefined} The matching string value or undefined if none matches
   * or the parse fails.
   */
  public match = (input: Uint8Array, cursor: number, endCursor: number): number | undefined => {
    if ((endCursor - cursor) < 2) {
      return
    }

    if (input[cursor] !== QUOTE) {
      return
    }

    return super.match(
        input,
        STRING_PARSER_TERMINUS_FLAGS,
        cursor + 1,
        endCursor,
        STRING_PARSER_STATE.REGULAR)
  }

  public static readonly Instance = new StepStringParser()
}<|MERGE_RESOLUTION|>--- conflicted
+++ resolved
@@ -230,20 +230,11 @@
               /* eslint-disable no-magic-numbers */
               if (nextChar3 < 0x7F) {
                 result += String.fromCharCode(nextChar3)
-<<<<<<< HEAD
-              } else
-                if (nextChar >= 0xA1 && nextChar <= 0xFF) {
-                  result += ISO8859Table[codePage][nextChar - 0xA1]
-                } else {
-                  return result
-                }
-=======
               } else if (nextChar >= 0xA1 && nextChar <= 0xFF) {
                 result += ISO8859Table[codePage][nextChar - 0xA1]
               } else {
                 return result
               }
->>>>>>> 79339e6d
               /* eslint-enable no-magic-numbers */
 
               cursor = nextCursor3 + 1
