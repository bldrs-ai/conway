--- conflicted
+++ resolved
@@ -4,11 +4,6 @@
 /**
  * Enum representing the state machine of the string parser DFA.
  */
-<<<<<<< HEAD
- 
-// eslint doesn't really understand enums?
-=======
->>>>>>> 7459f496
 enum STRING_PARSER_STATE {
   TERMINUS = 0,
   REGULAR = 1,
@@ -17,10 +12,6 @@
   SPECIAL = 4,
   SPECIAL_BSLASH = 5
 }
-<<<<<<< HEAD
- 
-=======
->>>>>>> 7459f496
 
 const STRING_PARSER_TERMINUS_FLAGS = (1 << STRING_PARSER_STATE.QUOTE)
 const QUOTE = ParsingConstants.QUOTE
@@ -31,13 +22,7 @@
 const A = ParsingConstants.A
 const I = ParsingConstants.I
 const F = ParsingConstants.F
-<<<<<<< HEAD
- 
 const TWO = ParsingConstants.ZERO + 2
- 
-=======
-const TWO = ParsingConstants.ZERO + 2
->>>>>>> 7459f496
 const FOUR = ParsingConstants.ZERO + 4
 const ZERO = ParsingConstants.ZERO
 const NINE = ParsingConstants.NINE
@@ -49,23 +34,13 @@
 
 /**
  * Read the number value from a hex character.
-<<<<<<< HEAD
- * @param character
- * @returns The numeric value of the hex character or
-=======
  *
  * @param character
  * @return {number | undefined} The numeric value of the hex character or
->>>>>>> 7459f496
  * undefined if it isn't a valid hex character.
  */
 function readHex(character: number): number | undefined {
   if (character >= A && character <= F) {
-<<<<<<< HEAD
-
-     
-=======
->>>>>>> 7459f496
     return (character - A) + 10
   } else if (character >= ZERO && character <= NINE) {
     return character - ZERO
@@ -86,7 +61,7 @@
     super(STRING_PARSER_STATE.SPECIAL_BSLASH)
 
     // 0xFF is not a magic number, it's a byte mask.
-     
+    /* eslint-disable no-magic-numbers */
     this.range(STRING_PARSER_STATE.REGULAR, 0, 0xFF, STRING_PARSER_STATE.REGULAR)
     this.set(STRING_PARSER_STATE.REGULAR, '\\', STRING_PARSER_STATE.BSLASH)
     this.set(STRING_PARSER_STATE.REGULAR, '\'', STRING_PARSER_STATE.QUOTE)
@@ -107,7 +82,7 @@
 
     // Special Bslash always skip back to regular after the char.
     this.range(STRING_PARSER_STATE.SPECIAL_BSLASH, 0, 0xFF, STRING_PARSER_STATE.REGULAR)
-     
+    /* eslint-enable no-magic-numbers */
   }
 
   public extract = (
@@ -116,10 +91,6 @@
       endCursor: number,
       codePage: number = 0): string | undefined => {
 
-<<<<<<< HEAD
-     
-=======
->>>>>>> 7459f496
     if ((endCursor - cursor) < 2) {
       return
     }
@@ -247,7 +218,7 @@
               result ??= ''
               result += decoder.decode(input.subarray(reificationIndex, cursor))
 
-               
+              /* eslint-disable no-magic-numbers */
               if (nextChar3 < 0x7F) {
                 result += String.fromCharCode(nextChar3)
               } else if (nextChar >= 0xA1 && nextChar <= 0xFF) {
@@ -255,7 +226,7 @@
               } else {
                 return result
               }
-               
+              /* eslint-enable no-magic-numbers */
 
               cursor = nextCursor3 + 1
               reificationIndex = cursor
@@ -273,10 +244,6 @@
               result ??= ''
               result += decoder.decode(input.subarray(reificationIndex, cursor))
 
-<<<<<<< HEAD
-               
-=======
->>>>>>> 7459f496
               const hexParserTil0 = (count: number) => {
 
                 if (nextCursor2 + 1 >= endCursor || input[nextCursor2 + 1] !== BSLASH) {
@@ -284,10 +251,6 @@
                 }
 
                 // Parsing offsets
-<<<<<<< HEAD
-                 
-=======
->>>>>>> 7459f496
                 let intermediateCursor = nextCursor2 + 2
                 let characterCode = 0
 
@@ -331,11 +294,6 @@
                   intermediateCursor += 2
 
                   --count
-<<<<<<< HEAD
-
-                   
-=======
->>>>>>> 7459f496
                 }
 
                 return false
@@ -343,11 +301,6 @@
 
               switch (nextChar2) {
                 case BSLASH: {
-<<<<<<< HEAD
-
-                   
-=======
->>>>>>> 7459f496
                   if (nextCursor2 + 2 >= endCursor) {
                     return result
                   }
@@ -372,10 +325,6 @@
 
                   cursor = nextCursor2 + 3
                   reificationIndex = cursor
-<<<<<<< HEAD
-                   
-=======
->>>>>>> 7459f496
                 }
 
                   break
@@ -423,10 +372,11 @@
 
   /**
    * Match a STEP string
+   *
    * @param input The input buffer.
    * @param cursor The offset in the input buffer where the string may be.
    * @param endCursor The end point of the parse which should not be overflowed.
-   * @returns The matching string value or undefined if none matches
+   * @return {number | undefined} The matching string value or undefined if none matches
    * or the parse fails.
    */
   public match = (input: Uint8Array, cursor: number, endCursor: number): number | undefined => {
