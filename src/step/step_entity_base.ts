import { ParseBuffer } from '../../dependencies/conway-geom/interface/parse_buffer'
import { Entity } from '../core/entity'
import { EntityDescription, EntityFieldsDescription } from '../core/entity_description'
import { EntityFieldDescription } from '../core/entity_field_description'
import { WasmModule } from '../core/native_types'
import {
  stepExtractArray,
  stepExtractBinary,
  stepExtractBoolean,
  stepExtractInlineElemement,
  stepExtractLogical,
  stepExtractNumber,
  stepExtractOptional,
  stepExtractReference,
  stepExtractString,
} from './parsing/step_deserialization_functions'
import { StepEntityConstructorAbstract } from './step_entity_constructor'
import StepEntityInternalReference,
{ StepEntityInternalReferencePrivate } from './step_entity_internal_reference'
import StepModelBase from './step_model_base'

 
enum IfcTokenType {
  UNKNOWN = 0,
  STRING,
  LABEL,
  ENUM,
  REAL,
  REF,
  EMPTY,
  SET_BEGIN,
  SET_END,
  LINE_END
}

/**
 * Merge the entity field descriptions.
 *
 * Merging uses "hasOwnProperty" semantics to avoid overwriting
 * keys that have already been merged.
 * @param to Merge to this fields object.
 * @param from Merge from this fields object.
 */
function merge<EntityTypeIDs extends number>(
    to: EntityFieldsDescription<EntityTypeIDs>,
    from: EntityFieldsDescription<EntityTypeIDs>): void {

  for (const key of Object.keys(from)) {

    // eslint-disable-next-line no-prototype-builtins
    if (!to.hasOwnProperty(key)) {

      to[key] = from[key]

    }
  }
}

/**
 * The base type for entities parsed from STEP.
 */
export default abstract class StepEntityBase<EntityTypeIDs extends number> implements Entity {
  /**
   * Get the final type of this STEP entity.
   */
  public abstract get type(): EntityTypeIDs

  /**
   * Get the reflecterd type info for this element/entity.
   * @returns The entity description for this.
   */
  public get typeInfo(): EntityDescription<EntityTypeIDs> {

    const localType = this.type

    return this.model.schema.reflection[localType]
  }

  /**
   * Get the reflected fields of this.
   * @returns
   */
  public get fields(): EntityFieldsDescription<EntityTypeIDs> {

    const fields = {} as EntityFieldsDescription<EntityTypeIDs>

    let typeID: EntityTypeIDs | undefined = this.type

    while (typeID !== void 0) {

      const localTypeInfo: EntityDescription<EntityTypeIDs> =
        this.model.schema.reflection[typeID]

      merge(fields, localTypeInfo.fields)

      typeID = localTypeInfo.superType
    }

    return fields
  }

  /**
   * Get the reflected fields of this.
   * @returns
   */
  public get orderedFields(): [string, EntityFieldDescription<EntityTypeIDs>][] {

    const fields = [] as [string, EntityFieldDescription<EntityTypeIDs>][]
    const internalFields = this.fields

    Object.keys(internalFields).reduce<[string, EntityFieldDescription<EntityTypeIDs>][]>(
        (previous, current) => {

          // eslint-disable-next-line no-prototype-builtins
          if (internalFields.hasOwnProperty(current)) {

            const field = internalFields[current]

            if (field.offset !== void 0) {
              previous.push([current, internalFields[current]])
            }
          }

          return previous
        }, fields)

    fields.sort((a, b) => (a[1].offset as number) - (b[1].offset as number))

    return fields
  }

  /**
   * Get the number of dimensions for this, some functions require every object to have this,
   *
   * The default value is 0.
   * @returns The number of dimensions.
   */
  public get Dim(): number {
    return 0
  }

  /**
   * Get the express ID for this, note that if an element is inlined,
   * it will have not have an express ID.
   * @returns The express ID of this or undefined if there isn't one.
   */
  public get expressID(): number | undefined {
    return this.internalReference_.expressID
  }

  /**
   * Is this an inline element or fully specified?
   * @returns Is this inline?
   */
  public get isInline(): boolean {
    return this.expressID === void 0
  }

  /**
   * Convert this to a string (which is the equivalent to a reference or
   * '#inline' for inline elements).
   * @returns Convert this to a string
   */
  public toString(): string {
    return `#${this.expressID ?? `inline(${this.localID})`}`
  }

  /**
   * Extract a number at the particular vtable offset (i.e. the position
   * in the matching step object).
   *
   * Used by other extraction methods with wrappers to perform
   * semantically correct extraction.
   * @param vtableOffset The offset in the vtable to extract from
   * @param optional Whether this is a potentially optional field
   * @returns {number | null | undefined} The extracted number.
   */
  public extractNumber(vtableOffset: number, optional: true): number | null
<<<<<<< HEAD
   
  public extractNumber(vtableOffset: number, optional: false): number
   
  public extractNumber(vtableOffset: number, optional: boolean): number |
    null {
=======
  public extractNumber(vtableOffset: number, optional: false): number
  public extractNumber(vtableOffset: number, optional: boolean): number | null {
>>>>>>> 7459f496

    this.guaranteeVTable()

    const [cursor, endCursor] = this.getOffsetAndEndCursor( vtableOffset )
    const buffer    = this.buffer

    const value = stepExtractNumber(buffer, cursor, endCursor)

    if (value === void 0) {

      if (!optional) {
        throw new Error('Value in STEP was incorrectly typed')
      }

      const buffer    = this.buffer

      if ( !this.model.nullOnErrors && stepExtractOptional(buffer, cursor, endCursor) !== null ) {
        throw new Error('Value in STEP was incorrectly typed')
      }

      return null
    }

    return value
  }

  /**
   * Extract a string at the particular vtable offset (i.e. the position
   * in the matching step object).
   *
   * Used by other extraction methods with wrappers to perform
   * semantically correct extraction.
   * @param offset The offset in the vtable to extract from
   * @param optional Is this an optional field?
   * @returns {string | null} The extracted string, or null if optional
   * and this value isn't specified.
   */
  public extractString(offset: number, optional: true): string | null
<<<<<<< HEAD
   
  public extractString(offset: number, optional: false): string
   
  public extractString(offset: number, optional: boolean): string |
    null {
=======
  public extractString(offset: number, optional: false): string
  public extractString(offset: number, optional: boolean): string | null {
>>>>>>> 7459f496

    const [cursor, endCursor] = this.getOffsetAndEndCursor( offset )
    const buffer              = this.buffer

    const value = stepExtractString(buffer, cursor, endCursor)

    if (value === void 0) {
      if (!optional) {
        throw new Error('Value in STEP was incorrectly typed')
      }

      if ( !this.model.nullOnErrors && stepExtractOptional(buffer, cursor, endCursor) !== null) {
        throw new Error('Value in STEP was incorrectly typed')
      }

      return null
    }

    return value
  }


  /**
   * Extract a number at the particular vtable offset (i.e. the position
   * in the matching step object).
   *
   * Used by other extraction methods with wrappers to perform
   * semantically correct extraction.
   * @param offset The offset in the vtable to extract from
   * @param optional Is this an optional field?
   * @returns {boolean | null} The extracted logical or null for optionals.
   */
  public extractLogical(offset: number, optional: true): boolean | null
<<<<<<< HEAD
   
  public extractLogical(offset: number, optional: false): boolean
   
=======
  public extractLogical(offset: number, optional: false): boolean
>>>>>>> 7459f496
  public extractLogical(offset: number, optional: boolean): boolean | null {

    const [cursor, endCursor] = this.getOffsetAndEndCursor( offset )
    const buffer              = this.buffer

    const value = stepExtractLogical(buffer, cursor, endCursor)

    if (value === void 0) {
      if (!optional) {
        throw new Error('Value in STEP was incorrectly typed')
      }

      if ( !this.model.nullOnErrors && stepExtractOptional(buffer, cursor, endCursor) !== null) {
        throw new Error('Value in STEP was incorrectly typed')
      }

      return null
    }

    return value
  }


  /**
   * Extract a reference from an offset, without type check.
   * @param offset The offset in the vtable to extract from
   * @param optional Is this an optional field?
   * @returns {StepEntityBase | undefined} Extracted entity or undefined.
   */
  public extractReference(offset: number, optional: true): StepEntityBase<EntityTypeIDs> | null
<<<<<<< HEAD
   
  public extractReference(offset: number, optional: false): StepEntityBase<EntityTypeIDs>
   
  public extractReference(offset: number, optional: boolean):
    StepEntityBase<EntityTypeIDs> | null {
=======
  public extractReference(offset: number, optional: false): StepEntityBase<EntityTypeIDs>
  public extractReference(offset: number, optional: boolean): StepEntityBase<EntityTypeIDs> | null {
>>>>>>> 7459f496

    const cursor    = this.getOffsetCursor( offset )
    const buffer    = this.buffer
    const endCursor = buffer.length

    const expressID = stepExtractReference(buffer, cursor, endCursor)
    const value: StepEntityBase<EntityTypeIDs> | undefined =
      expressID !== void 0 ? this.model.getElementByExpressID(expressID) :
        (this.model.getInlineElementByAddress(
            stepExtractInlineElemement(buffer, cursor, endCursor)))

    if (value === void 0) {
      if (!optional) {
        throw new Error('Value in STEP was incorrectly typed')
      }

      if ( !this.model.nullOnErrors && stepExtractOptional(buffer, cursor, endCursor) !== null) {
        throw new Error('Value in STEP was incorrectly typed')
      }

      return null
    }

    return value
  }

  /**
   *
<<<<<<< HEAD
   * @param string buffer
   * @param current cursor
   * @param buffer
   * @param cursor
   * @returns string and length
=======
   * @param {buffer} string buffer
   * @param {cursor} current cursor
   * @param buffer
   * @param cursor
   * @return {{ data: string, length: number }} string and length
>>>>>>> 7459f496
   */
  readStringView(buffer: Uint8Array, cursor: number): { data: string, length: number } {
    const view = new DataView(buffer.buffer)
    const length = view.getUint16(cursor, true) // Little-endian
    cursor += 2 // 2 bytes for UInt16

    let data = ''
    for (let i = 0; i < length; i++) {
      data += String.fromCharCode(view.getUint8(cursor + i))
    }

    return { data, length }
  }

   
  /**
   *
   * @param value array
   * @param current cursor
   * // eslint-disable-next-line jsdoc/no-undefined-types
<<<<<<< HEAD
   * @param ifc token type
   * @param buffer
   * @param cursor
   * @param t
   * @returns ifc token
=======
   * @param {t} ifc token type
   * @param buffer
   * @param cursor
   * @param t
   * @return {any} ifc token
>>>>>>> 7459f496
   */
  readValue(buffer: Uint8Array, cursor: number, t: IfcTokenType) {
    const view = new DataView(buffer.buffer)
    /* eslint-disable no-case-declarations */
    switch (t) {
      case IfcTokenType.STRING:
      case IfcTokenType.ENUM:
        const { data, length } = this.readStringView(buffer, cursor)
        return { value: data, length: 2 + length } // 2 bytes for length, plus the string itself

      case IfcTokenType.REAL:
        const realValue = view.getFloat64(cursor, true) // Little-endian
        return { value: realValue, length: 8 } // 8 bytes for double

      case IfcTokenType.REF:
        const refValue = view.getUint32(cursor, true) // Little-endian
        return { value: refValue, length: 4 } // 4 bytes for UInt32

      default:
        return { value: undefined, length: 0 }
    }
    /* eslint-enable no-case-declarations */
     
  }

  /**
   *
   * @returns buffer containing line data up to the semicolon
   */
  extractLineArguments(): Uint8Array {

    this.guaranteeBuffer()
    const internalReference = this.internalReference_ as
    Required<StepEntityInternalReference<EntityTypeIDs>>

    const cursor = internalReference.address
    const buffer = internalReference.buffer
    const endCursor = cursor + internalReference.length

    // include the Open parenthesis + ending semicolon
    const subArray = buffer.subarray(cursor, endCursor)
    return subArray
  }

  /**
   * Extract a reference from a buffer, without type check.
   * @param buffer The buffer to extract from.
   * @param cursor The position in the buffer to extract from.
   * @param endCursor The ending cursor.
   * @returns Extracted entity or undefined.
   */
  protected extractBufferReference(
      buffer: Uint8Array,
      cursor: number,
      endCursor: number): StepEntityBase<EntityTypeIDs> | undefined {

    const expressID = stepExtractReference(buffer, cursor, endCursor)
    const value: StepEntityBase<EntityTypeIDs> | undefined =
      expressID !== void 0 ? this.model.getElementByExpressID(expressID) :
        (this.model.getInlineElementByAddress(
            stepExtractInlineElemement(buffer, cursor, endCursor)))

    return value
  }

  /**
   *
   * @param offset offset in ifc line
   * @param rank number array rank
   * @returns array of values
   */
  public extractArray(offset: number): Array<any> {

    const arrayObjects: Array<any> = this.extractLambda(offset, (buffer, cursor, endCursor) => {

      const value: Array<any> = []

      for (const address of stepExtractArray(buffer, cursor, endCursor)) {

        const itemValue = this.extractBufferReference(buffer, address, endCursor)

        value.push( itemValue )
      }
      return value
    }, false)

    return arrayObjects
  }

  /**
   * Extract a number at the particular vtable offset (i.e. the position
   * in the matching step object).
   *
   * Used by other extraction methods with wrappers to perform
   * semantically correct extraction.
<<<<<<< HEAD
   * ExtractionType Type to be extracted
=======
   *
   * ExtractionType Type to be extracted
   *
>>>>>>> 7459f496
   * @param offset The offset in the vtable to extract from
   * @param extractor The function to be used for extraction.
   * @param optional Is this an optional field? (true)
   * @returns {ExtractionType | null} The extracted value or null for optionals.
   */
  public extractLambda<ExtractionType>(
    offset: number,
    extractor: (buffer: Uint8Array, cursor: number, endCursor: number) =>
      ExtractionType | null | undefined,
    optional: true): ExtractionType | null
  /**
   * Extract a number at the particular vtable offset (i.e. the position
   * in the matching step object).
   *
   * Used by other extraction methods with wrappers to perform
   * semantically correct extraction.
<<<<<<< HEAD
   * ExtractionType Type to be extracted
=======
   *
   * ExtractionType Type to be extracted
   *
>>>>>>> 7459f496
   * @param offset The offset in the vtable to extract from
   * @param extractor The function to be used for extraction.
   * @param optional Is this an optional field? (false)
   * @returns {ExtractionType} The extracted value or null for optionals.
   */
<<<<<<< HEAD
   
=======
>>>>>>> 7459f496
  public extractLambda<ExtractionType>(
    offset: number,
    extractor: (buffer: Uint8Array, cursor: number, endCursor: number) =>
      ExtractionType | undefined,
    optional: false): ExtractionType
  /**
   * Extract a number at the particular vtable offset (i.e. the position
   * in the matching step object).
   *
   * Used by other extraction methods with wrappers to perform
   * semantically correct extraction.
<<<<<<< HEAD
   * ExtractionType Type to be extracted
=======
   *
   * ExtractionType Type to be extracted
   *
>>>>>>> 7459f496
   * @param offset The offset in the vtable to extract from
   * @param extractor The function to be used for extraction.
   * @param optional Is this an optional field?
   * @returns {ExtractionType | null} The extracted value or null for optionals.
   */
<<<<<<< HEAD
   
=======
>>>>>>> 7459f496
  public extractLambda<ExtractionType>(
      offset: number,
      extractor: (buffer: Uint8Array, cursor: number, endCursor: number) =>
      ExtractionType | null | undefined,
      optional: boolean): ExtractionType | null {

    const [cursor, endCursor] = this.getOffsetAndEndCursor( offset )
    const buffer              = this.buffer

    const value = extractor(buffer, cursor, endCursor)

    if (value === void 0) {
      if (!optional) {
        throw new Error('Value in STEP was incorrectly typed')
      }

      if ( !this.model.nullOnErrors && stepExtractOptional(buffer, cursor, endCursor) !== null) {
        throw new Error('Value in STEP was incorrectly typed')
      }

      return null
    }

    return value
  }


  /**
   * Extract a string at the particular vtable offset (i.e. the position
   * in the matching step object).
   *
   * Used by other extraction methods with wrappers to perform
   * semantically correct extraction.
   * @param offset The offset in the vtable to extract from
   * @param optional Is this an optional field? (true)
   * @returns {StepEntityBase | null} The extracted element, or null if optional
   * and this value isn't specified.
   */
  public extractElement<T extends StepEntityConstructorAbstract<EntityTypeIDs>>(
    offset: number,
    optional: true,
    entityConstructor: T):
    InstanceType<T> | null
  /**
   * Extract a string at the particular vtable offset (i.e. the position
   * in the matching step object).
   *
   * Used by other extraction methods with wrappers to perform
   * semantically correct extraction.
   * @param offset The offset in the vtable to extract from
   * @param optional Is this an optional field? (false)
   * @returns {StepEntityBase} The extracted element.
   */
<<<<<<< HEAD
   
=======
>>>>>>> 7459f496
  public extractElement<T extends StepEntityConstructorAbstract<EntityTypeIDs>>(
    offset: number,
    optional: false,
    entityConstructor: T):
    InstanceType<T>
  /**
   * Extract a string at the particular vtable offset (i.e. the position
   * in the matching step object).
   *
   * Used by other extraction methods with wrappers to perform
   * semantically correct extraction.
   * @param offset The offset in the vtable to extract from
   * @param optional Is this an optional field?
   * @param entityConstructor
<<<<<<< HEAD
   * @returns {StepEntityBase} The extracted element, or null if optional
   * and this value isn't specified.
   */
   
=======
   * @return {StepEntityBase} The extracted element, or null if optional
   * and this value isn't specified.
   */
>>>>>>> 7459f496
  public extractElement<T extends StepEntityConstructorAbstract<EntityTypeIDs>>(
      offset: number,
      optional: boolean,
      entityConstructor: T):
    InstanceType<T> | null {

    const [cursor, endCursor] = this.getOffsetAndEndCursor( offset )
    const buffer              = this.buffer
    const model               = this.model

    const expressID = stepExtractReference(buffer, cursor, endCursor)
    const value =
      expressID !== void 0 ? model.getElementByExpressID(expressID) :
        model.getInlineElementByAddress(
            stepExtractInlineElemement(buffer, cursor, endCursor))

    if (value === void 0) {
      if (!optional) {
        throw new Error('Value in STEP was incorrectly typed')
      }

      if ( !model.nullOnErrors && stepExtractOptional(buffer, cursor, endCursor) !== null) {
        throw new Error('Value in STEP was incorrectly typed')
      }

      return null
    }

    if (!(value instanceof entityConstructor)) {
      throw new Error('Value in STEP was incorrectly typed for field')
    }

    return value as InstanceType<T>
  }


  /**
   * Extract a string at the particular vtable offset (i.e. the position
   * in the matching step object).
   *
   * Used by other extraction methods with wrappers to perform
   * semantically correct extraction.
   * @param buffer The buffer to extract from
   * @param cursor The cursor to extract from.
   * @param endCursor The end of the memory space to extract from.
   * @param entityConstructor The entity constructor to use for type checks.
   * @returns The extracted element, or null if optional
   * and this value isn't specified.
   */
  protected extractBufferElement< T extends StepEntityConstructorAbstract< EntityTypeIDs > >(
      buffer: Uint8Array,
      cursor: number,
      endCursor: number,
      entityConstructor: T ):
      InstanceType< T > | undefined {

    const model     = this.model
    const expressID = stepExtractReference( buffer, cursor, endCursor )
    const value =
      expressID !== void 0 ? model.getElementByExpressID( expressID ) :
      model.getInlineElementByAddress(
          stepExtractInlineElemement( buffer, cursor, endCursor ) )

    if ( value === void 0 ) {
      return
    }

    if ( !( value instanceof entityConstructor ) ) {
      throw new Error( 'Value in STEP was incorrectly typed for field' )
    }

    return value as InstanceType< T >
  }

  /**
   * Extract a number at the particular vtable offset (i.e. the position
   * in the matching step object).
   *
   * Used by other extraction methods with wrappers to perform
   * semantically correct extraction.
   * @param vtableOffset The offset in the vtable to extract from
   * @param optional Is this an optional field?
   * @returns {boolean | null} The extracted number.
   */
  public extractBinary(vtableOffset: number, optional: true): [Uint8Array, number] | null
<<<<<<< HEAD
   
  public extractBinary(vtableOffset: number, optional: false): [Uint8Array, number]
   
=======
  public extractBinary(vtableOffset: number, optional: false): [Uint8Array, number]
>>>>>>> 7459f496
  public extractBinary(vtableOffset: number, optional: boolean): [Uint8Array, number] | null {

    const [cursor, endCursor] = this.getOffsetAndEndCursor( vtableOffset )
    const buffer              = this.buffer

    const value = stepExtractBinary(buffer, cursor, endCursor)

    if (value === void 0) {
      if (!optional) {
        throw new Error('Value in STEP was incorrectly typed')
      }

      if ( !this.model.nullOnErrors && stepExtractOptional(buffer, cursor, endCursor) !== null) {
        throw new Error('Value in STEP was incorrectly typed')
      }

      return null
    }

    return value
  }

  /**
   * Make it so this particular object is not held in the cache.
   */
  public invalidate(): void {

    ( this.internalReference_ as
      StepEntityInternalReferencePrivate< EntityTypeIDs, StepEntityBase< EntityTypeIDs > >).entity =
       void 0
  }

  /**
   * Extract a parse buffer at a particular vtable offset.
   * @param offset
   * @param buffer
   * @param result
   * @param module
   * @param optional
   * @returns True if this extracts, false (usually because this is optional)
   */
  public extractParseBuffer(
      offset: number,
      result: ParseBuffer,
      module: WasmModule,
      optional: boolean ): boolean {

    this.guaranteeVTable()

    const internalReference =
      this.internalReference_ as Required< StepEntityInternalReference< EntityTypeIDs > >

    if ( offset >= internalReference.vtableCount ) {
      throw new Error( 'Couldn\'t read field due to too few fields in record' )
    }

    const buffer     = this.buffer
    const vtableSlot = internalReference.vtableIndex + offset
    const cursor     = internalReference.vtable[ vtableSlot ]
    const nextSlot   = vtableSlot + 1
    const endCursor  =
      nextSlot < internalReference.vtableCount ?
        ( internalReference.vtable[ nextSlot ] - 1 ) :
        internalReference.endCursor

    if ( optional && stepExtractOptional( buffer, cursor, endCursor ) === null ) {

      return false
    }

    const dataPtr = result.resize( endCursor - cursor )

    module.HEAPU8.set( buffer.subarray( cursor, endCursor ), dataPtr )

    return true
  }


  /**
   * Extract a number at the particular vtable offset (i.e. the position
   * in the matching step object).
   *
   * Used by other extraction methods with wrappers to perform
   * semantically correct extraction.
   * @param offset The offset in the vtable to extract from
   * @param optional Is this an optional field? (true)
   * @returns {boolean | null} The extracted number or null if it's
   * not supplied.
   */
  public extractBoolean(offset: number, optional: true): boolean | null
  /**
   * Extract a number at the particular vtable offset (i.e. the position
   * in the matching step object).
   *
   * Used by other extraction methods with wrappers to perform
   * semantically correct extraction.
   * @param offset The offset in the vtable to extract from
   * @param optional Is this an optional field? (false).
   * @returns {boolean} The extracted number.
   */
<<<<<<< HEAD
   
=======
>>>>>>> 7459f496
  public extractBoolean(offset: number, optional: false): boolean
  /**
   * Extract a number at the particular vtable offset (i.e. the position
   * in the matching step object).
   *
   * Used by other extraction methods with wrappers to perform
   * semantically correct extraction.
   * @param offset The offset in the vtable to extract from
   * @param optional Is this an optional field?
   * @returns {boolean | null} The extracted number or null if it's
   * not supplied.
   */
<<<<<<< HEAD
   
=======
>>>>>>> 7459f496
  public extractBoolean(offset: number, optional: boolean): boolean | null {

    const [cursor, endCursor] = this.getOffsetAndEndCursor( offset )
    const buffer              = this.buffer

    const value = stepExtractBoolean(buffer, cursor, endCursor)

    if (value === void 0) {
      if (!optional) {
        throw new Error('Value in STEP was incorrectly typed')
      }

      if ( !this.model.nullOnErrors && stepExtractOptional(buffer, cursor, endCursor) !== null) {
        throw new Error('Value in STEP was incorrectly typed')
      }

      return null
    }

    return value
  }

  /**
   * Get the backing buffer for this. Note this is only for internal
   * code-gen purposes, and is unsafe otherwise.
   * @returns The buffer for this.
   */
  protected get buffer(): Uint8Array {

    return this.internalReference_.buffer as Uint8Array
  }

  /**
   * Get both the buffer offset and end cursor for
   * a particular vtable offset.
   * @param vtableOffset The vtable offset to get the cursor/endcursor for.
   * @returns The cursor and end cursor in the read buffer.
   */
  protected getOffsetAndEndCursor( vtableOffset: number ): [number, number] {

    this.guaranteeVTable()

    const internalReference =
      this.internalReference_ as Required< StepEntityInternalReference< EntityTypeIDs > >

    if ( vtableOffset >= internalReference.vtableCount ) {
      throw new Error( 'Couldn\'t read field due to too few fields in record' )
    }

    const vtableSlot = internalReference.vtableIndex + vtableOffset

    return [
      internalReference.vtable[ vtableSlot ],
      ( ( vtableOffset + 1 ) !== internalReference.vtableCount ) ?
        ( internalReference.vtable[ vtableSlot + 1 ] - 1 ) :
        internalReference.endCursor,
    ]
  }

  /**
   * Get the buffer cursor for a particular offset.
   * @param offset The offset in the v-table.
   * @returns The cursor.
   */
  protected getOffsetCursor( offset: number ): number {

    this.guaranteeVTable()

    const internalReference =
      this.internalReference_ as Required< StepEntityInternalReference< EntityTypeIDs > >

    if ( offset >= internalReference.vtableCount ) {
      throw new Error( 'Couldn\'t read field due to too few fields in record' )
    }

    const vtableSlot = internalReference.vtableIndex + offset

    return internalReference.vtable[ vtableSlot ]
  }

  /**
   * Get the buffer cursor for a particular offset.
   * @param offset The offset in the v-table.
   * @returns The cursor.
   */
  protected getEndCursor( offset: number ): number {

    const internalReference =
      this.internalReference_ as Required< StepEntityInternalReference< EntityTypeIDs > >

    ++offset

    if ( offset === internalReference.vtableCount ) {

      return internalReference.endCursor
    }

    if ( offset > internalReference.vtableCount ) {
      throw new Error( 'Couldn\'t read field due to too few fields in record' )
    }

    const vtableSlot = internalReference.vtableIndex + offset

    return internalReference.vtable[ vtableSlot ]
  }

  /**
   * Construct this with the local ID, internal reference and
   * the model.
   * @param localID The local (dense) ID within the model, that acts as a reference.
   * @param internalReference_  The internal reference to model components etc.
   * @param model The model this came from.
   */
   
  /* Note that ES lint doesn't parse the typescript meaning of this constructor
   * correctly. */
  constructor(
    public readonly localID: number,
    protected readonly internalReference_: StepEntityInternalReference<EntityTypeIDs>,
    public readonly model: StepModelBase<EntityTypeIDs>) { }
   

  /**
   * Guarantees the VTable of this has been parsed from the model so that values can be read out.
   */
  protected guaranteeVTable(): void {
    if (this.internalReference_.vtableIndex === void 0) {
      const populated = this.model.populateVtableEntry(this.localID)

      if (!populated) {
        throw new Error('Entity does not have matching table entry to read from model')
      }
    }
  }

  /**
   * Guarantees the VTable of this has been parsed from the model so that values can be read out.
   */
  protected guaranteeBuffer(): void {
    if (this.internalReference_.buffer === void 0) {
      this.model.populateBufferEntry(this.localID)
    }
  }
}<|MERGE_RESOLUTION|>--- conflicted
+++ resolved
@@ -38,6 +38,7 @@
  *
  * Merging uses "hasOwnProperty" semantics to avoid overwriting
  * keys that have already been merged.
+ *
  * @param to Merge to this fields object.
  * @param from Merge from this fields object.
  */
@@ -67,7 +68,8 @@
 
   /**
    * Get the reflecterd type info for this element/entity.
-   * @returns The entity description for this.
+   *
+   * @return {EntityDescription} The entity description for this.
    */
   public get typeInfo(): EntityDescription<EntityTypeIDs> {
 
@@ -78,7 +80,8 @@
 
   /**
    * Get the reflected fields of this.
-   * @returns
+   *
+   * @return {EntityFieldsDescription}
    */
   public get fields(): EntityFieldsDescription<EntityTypeIDs> {
 
@@ -101,7 +104,8 @@
 
   /**
    * Get the reflected fields of this.
-   * @returns
+   *
+   * @return {EntityFieldsDescription}
    */
   public get orderedFields(): [string, EntityFieldDescription<EntityTypeIDs>][] {
 
@@ -133,7 +137,8 @@
    * Get the number of dimensions for this, some functions require every object to have this,
    *
    * The default value is 0.
-   * @returns The number of dimensions.
+   *
+   * @return {number} The number of dimensions.
    */
   public get Dim(): number {
     return 0
@@ -142,7 +147,8 @@
   /**
    * Get the express ID for this, note that if an element is inlined,
    * it will have not have an express ID.
-   * @returns The express ID of this or undefined if there isn't one.
+   *
+   * @return {number | undefined} The express ID of this or undefined if there isn't one.
    */
   public get expressID(): number | undefined {
     return this.internalReference_.expressID
@@ -150,7 +156,8 @@
 
   /**
    * Is this an inline element or fully specified?
-   * @returns Is this inline?
+   *
+   * @return {boolean} Is this inline?
    */
   public get isInline(): boolean {
     return this.expressID === void 0
@@ -159,7 +166,8 @@
   /**
    * Convert this to a string (which is the equivalent to a reference or
    * '#inline' for inline elements).
-   * @returns Convert this to a string
+   *
+   * @return {string} Convert this to a string
    */
   public toString(): string {
     return `#${this.expressID ?? `inline(${this.localID})`}`
@@ -171,21 +179,14 @@
    *
    * Used by other extraction methods with wrappers to perform
    * semantically correct extraction.
+   *
    * @param vtableOffset The offset in the vtable to extract from
    * @param optional Whether this is a potentially optional field
-   * @returns {number | null | undefined} The extracted number.
+   * @return {number | null | undefined} The extracted number.
    */
   public extractNumber(vtableOffset: number, optional: true): number | null
-<<<<<<< HEAD
-   
-  public extractNumber(vtableOffset: number, optional: false): number
-   
-  public extractNumber(vtableOffset: number, optional: boolean): number |
-    null {
-=======
   public extractNumber(vtableOffset: number, optional: false): number
   public extractNumber(vtableOffset: number, optional: boolean): number | null {
->>>>>>> 7459f496
 
     this.guaranteeVTable()
 
@@ -218,22 +219,15 @@
    *
    * Used by other extraction methods with wrappers to perform
    * semantically correct extraction.
+   *
    * @param offset The offset in the vtable to extract from
    * @param optional Is this an optional field?
-   * @returns {string | null} The extracted string, or null if optional
+   * @return {string | null} The extracted string, or null if optional
    * and this value isn't specified.
    */
   public extractString(offset: number, optional: true): string | null
-<<<<<<< HEAD
-   
-  public extractString(offset: number, optional: false): string
-   
-  public extractString(offset: number, optional: boolean): string |
-    null {
-=======
   public extractString(offset: number, optional: false): string
   public extractString(offset: number, optional: boolean): string | null {
->>>>>>> 7459f496
 
     const [cursor, endCursor] = this.getOffsetAndEndCursor( offset )
     const buffer              = this.buffer
@@ -262,18 +256,13 @@
    *
    * Used by other extraction methods with wrappers to perform
    * semantically correct extraction.
+   *
    * @param offset The offset in the vtable to extract from
    * @param optional Is this an optional field?
-   * @returns {boolean | null} The extracted logical or null for optionals.
+   * @return {boolean | null} The extracted logical or null for optionals.
    */
   public extractLogical(offset: number, optional: true): boolean | null
-<<<<<<< HEAD
-   
   public extractLogical(offset: number, optional: false): boolean
-   
-=======
-  public extractLogical(offset: number, optional: false): boolean
->>>>>>> 7459f496
   public extractLogical(offset: number, optional: boolean): boolean | null {
 
     const [cursor, endCursor] = this.getOffsetAndEndCursor( offset )
@@ -299,21 +288,14 @@
 
   /**
    * Extract a reference from an offset, without type check.
+   *
    * @param offset The offset in the vtable to extract from
    * @param optional Is this an optional field?
-   * @returns {StepEntityBase | undefined} Extracted entity or undefined.
+   * @return {StepEntityBase | undefined} Extracted entity or undefined.
    */
   public extractReference(offset: number, optional: true): StepEntityBase<EntityTypeIDs> | null
-<<<<<<< HEAD
-   
-  public extractReference(offset: number, optional: false): StepEntityBase<EntityTypeIDs>
-   
-  public extractReference(offset: number, optional: boolean):
-    StepEntityBase<EntityTypeIDs> | null {
-=======
   public extractReference(offset: number, optional: false): StepEntityBase<EntityTypeIDs>
   public extractReference(offset: number, optional: boolean): StepEntityBase<EntityTypeIDs> | null {
->>>>>>> 7459f496
 
     const cursor    = this.getOffsetCursor( offset )
     const buffer    = this.buffer
@@ -342,19 +324,9 @@
 
   /**
    *
-<<<<<<< HEAD
-   * @param string buffer
-   * @param current cursor
-   * @param buffer
-   * @param cursor
-   * @returns string and length
-=======
-   * @param {buffer} string buffer
-   * @param {cursor} current cursor
    * @param buffer
    * @param cursor
    * @return {{ data: string, length: number }} string and length
->>>>>>> 7459f496
    */
   readStringView(buffer: Uint8Array, cursor: number): { data: string, length: number } {
     const view = new DataView(buffer.buffer)
@@ -372,22 +344,10 @@
    
   /**
    *
-   * @param value array
-   * @param current cursor
-   * // eslint-disable-next-line jsdoc/no-undefined-types
-<<<<<<< HEAD
-   * @param ifc token type
    * @param buffer
    * @param cursor
-   * @param t
-   * @returns ifc token
-=======
-   * @param {t} ifc token type
-   * @param buffer
-   * @param cursor
-   * @param t
+   * @param t ifc token type
    * @return {any} ifc token
->>>>>>> 7459f496
    */
   readValue(buffer: Uint8Array, cursor: number, t: IfcTokenType) {
     const view = new DataView(buffer.buffer)
@@ -415,7 +375,7 @@
 
   /**
    *
-   * @returns buffer containing line data up to the semicolon
+   * @return {Uint8Array} buffer containing line data up to the semicolon
    */
   extractLineArguments(): Uint8Array {
 
@@ -434,10 +394,11 @@
 
   /**
    * Extract a reference from a buffer, without type check.
+   *
    * @param buffer The buffer to extract from.
    * @param cursor The position in the buffer to extract from.
    * @param endCursor The ending cursor.
-   * @returns Extracted entity or undefined.
+   * @return {StepEntityBase | undefined} Extracted entity or undefined.
    */
   protected extractBufferReference(
       buffer: Uint8Array,
@@ -454,16 +415,17 @@
   }
 
   /**
+   * Extract a flat array of references
    *
    * @param offset offset in ifc line
-   * @param rank number array rank
-   * @returns array of values
-   */
-  public extractArray(offset: number): Array<any> {
-
-    const arrayObjects: Array<any> = this.extractLambda(offset, (buffer, cursor, endCursor) => {
-
-      const value: Array<any> = []
+   * @return {Array<any>} array of values
+   */
+  public extractArray(offset: number): Array< StepEntityBase< EntityTypeIDs > | undefined > {
+
+    const arrayObjects: Array< StepEntityBase< EntityTypeIDs > | undefined > =
+      this.extractLambda(offset, (buffer, cursor, endCursor) => {
+
+      const value: Array< StepEntityBase< EntityTypeIDs > | undefined > = []
 
       for (const address of stepExtractArray(buffer, cursor, endCursor)) {
 
@@ -483,17 +445,13 @@
    *
    * Used by other extraction methods with wrappers to perform
    * semantically correct extraction.
-<<<<<<< HEAD
+   *
    * ExtractionType Type to be extracted
-=======
-   *
-   * ExtractionType Type to be extracted
-   *
->>>>>>> 7459f496
+   *
    * @param offset The offset in the vtable to extract from
    * @param extractor The function to be used for extraction.
    * @param optional Is this an optional field? (true)
-   * @returns {ExtractionType | null} The extracted value or null for optionals.
+   * @return {ExtractionType | null} The extracted value or null for optionals.
    */
   public extractLambda<ExtractionType>(
     offset: number,
@@ -506,22 +464,14 @@
    *
    * Used by other extraction methods with wrappers to perform
    * semantically correct extraction.
-<<<<<<< HEAD
+   *
    * ExtractionType Type to be extracted
-=======
-   *
-   * ExtractionType Type to be extracted
-   *
->>>>>>> 7459f496
+   *
    * @param offset The offset in the vtable to extract from
    * @param extractor The function to be used for extraction.
    * @param optional Is this an optional field? (false)
-   * @returns {ExtractionType} The extracted value or null for optionals.
-   */
-<<<<<<< HEAD
-   
-=======
->>>>>>> 7459f496
+   * @return {ExtractionType} The extracted value or null for optionals.
+   */
   public extractLambda<ExtractionType>(
     offset: number,
     extractor: (buffer: Uint8Array, cursor: number, endCursor: number) =>
@@ -533,22 +483,14 @@
    *
    * Used by other extraction methods with wrappers to perform
    * semantically correct extraction.
-<<<<<<< HEAD
+   *
    * ExtractionType Type to be extracted
-=======
-   *
-   * ExtractionType Type to be extracted
-   *
->>>>>>> 7459f496
+   *
    * @param offset The offset in the vtable to extract from
    * @param extractor The function to be used for extraction.
    * @param optional Is this an optional field?
-   * @returns {ExtractionType | null} The extracted value or null for optionals.
-   */
-<<<<<<< HEAD
-   
-=======
->>>>>>> 7459f496
+   * @return {ExtractionType | null} The extracted value or null for optionals.
+   */
   public extractLambda<ExtractionType>(
       offset: number,
       extractor: (buffer: Uint8Array, cursor: number, endCursor: number) =>
@@ -582,9 +524,10 @@
    *
    * Used by other extraction methods with wrappers to perform
    * semantically correct extraction.
+   *
    * @param offset The offset in the vtable to extract from
    * @param optional Is this an optional field? (true)
-   * @returns {StepEntityBase | null} The extracted element, or null if optional
+   * @return {StepEntityBase | null} The extracted element, or null if optional
    * and this value isn't specified.
    */
   public extractElement<T extends StepEntityConstructorAbstract<EntityTypeIDs>>(
@@ -598,14 +541,11 @@
    *
    * Used by other extraction methods with wrappers to perform
    * semantically correct extraction.
+   *
    * @param offset The offset in the vtable to extract from
    * @param optional Is this an optional field? (false)
-   * @returns {StepEntityBase} The extracted element.
-   */
-<<<<<<< HEAD
-   
-=======
->>>>>>> 7459f496
+   * @return {StepEntityBase} The extracted element.
+   */
   public extractElement<T extends StepEntityConstructorAbstract<EntityTypeIDs>>(
     offset: number,
     optional: false,
@@ -617,19 +557,13 @@
    *
    * Used by other extraction methods with wrappers to perform
    * semantically correct extraction.
+   *
    * @param offset The offset in the vtable to extract from
    * @param optional Is this an optional field?
    * @param entityConstructor
-<<<<<<< HEAD
-   * @returns {StepEntityBase} The extracted element, or null if optional
-   * and this value isn't specified.
-   */
-   
-=======
    * @return {StepEntityBase} The extracted element, or null if optional
    * and this value isn't specified.
    */
->>>>>>> 7459f496
   public extractElement<T extends StepEntityConstructorAbstract<EntityTypeIDs>>(
       offset: number,
       optional: boolean,
@@ -672,11 +606,12 @@
    *
    * Used by other extraction methods with wrappers to perform
    * semantically correct extraction.
+   *
    * @param buffer The buffer to extract from
    * @param cursor The cursor to extract from.
    * @param endCursor The end of the memory space to extract from.
    * @param entityConstructor The entity constructor to use for type checks.
-   * @returns The extracted element, or null if optional
+   * @return {StepEntityBase | undefined } The extracted element, or null if optional
    * and this value isn't specified.
    */
   protected extractBufferElement< T extends StepEntityConstructorAbstract< EntityTypeIDs > >(
@@ -710,18 +645,13 @@
    *
    * Used by other extraction methods with wrappers to perform
    * semantically correct extraction.
+   *
    * @param vtableOffset The offset in the vtable to extract from
    * @param optional Is this an optional field?
-   * @returns {boolean | null} The extracted number.
+   * @return {boolean | null} The extracted number.
    */
   public extractBinary(vtableOffset: number, optional: true): [Uint8Array, number] | null
-<<<<<<< HEAD
-   
   public extractBinary(vtableOffset: number, optional: false): [Uint8Array, number]
-   
-=======
-  public extractBinary(vtableOffset: number, optional: false): [Uint8Array, number]
->>>>>>> 7459f496
   public extractBinary(vtableOffset: number, optional: boolean): [Uint8Array, number] | null {
 
     const [cursor, endCursor] = this.getOffsetAndEndCursor( vtableOffset )
@@ -756,12 +686,12 @@
 
   /**
    * Extract a parse buffer at a particular vtable offset.
+   *
    * @param offset
-   * @param buffer
    * @param result
    * @param module
    * @param optional
-   * @returns True if this extracts, false (usually because this is optional)
+   * @return {boolean} True if this extracts, false (usually because this is optional)
    */
   public extractParseBuffer(
       offset: number,
@@ -806,9 +736,10 @@
    *
    * Used by other extraction methods with wrappers to perform
    * semantically correct extraction.
+   *
    * @param offset The offset in the vtable to extract from
    * @param optional Is this an optional field? (true)
-   * @returns {boolean | null} The extracted number or null if it's
+   * @return {boolean | null} The extracted number or null if it's
    * not supplied.
    */
   public extractBoolean(offset: number, optional: true): boolean | null
@@ -818,14 +749,11 @@
    *
    * Used by other extraction methods with wrappers to perform
    * semantically correct extraction.
+   *
    * @param offset The offset in the vtable to extract from
    * @param optional Is this an optional field? (false).
-   * @returns {boolean} The extracted number.
-   */
-<<<<<<< HEAD
-   
-=======
->>>>>>> 7459f496
+   * @return {boolean} The extracted number.
+   */
   public extractBoolean(offset: number, optional: false): boolean
   /**
    * Extract a number at the particular vtable offset (i.e. the position
@@ -833,15 +761,12 @@
    *
    * Used by other extraction methods with wrappers to perform
    * semantically correct extraction.
+   *
    * @param offset The offset in the vtable to extract from
    * @param optional Is this an optional field?
-   * @returns {boolean | null} The extracted number or null if it's
+   * @return {boolean | null} The extracted number or null if it's
    * not supplied.
    */
-<<<<<<< HEAD
-   
-=======
->>>>>>> 7459f496
   public extractBoolean(offset: number, optional: boolean): boolean | null {
 
     const [cursor, endCursor] = this.getOffsetAndEndCursor( offset )
@@ -867,7 +792,8 @@
   /**
    * Get the backing buffer for this. Note this is only for internal
    * code-gen purposes, and is unsafe otherwise.
-   * @returns The buffer for this.
+   *
+   * @return {Uint8Array} The buffer for this.
    */
   protected get buffer(): Uint8Array {
 
@@ -877,8 +803,9 @@
   /**
    * Get both the buffer offset and end cursor for
    * a particular vtable offset.
+   *
    * @param vtableOffset The vtable offset to get the cursor/endcursor for.
-   * @returns The cursor and end cursor in the read buffer.
+   * @return {[number,number]} The cursor and end cursor in the read buffer.
    */
   protected getOffsetAndEndCursor( vtableOffset: number ): [number, number] {
 
@@ -903,8 +830,9 @@
 
   /**
    * Get the buffer cursor for a particular offset.
+   *
    * @param offset The offset in the v-table.
-   * @returns The cursor.
+   * @return {number} The cursor.
    */
   protected getOffsetCursor( offset: number ): number {
 
@@ -924,8 +852,9 @@
 
   /**
    * Get the buffer cursor for a particular offset.
+   *
    * @param offset The offset in the v-table.
-   * @returns The cursor.
+   * @return {number} The cursor.
    */
   protected getEndCursor( offset: number ): number {
 
@@ -951,6 +880,7 @@
   /**
    * Construct this with the local ID, internal reference and
    * the model.
+   *
    * @param localID The local (dense) ID within the model, that acts as a reference.
    * @param internalReference_  The internal reference to model components etc.
    * @param model The model this came from.
