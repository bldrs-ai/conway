import { Entity } from '../core/entity'
import { EntityDescription, EntityFieldsDescription } from '../core/entity_description'
import { EntityFieldDescription } from '../core/entity_field_description'
import {
  stepExtractArray,
  stepExtractBinary,
  stepExtractBoolean,
  stepExtractInlineElemement,
  stepExtractLogical,
  stepExtractNumber,
  stepExtractOptional,
  stepExtractReference,
  stepExtractString,
} from './parsing/step_deserialization_functions'
import { ParseResult } from './parsing/step_parser'
import { StepEntityConstructorAbstract } from './step_entity_constructor'
import StepEntityInternalReference,
{ StepEntityInternalReferencePrivate } from './step_entity_internal_reference'
import StepModelBase from './step_model_base'

enum IfcTokenType {
  UNKNOWN = 0,
  STRING,
  LABEL,
  ENUM,
  REAL,
  REF,
  EMPTY,
  SET_BEGIN,
  SET_END,
  LINE_END
}

const byteToTokenTypeMap: { [key: number]: IfcTokenType } = {
  0x00: IfcTokenType.UNKNOWN,
  0x01: IfcTokenType.STRING,
  0x02: IfcTokenType.LABEL,
  0x03: IfcTokenType.ENUM,
  0x04: IfcTokenType.REAL,
  0x05: IfcTokenType.REF,
  0x06: IfcTokenType.EMPTY,
  0x07: IfcTokenType.SET_BEGIN,
  0x08: IfcTokenType.SET_END,
  0x09: IfcTokenType.LINE_END
}

/**
 * Merge the entity field descriptions.
 *
 * Merging uses "hasOwnProperty" semantics to avoid overwriting
 * keys that have already been merged.
 *
 * @param to Merge to this fields object.
 * @param from Merge from this fields object.
 */
function merge<EntityTypeIDs extends number>(
  to: EntityFieldsDescription<EntityTypeIDs>,
  from: EntityFieldsDescription<EntityTypeIDs>): void {

  for (const key of Object.keys(from)) {

    // eslint-disable-next-line no-prototype-builtins
    if (!to.hasOwnProperty(key)) {

      to[key] = from[key]

    }
  }
}

/**
 * The base type for entities parsed from STEP.
 */
export default abstract class StepEntityBase<EntityTypeIDs extends number> implements Entity {
  /**
   * Get the final type of this STEP entity.
   */
  public abstract get type(): EntityTypeIDs

  /**
   * Get the reflecterd type info for this element/entity.
   *
   * @return {EntityDescription} The entity description for this.
   */
  public get typeInfo(): EntityDescription<EntityTypeIDs> {

    const localType = this.type

    return this.model.schema.reflection[localType]
  }

  /**
   * Get the reflected fields of this.
   *
   * @return {EntityFieldsDescription}
   */
  public get fields(): EntityFieldsDescription<EntityTypeIDs> {

    const fields = {} as EntityFieldsDescription<EntityTypeIDs>

    let typeID: EntityTypeIDs | undefined = this.type

    while (typeID !== void 0) {

      const localTypeInfo: EntityDescription<EntityTypeIDs> =
        this.model.schema.reflection[typeID]

      merge(fields, localTypeInfo.fields)

      typeID = localTypeInfo.superType
    }

    return fields
  }

  /**
   * Get the reflected fields of this.
   *
   * @return {EntityFieldsDescription}
   */
  public get orderedFields(): [string, EntityFieldDescription<EntityTypeIDs>][] {

    const fields = [] as [string, EntityFieldDescription<EntityTypeIDs>][]
    const internalFields = this.fields

    Object.keys(internalFields).reduce<[string, EntityFieldDescription<EntityTypeIDs>][]>(
      (previous, current) => {

        // eslint-disable-next-line no-prototype-builtins
        if (internalFields.hasOwnProperty(current)) {

          const field = internalFields[current]

          if (field.offset !== void 0) {
            previous.push([current, internalFields[current]])
          }
        }

        return previous
      }, fields)

    fields.sort((a, b) => (a[1].offset as number) - (b[1].offset as number))

    return fields
  }

  /**
   * Get the number of dimensions for this, some functions require every object to have this,
   *
   * The default value is 0.
   *
   * @return {number} The number of dimensions.
   */
  public get Dim(): number {
    return 0
  }

  /**
   * Get the express ID for this, note that if an element is inlined,
   * it will have not have an express ID.
   *
   * @return {number | undefined} The express ID of this or undefined if there isn't one.
   */
  public get expressID(): number | undefined {
    return this.internalReference_.expressID
  }

  /**
   * Is this an inline element or fully specified?
   *
   * @return {boolean} Is this inline?
   */
  public get isInline(): boolean {
    return this.expressID === void 0
  }

  /**
   * Convert this to a string (which is the equivalent to a reference or
   * '#inline' for inline elements).
   *
   * @return {string} Convert this to a string
   */
  public toString(): string {
    return `#${this.expressID ?? 'inline'}`
  }

  /**
   * Extract a number at the particular vtable offset (i.e. the position
   * in the matching step object).
   *
   * Used by other extraction methods with wrappers to perform
   * semantically correct extraction.
   *
   * @param vtableOffset The offset in the vtable to extract from
   * @param optional Whether this is a potentially optional field
   * @return {number | null | undefined} The extracted number.
   */
  public extractNumber(offset: number, optional: true): number | null
  // eslint-disable-next-line no-dupe-class-members
  public extractNumber(offset: number, optional: false): number
  // eslint-disable-next-line no-dupe-class-members, require-jsdoc
  public extractNumber(offset: number, optional: boolean): number |
    null {

<<<<<<< HEAD
    this.guaranteeVTable()

    const internalReference =
      this.internalReference_ as Required<StepEntityInternalReference<EntityTypeIDs>>

    if (offset >= internalReference.vtableCount) {
      throw new Error('Couldn\'t read field due to too few fields in record')
    }

    const vtableSlot = internalReference.vtableIndex + offset

    const cursor = internalReference.vtable[vtableSlot]
    const buffer = internalReference.buffer
=======
    const cursor    = this.getOffsetCursor( offset )
    const buffer    = this.buffer
>>>>>>> abec1133
    const endCursor = buffer.length

    const value = stepExtractNumber(buffer, cursor, endCursor)

    if (value === void 0) {
      if (!optional) {
        throw new Error('Value in STEP was incorrectly typed')
      }

      if (stepExtractOptional(buffer, cursor, endCursor) !== null) {
        throw new Error('Value in STEP was incorrectly typed')
      }

      return null
    }

    return value
  }

  /**
   * Extract a string at the particular vtable offset (i.e. the position
   * in the matching step object).
   *
   * Used by other extraction methods with wrappers to perform
   * semantically correct extraction.
   *
   * @param offset The offset in the vtable to extract from
   * @param optional Is this an optional field?
   * @return {string | null} The extracted string, or null if optional
   * and this value isn't specified.
   */
  public extractString(offset: number, optional: true): string | null
  // eslint-disable-next-line no-dupe-class-members
  public extractString(offset: number, optional: false): string
  // eslint-disable-next-line no-dupe-class-members, require-jsdoc
  public extractString(offset: number, optional: boolean): string |
    null {

<<<<<<< HEAD
    this.guaranteeVTable()

    const internalReference =
      this.internalReference_ as Required<StepEntityInternalReference<EntityTypeIDs>>

    if (offset >= internalReference.vtableCount) {
      throw new Error('Couldn\'t read field due to too few fields in record')
    }

    const vtableSlot = internalReference.vtableIndex + offset

    const cursor = internalReference.vtable[vtableSlot]
    const buffer = internalReference.buffer
=======
    const cursor    = this.getOffsetCursor( offset )
    const buffer    = this.buffer
>>>>>>> abec1133
    const endCursor = buffer.length

    const value = stepExtractString(buffer, cursor, endCursor)

    if (value === void 0) {
      if (!optional) {
        throw new Error('Value in STEP was incorrectly typed')
      }

      if (stepExtractOptional(buffer, cursor, endCursor) !== null) {
        throw new Error('Value in STEP was incorrectly typed')
      }

      return null
    }

    return value
  }


  /**
   * Extract a number at the particular vtable offset (i.e. the position
   * in the matching step object).
   *
   * Used by other extraction methods with wrappers to perform
   * semantically correct extraction.
   *
   * @param offset The offset in the vtable to extract from
   * @param optional Is this an optional field?
   * @return {boolean | null} The extracted logical or null for optionals.
   */
  public extractLogical(offset: number, optional: true): boolean | null
  // eslint-disable-next-line no-dupe-class-members
  public extractLogical(offset: number, optional: false): boolean
  // eslint-disable-next-line no-dupe-class-members, require-jsdoc
  public extractLogical(offset: number, optional: boolean): boolean | null {

<<<<<<< HEAD
    this.guaranteeVTable()

    const internalReference =
      this.internalReference_ as Required<StepEntityInternalReference<EntityTypeIDs>>

    if (offset >= internalReference.vtableCount) {
      throw new Error('Couldn\'t read field due to too few fields in record')
    }

    const vtableSlot = internalReference.vtableIndex + offset

    const cursor = internalReference.vtable[vtableSlot]
    const buffer = internalReference.buffer
=======
    const cursor    = this.getOffsetCursor( offset )
    const buffer    = this.buffer
>>>>>>> abec1133
    const endCursor = buffer.length

    const value = stepExtractLogical(buffer, cursor, endCursor)

    if (value === void 0) {
      if (!optional) {
        throw new Error('Value in STEP was incorrectly typed')
      }

      if (stepExtractOptional(buffer, cursor, endCursor) !== null) {
        throw new Error('Value in STEP was incorrectly typed')
      }

      return null
    }

    return value
  }


  /**
   * Extract a reference from an offset, without type check.
   *
   * @param offset The offset in the vtable to extract from
   * @param optional Is this an optional field?
   * @return {StepEntityBase | undefined} Extracted entity or undefined.
   */
  public extractReference(offset: number, optional: true): StepEntityBase<EntityTypeIDs> | null
  // eslint-disable-next-line no-dupe-class-members
  public extractReference(offset: number, optional: false): StepEntityBase<EntityTypeIDs>
  // eslint-disable-next-line no-dupe-class-members, require-jsdoc
  public extractReference(offset: number, optional: boolean):
    StepEntityBase<EntityTypeIDs> | null {

<<<<<<< HEAD
    this.guaranteeVTable()

    const internalReference =
      this.internalReference_ as Required<StepEntityInternalReference<EntityTypeIDs>>

    if (offset >= internalReference.vtableCount) {
      throw new Error('Couldn\'t read field due to too few fields in record')
    }

    const vtableSlot = internalReference.vtableIndex + offset

    const cursor = internalReference.vtable[vtableSlot]
    const buffer = internalReference.buffer
=======
    const cursor    = this.getOffsetCursor( offset )
    const buffer    = this.buffer
>>>>>>> abec1133
    const endCursor = buffer.length

    const expressID = stepExtractReference(buffer, cursor, endCursor)
    const value: StepEntityBase<EntityTypeIDs> | undefined =
      expressID !== void 0 ? this.model.getElementByExpressID(expressID) :
        (this.model.getInlineElementByAddress(
          stepExtractInlineElemement(buffer, cursor, endCursor)))

    if (value === void 0) {
      if (!optional) {
        throw new Error('Value in STEP was incorrectly typed')
      }

      if (stepExtractOptional(buffer, cursor, endCursor) !== null) {
        throw new Error('Value in STEP was incorrectly typed')
      }

      return null
    }

    return value
  }

  readStringView(buffer: Uint8Array, cursor: number): { data: string, length: number } {
    const view = new DataView(buffer.buffer)
    const length = view.getUint16(cursor, true) // Little-endian
    cursor += 2 // 2 bytes for UInt16

    let data = ''
    for (let i = 0; i < length; i++) {
      data += String.fromCharCode(view.getUint8(cursor + i))
    }

    return { data, length }
  }

  readValue(buffer: Uint8Array, cursor: number, t: IfcTokenType): any {
    const view = new DataView(buffer.buffer)
    switch (t) {
      case IfcTokenType.STRING:
      case IfcTokenType.ENUM:
        const { data, length } = this.readStringView(buffer, cursor)
        return { value: data, length: 2 + length } // 2 bytes for length, plus the string itself

      case IfcTokenType.REAL:
        const realValue = view.getFloat64(cursor, true) // Little-endian
        return { value: realValue, length: 8 } // 8 bytes for double

      case IfcTokenType.REF:
        const refValue = view.getUint32(cursor, true) // Little-endian
        return { value: refValue, length: 4 } // 4 bytes for UInt32

      default:
        return { value: undefined, length: 0 }
    }
  }

  extractLineArguments(): Uint8Array {

    this.guaranteeBuffer()
    const internalReference = this.internalReference_ as Required<StepEntityInternalReference<EntityTypeIDs>>

    let cursor = internalReference.address
    const buffer = internalReference.buffer
    //const endCursor = buffer.length
    const endCursor = cursor + internalReference.length

    const subArray = buffer.subarray(cursor, endCursor) //include the Open parenthesis + ending semicolon 
    //const text = new TextDecoder().decode(subArray)

   // console.log(text)  // Output:

    return subArray
  }

  /**
   * Extract a reference from a buffer, without type check.
   *
   * @param buffer The buffer to extract from.
   * @param cursor The position in the buffer to extract from.
   * @param endCursor The ending cursor.
   * @return {StepEntityBase | undefined} Extracted entity or undefined.
   */
  protected extractBufferReference(
    buffer: Uint8Array,
    cursor: number,
    endCursor: number): StepEntityBase<EntityTypeIDs> | undefined {

    const expressID = stepExtractReference(buffer, cursor, endCursor)
    const value: StepEntityBase<EntityTypeIDs> | undefined =
      expressID !== void 0 ? this.model.getElementByExpressID(expressID) :
        (this.model.getInlineElementByAddress(
          stepExtractInlineElemement(buffer, cursor, endCursor)))

    return value
  }

  public extractArray(offset: number, rank: number): Array<any> {

    let arrayObjects: Array<any> = this.extractLambda(offset, (buffer, cursor, endCursor) => {

      let value: Array<any> = []

      for (let address of stepExtractArray(buffer, cursor, endCursor)) {
        value.push((() => {
          const cursor = address
          let value = this.extractBufferReference(buffer, cursor, endCursor)

          /*if ( !( value instanceof IfcObjectDefinition ) )  {
            throw new Error( 'Value in STEP was incorrectly typed for field' )
          }*/

          return value
        })())
      }
      return value
    }, false)

    return arrayObjects
  }

  /**
   * Extract a number at the particular vtable offset (i.e. the position
   * in the matching step object).
   *
   * Used by other extraction methods with wrappers to perform
   * semantically correct extraction.
   *
   * @typedef ExtractionType Type to be extracted
   * @param offset The offset in the vtable to extract from
   * @param extractor The function to be used for extraction.
   * @param optional Is this an optional field? (true)
   * @return {ExtractionType | null} The extracted value or null for optionals.
   */
  public extractLambda<ExtractionType>(
    offset: number,
    extractor: (buffer: Uint8Array, cursor: number, endCursor: number) =>
      ExtractionType | null | undefined,
    optional: true): ExtractionType | null
  /**
   * Extract a number at the particular vtable offset (i.e. the position
   * in the matching step object).
   *
   * Used by other extraction methods with wrappers to perform
   * semantically correct extraction.
   *
   * @typedef ExtractionType Type to be extracted
   * @param offset The offset in the vtable to extract from
   * @param extractor The function to be used for extraction.
   * @param optional Is this an optional field? (false)
   * @return {ExtractionType} The extracted value or null for optionals.
   */
  // eslint-disable-next-line no-dupe-class-members
  public extractLambda<ExtractionType>(
    offset: number,
    extractor: (buffer: Uint8Array, cursor: number, endCursor: number) =>
      ExtractionType | undefined,
    optional: false): ExtractionType
  /**
   * Extract a number at the particular vtable offset (i.e. the position
   * in the matching step object).
   *
   * Used by other extraction methods with wrappers to perform
   * semantically correct extraction.
   *
   * @typedef ExtractionType Type to be extracted
   * @param offset The offset in the vtable to extract from
   * @param extractor The function to be used for extraction.
   * @param optional Is this an optional field?
   * @return {ExtractionType | null} The extracted value or null for optionals.
   */
  // eslint-disable-next-line no-dupe-class-members, require-jsdoc
  public extractLambda<ExtractionType>(
    offset: number,
    extractor: (buffer: Uint8Array, cursor: number, endCursor: number) =>
      ExtractionType | null | undefined,
    optional: boolean): ExtractionType | null {

<<<<<<< HEAD
    this.guaranteeVTable()

    const internalReference =
      this.internalReference_ as Required<StepEntityInternalReference<EntityTypeIDs>>

    if (offset >= internalReference.vtableCount) {
      throw new Error('Couldn\'t read field due to too few fields in record')
    }

    const vtableSlot = internalReference.vtableIndex + offset

    const cursor = internalReference.vtable[vtableSlot]
    const buffer = internalReference.buffer
=======
    const cursor    = this.getOffsetCursor( offset )
    const buffer    = this.buffer
>>>>>>> abec1133
    const endCursor = buffer.length

    const value = extractor(buffer, cursor, endCursor)

    if (value === void 0) {
      if (!optional) {
        throw new Error('Value in STEP was incorrectly typed')
      }

      if (stepExtractOptional(buffer, cursor, endCursor) !== null) {
        throw new Error('Value in STEP was incorrectly typed')
      }

      return null
    }

    return value
  }


  /**
   * Extract a string at the particular vtable offset (i.e. the position
   * in the matching step object).
   *
   * Used by other extraction methods with wrappers to perform
   * semantically correct extraction.
   *
   * @param offset The offset in the vtable to extract from
   * @param optional Is this an optional field? (true)
   * @return {StepEntityBase | null} The extracted element, or null if optional
   * and this value isn't specified.
   */
  public extractElement<T extends StepEntityConstructorAbstract<EntityTypeIDs>>(
    offset: number,
    optional: true,
    entityConstructor: T):
    InstanceType<T> | null
  /**
   * Extract a string at the particular vtable offset (i.e. the position
   * in the matching step object).
   *
   * Used by other extraction methods with wrappers to perform
   * semantically correct extraction.
   *
   * @param offset The offset in the vtable to extract from
   * @param optional Is this an optional field? (false)
   * @return {StepEntityBase} The extracted element.
   */
  // eslint-disable-next-line no-dupe-class-members
  public extractElement<T extends StepEntityConstructorAbstract<EntityTypeIDs>>(
    offset: number,
    optional: false,
    entityConstructor: T):
    InstanceType<T>
  /**
   * Extract a string at the particular vtable offset (i.e. the position
   * in the matching step object).
   *
   * Used by other extraction methods with wrappers to perform
   * semantically correct extraction.
   *
   * @param offset The offset in the vtable to extract from
   * @param optional Is this an optional field?
   * @return {StepEntityBase} The extracted element, or null if optional
   * and this value isn't specified.
   */
  // eslint-disable-next-line no-dupe-class-members, require-jsdoc
  public extractElement<T extends StepEntityConstructorAbstract<EntityTypeIDs>>(
    offset: number,
    optional: boolean,
    entityConstructor: T):
    InstanceType<T> | null {

<<<<<<< HEAD
    this.guaranteeVTable()

    const internalReference =
      this.internalReference_ as Required<StepEntityInternalReference<EntityTypeIDs>>

    if (offset >= internalReference.vtableCount) {
      throw new Error('Couldn\'t read field due to too few fields in record')
    }

    const vtableSlot = internalReference.vtableIndex + offset

    const cursor = internalReference.vtable[vtableSlot]
    const buffer = internalReference.buffer
=======
    const cursor    = this.getOffsetCursor( offset )
    const buffer    = this.buffer
>>>>>>> abec1133
    const endCursor = buffer.length

    const expressID = stepExtractReference(buffer, cursor, endCursor)
    const value =
      expressID !== void 0 ? this.model.getElementByExpressID(expressID) :
        this.model.getInlineElementByAddress(
          stepExtractInlineElemement(buffer, cursor, endCursor))

    if (value === void 0) {
      if (!optional) {
        throw new Error('Value in STEP was incorrectly typed')
      }

      if (stepExtractOptional(buffer, cursor, endCursor) !== null) {
        throw new Error('Value in STEP was incorrectly typed')
      }

      return null
    }

    if (!(value instanceof entityConstructor)) {
      throw new Error('Value in STEP was incorrectly typed for field')
    }

    return value as InstanceType<T>
  }


  /**
   * Extract a string at the particular vtable offset (i.e. the position
   * in the matching step object).
   *
   * Used by other extraction methods with wrappers to perform
   * semantically correct extraction.
   *
   * @param buffer The buffer to extract from
   * @param cursor The cursor to extract from.
   * @param endCursor The end of the memory space to extract from.
   * @param entityConstructor The entity constructor to use for type checks.
   * @return {StepEntityBase | undefined } The extracted element, or null if optional
   * and this value isn't specified.
   */
  protected extractBufferElement< T extends StepEntityConstructorAbstract< EntityTypeIDs > >(
      buffer: Uint8Array,
      cursor: number,
      endCursor: number,
      entityConstructor: T ):
      InstanceType< T > | undefined {

    const expressID = stepExtractReference( buffer, cursor, endCursor )
    const value =
      expressID !== void 0 ? this.model.getElementByExpressID( expressID ) :
      this.model.getInlineElementByAddress(
          stepExtractInlineElemement( buffer, cursor, endCursor ) )

    if ( value === void 0 ) {
      return
    }

    if ( !( value instanceof entityConstructor ) ) {
      throw new Error( 'Value in STEP was incorrectly typed for field' )
    }

    return value as InstanceType< T >
  }

  /**
   * Extract a number at the particular vtable offset (i.e. the position
   * in the matching step object).
   *
   * Used by other extraction methods with wrappers to perform
   * semantically correct extraction.
   *
   * @param vtableOffset The offset in the vtable to extract from
   * @param optional Is this an optional field?
   * @return {boolean | null} The extracted number.
   */
  public extractBinary(vtableOffset: number, optional: true): [Uint8Array, number] | null
  // eslint-disable-next-line no-dupe-class-members
  public extractBinary(vtableOffset: number, optional: false): [Uint8Array, number]
  // eslint-disable-next-line no-dupe-class-members, require-jsdoc
  public extractBinary(vtableOffset: number, optional: boolean): [Uint8Array, number] | null {

<<<<<<< HEAD
    this.guaranteeVTable()

    const internalReference =
      this.internalReference_ as Required<StepEntityInternalReference<EntityTypeIDs>>

    if (vtableOffset >= internalReference.vtableCount) {
      throw new Error('Couldn\'t read field due to too few fields in record')
    }

    const vtableSlot = internalReference.vtableIndex + vtableOffset

    const cursor = internalReference.vtable[vtableSlot]
    const buffer = internalReference.buffer
=======
    const cursor    = this.getOffsetCursor( vtableOffset )
    const buffer    = this.buffer
>>>>>>> abec1133
    const endCursor = buffer.length

    const value = stepExtractBinary(buffer, cursor, endCursor)

    if (value === void 0) {
      if (!optional) {
        throw new Error('Value in STEP was incorrectly typed')
      }

      if (stepExtractOptional(buffer, cursor, endCursor) !== null) {
        throw new Error('Value in STEP was incorrectly typed')
      }

      return null
    }

    return value
  }

  /**
   * Make it so this particular object is not held in the cache.
   */
  public invalidate(): void {

    ( this.internalReference_ as
      StepEntityInternalReferencePrivate< EntityTypeIDs, StepEntityBase< EntityTypeIDs > >).entity =
       void 0
  }

  /**
   * Extract a number at the particular vtable offset (i.e. the position
   * in the matching step object).
   *
   * Used by other extraction methods with wrappers to perform
   * semantically correct extraction.
   *
   * @param offset The offset in the vtable to extract from
   * @param optional Is this an optional field? (true)
   * @return {boolean | null} The extracted number or null if it's
   * not supplied.
   */
  public extractBoolean(offset: number, optional: true): boolean | null
  /**
   * Extract a number at the particular vtable offset (i.e. the position
   * in the matching step object).
   *
   * Used by other extraction methods with wrappers to perform
   * semantically correct extraction.
   *
   * @param offset The offset in the vtable to extract from
   * @param optional Is this an optional field? (false).
   * @return {boolean} The extracted number.
   */
  // eslint-disable-next-line no-dupe-class-members
  public extractBoolean(offset: number, optional: false): boolean
  /**
   * Extract a number at the particular vtable offset (i.e. the position
   * in the matching step object).
   *
   * Used by other extraction methods with wrappers to perform
   * semantically correct extraction.
   *
   * @param offset The offset in the vtable to extract from
   * @param optional Is this an optional field?
   * @return {boolean | null} The extracted number or null if it's
   * not supplied.
   */
  // eslint-disable-next-line no-dupe-class-members, require-jsdoc
  public extractBoolean(offset: number, optional: boolean): boolean | null {

<<<<<<< HEAD
    this.guaranteeVTable()

    const internalReference =
      this.internalReference_ as Required<StepEntityInternalReference<EntityTypeIDs>>

    if (offset >= internalReference.vtableCount) {
      throw new Error('Couldn\'t read field due to too few fields in record')
    }

    const vtableSlot = internalReference.vtableIndex + offset

    const cursor = internalReference.vtable[vtableSlot]
    const buffer = internalReference.buffer
=======
    const cursor    = this.getOffsetCursor( offset )
    const buffer    = this.buffer
>>>>>>> abec1133
    const endCursor = buffer.length

    const value = stepExtractBoolean(buffer, cursor, endCursor)

    if (value === void 0) {
      if (!optional) {
        throw new Error('Value in STEP was incorrectly typed')
      }

      if (stepExtractOptional(buffer, cursor, endCursor) !== null) {
        throw new Error('Value in STEP was incorrectly typed')
      }

      return null
    }

    return value
  }

  /**
   * Get the backing buffer for this. Note this is only for internal
   * code-gen purposes, and is unsafe otherwise.
   *
   * @return {Uint8Array} The buffer for this.
   */
  protected get buffer(): Uint8Array {

    return this.internalReference_.buffer as Uint8Array
  }

  /**
   * Get the buffer cursor for a particular offset.
   *
   * @param offset The offset in the v-table.
   * @return {number} The cursor.
   */
  protected getOffsetCursor( offset: number ): number {
    this.guaranteeVTable()

    const internalReference =
      this.internalReference_ as Required< StepEntityInternalReference< EntityTypeIDs > >

    if ( offset >= internalReference.vtableCount ) {
      throw new Error( 'Couldn\'t read field due to too few fields in record' )
    }

    const vtableSlot = internalReference.vtableIndex + offset

    return internalReference.vtable[ vtableSlot ]
  }

  /**
   * Construct this with the local ID, internal reference and
   * the model.
   *
   * @param localID The local (dense) ID within the model, that acts as a reference.
   * @param internalReference_  The internal reference to model components etc.
   * @param model The model this came from.
   */
  /* eslint-disable no-useless-constructor, require-jsdoc, no-empty-function */
  /* Note that ES lint doesn't parse the typescript meaning of this constructor
   * correctly. */
  constructor(
    public readonly localID: number,
    protected readonly internalReference_: StepEntityInternalReference<EntityTypeIDs>,
    public readonly model: StepModelBase<EntityTypeIDs>) { }
  /* eslint-enable no-useless-constructor, require-jsdoc, no-empty-function */

  /**
   * Guarantees the VTable of this has been parsed from the model so that values can be read out.
   */
  protected guaranteeVTable(): void {
    if (this.internalReference_.vtableIndex === void 0) {
      const populated = this.model.populateVtableEntry(this.localID)

      if (!populated) {
        throw new Error('Entity does not have matching table entry to read from model')
      }
    }
  }

  /**
   * Guarantees the VTable of this has been parsed from the model so that values can be read out.
   */
  protected guaranteeBuffer(): void {
    if (this.internalReference_.buffer === void 0) {
      this.model.populateBufferEntry(this.localID)
    }
  }
}<|MERGE_RESOLUTION|>--- conflicted
+++ resolved
@@ -202,24 +202,8 @@
   public extractNumber(offset: number, optional: boolean): number |
     null {
 
-<<<<<<< HEAD
-    this.guaranteeVTable()
-
-    const internalReference =
-      this.internalReference_ as Required<StepEntityInternalReference<EntityTypeIDs>>
-
-    if (offset >= internalReference.vtableCount) {
-      throw new Error('Couldn\'t read field due to too few fields in record')
-    }
-
-    const vtableSlot = internalReference.vtableIndex + offset
-
-    const cursor = internalReference.vtable[vtableSlot]
-    const buffer = internalReference.buffer
-=======
     const cursor    = this.getOffsetCursor( offset )
     const buffer    = this.buffer
->>>>>>> abec1133
     const endCursor = buffer.length
 
     const value = stepExtractNumber(buffer, cursor, endCursor)
@@ -258,24 +242,8 @@
   public extractString(offset: number, optional: boolean): string |
     null {
 
-<<<<<<< HEAD
-    this.guaranteeVTable()
-
-    const internalReference =
-      this.internalReference_ as Required<StepEntityInternalReference<EntityTypeIDs>>
-
-    if (offset >= internalReference.vtableCount) {
-      throw new Error('Couldn\'t read field due to too few fields in record')
-    }
-
-    const vtableSlot = internalReference.vtableIndex + offset
-
-    const cursor = internalReference.vtable[vtableSlot]
-    const buffer = internalReference.buffer
-=======
     const cursor    = this.getOffsetCursor( offset )
     const buffer    = this.buffer
->>>>>>> abec1133
     const endCursor = buffer.length
 
     const value = stepExtractString(buffer, cursor, endCursor)
@@ -313,24 +281,8 @@
   // eslint-disable-next-line no-dupe-class-members, require-jsdoc
   public extractLogical(offset: number, optional: boolean): boolean | null {
 
-<<<<<<< HEAD
-    this.guaranteeVTable()
-
-    const internalReference =
-      this.internalReference_ as Required<StepEntityInternalReference<EntityTypeIDs>>
-
-    if (offset >= internalReference.vtableCount) {
-      throw new Error('Couldn\'t read field due to too few fields in record')
-    }
-
-    const vtableSlot = internalReference.vtableIndex + offset
-
-    const cursor = internalReference.vtable[vtableSlot]
-    const buffer = internalReference.buffer
-=======
     const cursor    = this.getOffsetCursor( offset )
     const buffer    = this.buffer
->>>>>>> abec1133
     const endCursor = buffer.length
 
     const value = stepExtractLogical(buffer, cursor, endCursor)
@@ -365,24 +317,8 @@
   public extractReference(offset: number, optional: boolean):
     StepEntityBase<EntityTypeIDs> | null {
 
-<<<<<<< HEAD
-    this.guaranteeVTable()
-
-    const internalReference =
-      this.internalReference_ as Required<StepEntityInternalReference<EntityTypeIDs>>
-
-    if (offset >= internalReference.vtableCount) {
-      throw new Error('Couldn\'t read field due to too few fields in record')
-    }
-
-    const vtableSlot = internalReference.vtableIndex + offset
-
-    const cursor = internalReference.vtable[vtableSlot]
-    const buffer = internalReference.buffer
-=======
     const cursor    = this.getOffsetCursor( offset )
     const buffer    = this.buffer
->>>>>>> abec1133
     const endCursor = buffer.length
 
     const expressID = stepExtractReference(buffer, cursor, endCursor)
@@ -561,24 +497,8 @@
       ExtractionType | null | undefined,
     optional: boolean): ExtractionType | null {
 
-<<<<<<< HEAD
-    this.guaranteeVTable()
-
-    const internalReference =
-      this.internalReference_ as Required<StepEntityInternalReference<EntityTypeIDs>>
-
-    if (offset >= internalReference.vtableCount) {
-      throw new Error('Couldn\'t read field due to too few fields in record')
-    }
-
-    const vtableSlot = internalReference.vtableIndex + offset
-
-    const cursor = internalReference.vtable[vtableSlot]
-    const buffer = internalReference.buffer
-=======
     const cursor    = this.getOffsetCursor( offset )
     const buffer    = this.buffer
->>>>>>> abec1133
     const endCursor = buffer.length
 
     const value = extractor(buffer, cursor, endCursor)
@@ -652,24 +572,8 @@
     entityConstructor: T):
     InstanceType<T> | null {
 
-<<<<<<< HEAD
-    this.guaranteeVTable()
-
-    const internalReference =
-      this.internalReference_ as Required<StepEntityInternalReference<EntityTypeIDs>>
-
-    if (offset >= internalReference.vtableCount) {
-      throw new Error('Couldn\'t read field due to too few fields in record')
-    }
-
-    const vtableSlot = internalReference.vtableIndex + offset
-
-    const cursor = internalReference.vtable[vtableSlot]
-    const buffer = internalReference.buffer
-=======
     const cursor    = this.getOffsetCursor( offset )
     const buffer    = this.buffer
->>>>>>> abec1133
     const endCursor = buffer.length
 
     const expressID = stepExtractReference(buffer, cursor, endCursor)
@@ -753,24 +657,8 @@
   // eslint-disable-next-line no-dupe-class-members, require-jsdoc
   public extractBinary(vtableOffset: number, optional: boolean): [Uint8Array, number] | null {
 
-<<<<<<< HEAD
-    this.guaranteeVTable()
-
-    const internalReference =
-      this.internalReference_ as Required<StepEntityInternalReference<EntityTypeIDs>>
-
-    if (vtableOffset >= internalReference.vtableCount) {
-      throw new Error('Couldn\'t read field due to too few fields in record')
-    }
-
-    const vtableSlot = internalReference.vtableIndex + vtableOffset
-
-    const cursor = internalReference.vtable[vtableSlot]
-    const buffer = internalReference.buffer
-=======
     const cursor    = this.getOffsetCursor( vtableOffset )
     const buffer    = this.buffer
->>>>>>> abec1133
     const endCursor = buffer.length
 
     const value = stepExtractBinary(buffer, cursor, endCursor)
@@ -841,24 +729,8 @@
   // eslint-disable-next-line no-dupe-class-members, require-jsdoc
   public extractBoolean(offset: number, optional: boolean): boolean | null {
 
-<<<<<<< HEAD
-    this.guaranteeVTable()
-
-    const internalReference =
-      this.internalReference_ as Required<StepEntityInternalReference<EntityTypeIDs>>
-
-    if (offset >= internalReference.vtableCount) {
-      throw new Error('Couldn\'t read field due to too few fields in record')
-    }
-
-    const vtableSlot = internalReference.vtableIndex + offset
-
-    const cursor = internalReference.vtable[vtableSlot]
-    const buffer = internalReference.buffer
-=======
     const cursor    = this.getOffsetCursor( offset )
     const buffer    = this.buffer
->>>>>>> abec1133
     const endCursor = buffer.length
 
     const value = stepExtractBoolean(buffer, cursor, endCursor)
