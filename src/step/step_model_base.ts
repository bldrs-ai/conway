--- conflicted
+++ resolved
@@ -54,6 +54,7 @@
 
   /**
    * Construct this step model with its matching schema, a buffer to read from and an element index.
+   *
    * @param schema The Step schema this is based on.
    * @param buffer_ The buffer to read this from.
    * @param elementIndex The element index for this, parsed or deserialized - note this takes
@@ -142,6 +143,7 @@
 
   /**
    * Invalidate the cache store for this, so new items will be created.
+   *
    * @param dropVtable If true, remove the vtable entries for old entries as well,
    * freeing up the v-table space on garbage collection.
    */
@@ -171,9 +173,10 @@
   /**
    * Force the population of the the vtable entry for a particular ID
    * (i.e. extracting the field locations)
+   *
    * @param localID The id to fetch the vtable entry for.
    * @throws {Error} Throws an error if the ID is invalid.
-   * @returns Did the vtable entry populate correctly?
+   * @return {boolean} Did the vtable entry populate correctly?
    */
   public populateVtableEntry(localID: number): boolean {
     if (localID > this.elementIndex_.length) {
@@ -209,6 +212,7 @@
 
   /**
    * Force the population of the the buffer entry for a particular element.
+   *
    * @param localID The local id to fetch the buffer entry for.
    * @throws {Error} Throws an error if the ID is invalid.
    */
@@ -224,8 +228,9 @@
 
 
   /**
-   * Get the number of elements/entities in this model.
-   * @returns The number of elements.
+   * Get the size in bytes of the backing buffer for this.
+   *
+   * @return {number} The number of elements.
    */
   public get bufferBytesize(): number {
     return this.buffer_.byteLength
@@ -234,18 +239,18 @@
 
   /**
    * Get the number of elements/entities in this model.
-   * @returns The number of elements.
+   *
+   * @return {number} The number of elements.
    */
   public get size(): number {
     return this.elementIndex_.length
   }
 
-
-  /**
-   * Get an inline element by its address within a data-block.
-   * @param address The addres to get the element from
-   * @returns The element if one exsists at
-   * that adddress, otherwise undefined.
+  /**
+   * Get an inline element by address.
+   *
+   * @param address
+   * @return {BaseEntity | undefined} The number of elements.
    */
   public getInlineElementByAddress(address: number | undefined): BaseEntity | undefined {
     if (address === void 0) {
@@ -261,11 +266,11 @@
     return this.getElementByLocalID(localID)
   }
 
-
   /**
    * Given an express ID, return the matching element if one exists.
-   * @param expressID The express ID to fetch the element for.
-   * @returns The element if one exists for that ID,
+   *
+   * @param {number} expressID The express ID to fetch the element for.
+   * @return {object | undefined} The element if one exists for that ID,
    * otherwise undefined.
    */
   public getElementByExpressID(expressID: number): BaseEntity | undefined {
@@ -278,18 +283,11 @@
     return this.getElementByLocalID(localID)
   }
 
-
-  /**
-   *
-<<<<<<< HEAD
-   * @param local ID array
-   * @param from
-   * @returns express ID array
-=======
-   * @param {from} local ID array
-   * @param from
+  /**
+   * Map an array of local IDs to their matching express IDs.
+   *
+   * @param from local ID array
    * @return {Uint32Array} express ID array
->>>>>>> 7459f496
    */
   public mapLocalIDsToExpressIDs( from: ReadonlyUint32Array ): Uint32Array {
 
@@ -298,11 +296,11 @@
     return from.map( (value) => index[ value ]?.expressID ?? TriangleElementMap.NO_ELEMENT )
   }
 
-
   /**
    * Given an express ID, return the matching element if one exists.
-   * @param localID The local ID to fetch the element for.
-   * @returns The express ID if one exists for that local ID,
+   *
+   * @param {number} localID The local ID to fetch the element for.
+   * @return {number | undefined} The express ID if one exists for that local ID,
    * otherwise undefined.
    */
   public getExpressIDByLocalID(localID: number): number | undefined {
@@ -311,13 +309,13 @@
 
     return index[ localID ]?.expressID
   }
-
 
   /**
    * Given a local ID (i.e. dense index/reference), return the matching element if one
    * exists.
-   * @param localID The local ID to fetch for.
-   * @returns The matching element or undefined
+   *
+   * @param {number} localID The local ID to fetch for.
+   * @return {object | undefined} The matching element or undefined
    * if none exists.
    */
   public getElementByLocalID(localID: number): BaseEntity | undefined {
@@ -341,7 +339,7 @@
           this.externalMappingType
 
       if (constructorRead !== void 0) {
-         
+
         entity = new constructorRead(localID, element, this) as BaseEntity
 
         if ( this.elementMemoization ) {
@@ -356,8 +354,9 @@
   /**
    * Use the type index to get set of entities of a set of types including sub-types, acts
    * as a union given the input type list, with lazy iteration over the set.
+   *
    * @param types The list of types to return
-   * @returns An iterable corresponding to
+   * @return {IterableIterator} An iterable corresponding to
    * the lazy set of items.
    */
   public types<T extends StepEntityConstructorAbstract<EntityTypeIDs>[]>(...types: T):
@@ -372,7 +371,8 @@
 
   /**
    * Get the non empty type IDs for this.
-   * @returns The unique set of non empty type IDs for this model.
+   *
+   * @return {Set} The unique set of non empty type IDs for this model.
    */
   public nonEmptyTypeIDs() : Set< EntityTypeIDs > {
 
@@ -383,7 +383,8 @@
 
   /**
    * Get the non empty type IDs for this without including sub-types, only direct instances.
-   * @returns The unique set of non empty type IDs for this model.
+   *
+   * @return {IterableIterator} The unique set of non empty type IDs for this model.
    */
   public nonEmptyTypeIDNoSubtypes() : IterableIterator< EntityTypeIDs > {
 
@@ -394,8 +395,9 @@
    * Use the type index to get set of entities of a set of types not including sub-types from
    * the list of type ids, acts as a union given the input type list, with lazy iteration over
    * the set.
+   *
    * @param types The type ids for the types to get.
-   * @returns An iterable corresponding to the lazy set of items.
+   * @return {IterableIterator} An iterable corresponding to the lazy set of items.
    */
   public typeIDs(...types: EntityTypeIDs[]): IterableIterator<BaseEntity> {
     const distinctTypes = types.length === 1 ? (this.schema.queries[types[0] as number]) :
@@ -408,8 +410,9 @@
    * Use the type index to get set of entities of a set of types including sub-types from the
    * list of type ids, acts as a union given the input type list, with lazy
    * iteration over the set.
+   *
    * @param types The type ids for the types to get.
-   * @returns An iterable corresponding to the lazy set of items.
+   * @return {IterableIterator} An iterable corresponding to the lazy set of items.
    */
   public typesIDSNoSubtypes(...types: EntityTypeIDs[]): IterableIterator<BaseEntity> {
     return this.from(this.typeIndex.cursor(...types), true)
@@ -417,9 +420,10 @@
 
   /**
    * Given a cursor, get the matching entities for it as a lazy iterable iterator.
+   *
    * @param cursor The cursor to iterate over.
    * @param freeCursor Should the cursor be freed after
-   * @returns The iterable iterator to allow lazy
+   * @return {IterableIterator} The iterable iterator to allow lazy
    * iteration over a cursor.
    * @yields An element per iteration matching the ids in the cursor.
    */
@@ -450,8 +454,9 @@
 
   /**
    * Extract a set of elements given a local ID iterator.
+   *
    * @param from An iterable of local IDs
-   * @returns The iterable iterator to allow lazy
+   * @return {IterableIterator} The iterable iterator to allow lazy
    * iteration over the elements matching the local ids.
    * @yields An element per iteration matching the ids in from.
    */
@@ -467,7 +472,8 @@
 
   /**
    * Iterate over all the elements in this.
-   * @returns The iterable iterator to allow lazy
+   *
+   * @return {IterableIterator} The iterable iterator to allow lazy
    * iteration over all the elements in this.
    * @yields An element per iteration for all the elements in this.
    */
@@ -486,8 +492,9 @@
    * Get the material matching a geometry node.
    *
    * Geometry must have been extracted first.
+   *
    * @param node The geometry node to match a material for.
-   * @returns A material, or undefined if it is not found.
+   * @return {CanonicalMaterial | undefined} A material, or undefined if it is not found.
    */
   public getMaterialFromGeometryNode( node: SceneNodeGeometry ):
     CanonicalMaterial | undefined {
@@ -496,11 +503,12 @@
   }
 
   /**
-   * Get the material matching a geometry node.
+   * Get the mesh matching a geometry node.
    *
    * Geometry must have been extracted first.
+   *
    * @param node The geometry node to match a material for.
-   * @returns A material, or undefined if it is not found.
+   * @return {CanonicalMesh | undefined} A mesh, or undefined if it is not found.
    */
   public getMeshFromGeometryNode( node: SceneNodeGeometry ): CanonicalMesh | undefined {
 
