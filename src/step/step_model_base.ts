--- conflicted
+++ resolved
@@ -284,15 +284,10 @@
   }
 
   /**
-<<<<<<< HEAD
+   * Map an array of local IDs to their matching express IDs.
+   *
    * @param from Local ID array
    * @return express ID array
-=======
-   * Map an array of local IDs to their matching express IDs.
-   *
-   * @param from local ID array
-   * @return {Uint32Array} express ID array
->>>>>>> bc06d192
    */
   public mapLocalIDsToExpressIDs( from: ReadonlyUint32Array ): Uint32Array {
 
