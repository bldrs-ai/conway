import { StepIndexEntry } from './parsing/step_parser'
import StepVtableBuilder from './parsing/step_vtable_builder'
import StepEntityBase from './step_entity_base'
import StepEntitySchema from './step_entity_schema'
import { StepEntityInternalReferencePrivate } from './step_entity_internal_reference'
import { IIndexSetCursor } from '../core/i_index_set_cursor'
import { extractOneHotLow } from '../indexing/bit_operations'
import { MultiIndexSet } from '../indexing/multi_index_set'
import { StepEntityConstructorAbstract } from './step_entity_constructor'
import { Model } from '../core/model'
<<<<<<< HEAD
import { ReadonlyUint32Array } from '../core/readonly_typed_array'
import { TriangleElementMap } from '../core/triangle_element_map'
=======
import InterpolationSearchTable32 from '../indexing/interpolation_search_table_32'
>>>>>>> abec1133

/**
 * The base for models parsed from STEP.
 */
export default abstract class StepModelBase<
  EntityTypeIDs extends number,
  BaseEntity extends StepEntityBase<EntityTypeIDs> = StepEntityBase<EntityTypeIDs> >
implements Iterable<BaseEntity>, Model {
  public readonly abstract typeIndex: MultiIndexSet<EntityTypeIDs>;

  private readonly vtableBuilder_: StepVtableBuilder = new StepVtableBuilder()
  private readonly expressIDMap_: InterpolationSearchTable32
  private readonly inlineAddressMap_: InterpolationSearchTable32
  private readonly elementIndex_: StepEntityInternalReferencePrivate<EntityTypeIDs, BaseEntity>[]

  /**
   * Will this model memoize elements, set to false to disable,
   * true to enable.
   *
   * Note that during periods where element memoization is disabled,
   * it's not guaranteed element objects returned from this have referential
   * equality even if they have ID equality.
   */
  public elementMemoization: boolean = true

  /**
   * Construct this step model with its matching schema, a buffer to read from and an element index.
   *
   * @param schema The Step schema this is based on.
   * @param buffer_ The buffer to read this from.
   * @param elementIndex The element index for this, parsed or deserialized - note this takes
   * ownership of this array in the sense it will modify values/unfold inline elements etc.
   */
  constructor(
    public readonly schema: StepEntitySchema<EntityTypeIDs, BaseEntity>,
    private readonly buffer_: Uint8Array, elementIndex: StepIndexEntry<EntityTypeIDs>[]) {

    const localElementIndex: StepEntityInternalReferencePrivate<EntityTypeIDs, BaseEntity>[] =
      elementIndex

    let where = 0

    const firstInlineElement = localElementIndex.length

    while (where < localElementIndex.length) {
      const element = localElementIndex[where]

      if (element.inlineEntities !== void 0) {


        localElementIndex.push(...element.inlineEntities)
      }

      ++where
    }

    const inlineElementEnd   = localElementIndex.length
    const inlineElementCount = inlineElementEnd - firstInlineElement

    const inlineElementTable = new Uint32Array( inlineElementCount << 1 )

    for (
      let inlineElementLocalId = firstInlineElement;
      inlineElementLocalId < inlineElementEnd;
      ++inlineElementLocalId ) {

      const tableIndex = ( inlineElementLocalId - firstInlineElement ) << 1

      inlineElementTable[ tableIndex ] = inlineElementLocalId
      inlineElementTable[ tableIndex + 1 ] = localElementIndex[inlineElementLocalId].address
    }

    const inlineAddressMap = new InterpolationSearchTable32( inlineElementTable, true )

    this.inlineAddressMap_ = inlineAddressMap

    console.log( 'Inline Address Map', inlineAddressMap.size )

    const expressIdTable = new Uint32Array( firstInlineElement << 1 )

    let expressIdsAlreadySorted = true
    let previousExpressID = 0

    for (
      let elementLocalId = 0;
      elementLocalId < firstInlineElement;
      ++elementLocalId ) {

      const tableIndex = elementLocalId << 1

      const currentExpressId =  localElementIndex[elementLocalId].expressID as number

      expressIdTable[ tableIndex ] = elementLocalId
      expressIdTable[ tableIndex + 1 ] = currentExpressId

      if ( currentExpressId < previousExpressID ) {

        expressIdsAlreadySorted = false
      }

      previousExpressID = currentExpressId
    }

    const expressIDMap = new InterpolationSearchTable32( expressIdTable, expressIdsAlreadySorted )

    // Continguous dense array map from express IDs.
    // for (const element of elementIndex) {
    //   if (element.expressID !== void 0) {
    //     expressIDMap.set(element.expressID, indexId++)
    //   }
    // }

    this.expressIDMap_ = expressIDMap

    console.log( 'Express ID Map', expressIDMap.size )

    this.elementIndex_ = localElementIndex
  }

  /**
   * Invalidate the cache store for this, so new items will be created.
   *
   * @param dropVtable If true, remove the vtable entries for old entries as well,
   * freeing up the v-table space on garbage collection.
   */
  public invalidate( dropVtable: boolean = false ): void {

    if ( dropVtable ) {

      this.vtableBuilder_.clear( true )

      for ( const item of this.elementIndex_ ) {

        item.buffer = void 0
        item.entity = void 0
        item.vtable = void 0
        item.vtableCount = void 0
        item.vtableIndex = void 0
      }
    } else {

      for ( const item of this.elementIndex_ ) {

        item.entity = void 0
      }
    }
  }

  /**
   * Force the population of the the vtable entry for a particular ID
   * (i.e. extracting the field locations)
   *
   * @param localID The id to fetch the vtable entry for.
   * @throws {Error} Throws an error if the ID is invalid.
   * @return {boolean} Did the vtable entry populate correctly?
   */
  public populateVtableEntry(localID: number): boolean {
    if (localID > this.elementIndex_.length) {
      throw new Error(`Invalid localID ${localID}`)
    }

    const element = this.elementIndex_[localID]

    if (element.vtableIndex !== void 0) {
      return true
    }

    const extratedEntry =
      this.schema.parser.extractDataEntry(
          this.buffer_,
          element.address,
          element.address + element.length,
          this.vtableBuilder_)

    if (extratedEntry === void 0) {
      return false
    }

    element.vtableIndex = extratedEntry[ 0 ]
    element.vtableCount = extratedEntry[ 1 ]
    element.buffer = this.buffer_
    element.vtable = this.vtableBuilder_.buffer

    return true
  }


  /**
   * Force the population of the the buffer entry for a particular element.
   *
   * @param localID The local id to fetch the buffer entry for.
   * @throws {Error} Throws an error if the ID is invalid.
   */
  public populateBufferEntry(localID: number): void {
    if (localID > this.elementIndex_.length) {
      throw new Error(`Invalid localID ${localID}`)
    }

    const element = this.elementIndex_[localID]
    
    element.buffer = this.buffer_
  }

  /**
   * Get the number of elements/entities in this model.
   *
   * @return {number} The number of elements.
   */
  public get size(): number {
    return this.elementIndex_.length
  }

  /**
   * Get an inline element by its address within a data-block.
   *
   * @param address The addres to get the element from
   * @return {object | undefined} The element if one exsists at
   * that adddress, otherwise undefined.
   */
  public getInlineElementByAddress(address: number | undefined): BaseEntity | undefined {
    if (address === void 0) {
      return
    }

    const localID = this.inlineAddressMap_.get(address)

    if (localID === void 0) {
      return
    }

    return this.getElementByLocalID(localID)
  }

  /**
   * Given an express ID, return the matching element if one exists.
   *
   * @param {number} expressID The express ID to fetch the element for.
   * @return {object | undefined} The element if one exists for that ID,
   * otherwise undefined.
   */
  public getElementByExpressID(expressID: number): BaseEntity | undefined {
    const localID = this.expressIDMap_.get(expressID)

    if (localID === void 0) {
      return
    }

    return this.getElementByLocalID(localID)
  }

  public mapLocalIDsToExpressIDs( from: ReadonlyUint32Array ): Uint32Array {

    const index = this.elementIndex_

    return from.map( (value) => index[ value ]?.expressID ?? TriangleElementMap.NO_ELEMENT )
  }

  /**
   * Given an express ID, return the matching element if one exists.
   *
   * @param {number} localID The local ID to fetch the element for.
   * @return {number | undefined} The express ID if one exists for that local ID,
   * otherwise undefined.
   */
  public getExpressIDByLocalID(localID: number): number | undefined {

    const index = this.elementIndex_

    return index[ localID ]?.expressID
  }


  /**
   * Given a local ID (i.e. dense index/reference), return the matching element if one
   * exists.
   *
   * @param {number} localID The local ID to fetch for.
   * @return {object | undefined} The matching element or undefined
   * if none exists.
   */
  public getElementByLocalID(localID: number): BaseEntity | undefined {
    if (localID > this.elementIndex_.length) {
      return
    }

    const element = this.elementIndex_[localID]

    let entity = element.entity

    if (entity === void 0 && element.typeID !== void 0) {
      // TODO - we actually need to make this handle unknown type IDs by adding
      // an ENTITY_UNKNOWN type - CS
      const constructorRead = this.schema.constructors[element.typeID]

      if (constructorRead !== void 0) {
        // eslint-disable-next-line new-cap -- This is a variable constructor.
        entity = new constructorRead(localID, element, this)

        if ( this.elementMemoization ) {
          element.entity = entity
        }
      }
    }

    return entity
  }

  /**
   * Use the type index to get set of entities of a set of types including sub-types, acts
   * as a union given the input type list, with lazy iteration over the set.
   *
   * @param types The list of types to return
   * @return {IterableIterator} An iterable corresponding to
   * the lazy set of items.
   */
  public types<T extends StepEntityConstructorAbstract<EntityTypeIDs>[]>(...types: T):
    IterableIterator<InstanceType<T[number]>> {
    const distinctTypes = types.length === 1 ? (types[0].query) :
      (new Set(types.flatMap((type) => type.query)))

    return this.from(
        this.typeIndex.cursor(...distinctTypes),
        true) as IterableIterator<InstanceType<T[number]>>
  }

  /**
   * Use the type index to get set of entities of a set of types not including sub-types from
   * the list of type ids, acts as a union given the input type list, with lazy iteration over
   * the set.
   *
   * @param types The type ids for the types to get.
   * @return {IterableIterator} An iterable corresponding to the lazy set of items.
   */
  public typeIDs(...types: EntityTypeIDs[]): IterableIterator<BaseEntity> {
    const distinctTypes = types.length === 1 ? (this.schema.queries[types[0] as number]) :
    (new Set(types.flatMap((type) => this.schema.queries[type as number])))

    return this.from(this.typeIndex.cursor(...distinctTypes), true)
  }

  /**
   * Use the type index to get set of entities of a set of types including sub-types from the
   * list of type ids, acts as a union given the input type list, with lazy
   * iteration over the set.
   *
   * @param types The type ids for the types to get.
   * @return {IterableIterator} An iterable corresponding to the lazy set of items.
   */
  public typesIDSNoSubtypes(...types: EntityTypeIDs[]): IterableIterator<BaseEntity> {
    return this.from(this.typeIndex.cursor(...types), true)
  }

  /**
   * Given a cursor, get the matching entities for it as a lazy iterable iterator.
   *
   * @param cursor The cursor to iterate over.
   * @param freeCursor Should the cursor be freed after
   * @return {IterableIterator} The iterable iterator to allow lazy
   * iteration over a cursor.
   * @yields An element per iteration matching the ids in the cursor.
   */
  public* from(cursor: IIndexSetCursor, freeCursor: boolean = false): IterableIterator<BaseEntity> {
    while (cursor.step()) {
      const high = cursor.high
      let low = cursor.low

      while (low !== 0) {
        const lowestOneHot = extractOneHotLow(low)

        low ^= (1 << lowestOneHot)

        const localID = (high | lowestOneHot)

        const foundElement = this.getElementByLocalID(localID)

        if (foundElement !== void 0) {
          yield foundElement
        }
      }
    }

    if (freeCursor) {
      cursor.free()
    }
  }

  /**
   * Extract a set of elements given a local ID iterator.
   *
   * @param from An iterable of local IDs
   * @return {IterableIterator} The iterable iterator to allow lazy
   * iteration over the elements matching the local ids.
   * @yields An element per iteration matching the ids in from.
   */
  public* extract(from: Iterable<number>): IterableIterator<BaseEntity> {
    for (const localID of from) {
      const foundElement = this.getElementByLocalID(localID)

      if (foundElement !== void 0) {
        yield foundElement
      }
    }
  }

  /**
   * Iterate over all the elements in this.
   *
   * @return {IterableIterator} The iterable iterator to allow lazy
   * iteration over all the elements in this.
   * @yields An element per iteration for all the elements in this.
   */
  public* [Symbol.iterator](): IterableIterator<BaseEntity> {
    for (let localID = 0, endID = this.elementIndex_.length; localID < endID; ++localID) {
      const foundElement = this.getElementByLocalID(localID)

      if (foundElement !== void 0) {
        yield foundElement
      }
    }
  }
}<|MERGE_RESOLUTION|>--- conflicted
+++ resolved
@@ -8,12 +8,9 @@
 import { MultiIndexSet } from '../indexing/multi_index_set'
 import { StepEntityConstructorAbstract } from './step_entity_constructor'
 import { Model } from '../core/model'
-<<<<<<< HEAD
 import { ReadonlyUint32Array } from '../core/readonly_typed_array'
 import { TriangleElementMap } from '../core/triangle_element_map'
-=======
 import InterpolationSearchTable32 from '../indexing/interpolation_search_table_32'
->>>>>>> abec1133
 
 /**
  * The base for models parsed from STEP.
