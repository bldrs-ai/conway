
/**
 * The type of the detected model, or no format if one is not found.
 */

import ParsingBuffer from '../parsing/parsing_buffer'
import { ParseResult, StepHeaderParser } from '../step/parsing/step_parser'

 
export enum ModelFormatType {
   
  IFC = 0,
   
  AP214 = 1,
}

/**
 * Format detector for finding the format of a model from a buffer in conway.
 */
export default class ModelFormatDetector {

  /**
   * Detect the model format
<<<<<<< HEAD
   * @param input
   * @returns The type of the model, or undefined
=======
   *
   * @param input
   * @return {ModelFormatType | undefined} The type of the model, or undefined
>>>>>>> 7459f496
   * if none can be found.
   */
  public static detect( input: ParsingBuffer ): ModelFormatType | undefined {

    const [stepHeader, errorCode] = StepHeaderParser.instance.parseHeader( input )


    console.log( ParseResult[errorCode] )

    if ( errorCode === ParseResult.COMPLETE || errorCode === ParseResult.INCOMPLETE ) {

      const schema = stepHeader.headers.get( 'FILE_SCHEMA' )?.toLocaleUpperCase()

      if ( schema !== void 0 ) {

        if ( schema.replaceAll( ' ', '' ).startsWith( '((\'IFC' ) ) {
          return ModelFormatType.IFC
        }

        if ( schema.replaceAll( ' ', '' ).startsWith( '((\'AUTOMOTIVE_DESIGN{') ) {

          const afterBrace = schema.substring( schema.indexOf( '{' ) + 1 ).trimStart()

          if ( afterBrace.startsWith( '1 0 10303 214' ) ) {
            return ModelFormatType.AP214
          }
        }
      }
    }

    return (void 0)
  }
}
<|MERGE_RESOLUTION|>--- conflicted
+++ resolved
@@ -21,14 +21,9 @@
 
   /**
    * Detect the model format
-<<<<<<< HEAD
-   * @param input
-   * @returns The type of the model, or undefined
-=======
    *
    * @param input
    * @return {ModelFormatType | undefined} The type of the model, or undefined
->>>>>>> 7459f496
    * if none can be found.
    */
   public static detect( input: ParsingBuffer ): ModelFormatType | undefined {
